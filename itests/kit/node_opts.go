package kit

import (
	"math"
	"time"

	"github.com/libp2p/go-libp2p/core/connmgr"
	"github.com/libp2p/go-libp2p/core/peer"
	multiaddr "github.com/multiformats/go-multiaddr"
	manet "github.com/multiformats/go-multiaddr/net"

	"github.com/filecoin-project/go-f3/manifest"
	"github.com/filecoin-project/go-state-types/abi"
	"github.com/filecoin-project/go-state-types/big"

	"github.com/filecoin-project/lotus/build/buildconstants"
	"github.com/filecoin-project/lotus/chain/lf3"
	"github.com/filecoin-project/lotus/chain/types"
	"github.com/filecoin-project/lotus/chain/wallet/key"
	"github.com/filecoin-project/lotus/node"
	"github.com/filecoin-project/lotus/node/config"
	"github.com/filecoin-project/lotus/node/modules"
	"github.com/filecoin-project/lotus/node/modules/dtypes"
	"github.com/filecoin-project/lotus/node/repo"
	"github.com/filecoin-project/lotus/storage/paths"
	"github.com/filecoin-project/lotus/storage/pipeline/sealiface"
	"github.com/filecoin-project/lotus/storage/sealer/sealtasks"
)

// DefaultPresealsPerBootstrapMiner is the number of preseals that every
// bootstrap miner has by default. It can be overridden through the
// PresealSectors option.
const DefaultPresealsPerBootstrapMiner = 2

const TestSpt = abi.RegisteredSealProof_StackedDrg2KiBV1_1
const TestSptNi = abi.RegisteredSealProof_StackedDrg2KiBV1_2_Feat_NiPoRep

// nodeOpts is an options accumulating struct, where functional options are
// merged into.
type nodeOpts struct {
	balance       abi.TokenAmount
	lite          bool
	sectors       int
	rpc           bool
	ownerKey      *key.Key
	extraNodeOpts []node.Option
	cfgOpts       []CfgOption
	fsrepo        bool

	subsystems             MinerSubsystem
	mainMiner              *TestMiner
	disableLibp2p          bool
	optBuilders            []OptBuilder
	sectorSize             abi.SectorSize
	minerNoLocalSealing    bool // use worker
	minerAssigner          string
	disallowRemoteFinalize bool
	noStorage              bool

	workerTasks      []sealtasks.TaskType
	workerStorageOpt func(paths.Store) paths.Store
	workerName       string
}

// Libp2p connection gater that only allows outbound connections to loopback addresses.
type loopbackConnGater struct{ connmgr.ConnectionGater }

// InterceptAddrDial implements connmgr.ConnectionGater.
func (l *loopbackConnGater) InterceptAddrDial(p peer.ID, a multiaddr.Multiaddr) (allow bool) {
	if !l.ConnectionGater.InterceptAddrDial(p, a) {
		return false
	}
	ip, err := manet.ToIP(a)
	if err != nil {
		return false
	}
	return ip.IsLoopback()
}

var _ connmgr.ConnectionGater = (*loopbackConnGater)(nil)

// DefaultNodeOpts are the default options that will be applied to test nodes.
var DefaultNodeOpts = nodeOpts{
	balance:    big.Mul(big.NewInt(100000000), types.NewInt(buildconstants.FilecoinPrecision)),
	sectors:    DefaultPresealsPerBootstrapMiner,
	sectorSize: abi.SectorSize(2 << 10), // 2KiB.

	cfgOpts: []CfgOption{
		func(cfg *config.FullNode) error {
			// test defaults

			cfg.Fevm.EnableEthRPC = true
			cfg.ChainIndexer.EnableIndexer = true
			cfg.Events.MaxFilterHeightRange = math.MaxInt64
			cfg.Events.EnableActorEventsAPI = true
<<<<<<< HEAD
			cfg.ChainIndexer.ReconcileEmptyIndex = true
			cfg.ChainIndexer.MaxReconcileTipsets = 10000
=======

			// Disable external networking ffs.
			cfg.Libp2p.ListenAddresses = []string{
				"/ip4/127.0.0.1/udp/0/quic-v1",
			}
			cfg.Libp2p.DisableNatPortMap = true

			// Nerf the connection manager.
			cfg.Libp2p.ConnMgrLow = 1024
			cfg.Libp2p.ConnMgrHigh = 2048
			cfg.Libp2p.ConnMgrGrace = config.Duration(time.Hour)
>>>>>>> a89cf6d1
			return nil
		},
	},

	workerTasks:      []sealtasks.TaskType{sealtasks.TTFetch, sealtasks.TTCommit1, sealtasks.TTFinalize, sealtasks.TTFinalizeUnsealed},
	workerStorageOpt: func(store paths.Store) paths.Store { return store },
}

// OptBuilder is used to create an option after some other node is already
// active. Takes all active nodes as a parameter.
type OptBuilder func(activeNodes []*TestFullNode) node.Option

// NodeOpt is a functional option for test nodes.
type NodeOpt func(opts *nodeOpts) error

func WithAllSubsystems() NodeOpt {
	return func(opts *nodeOpts) error {
		opts.subsystems = opts.subsystems.Add(SMining)
		opts.subsystems = opts.subsystems.Add(SSealing)
		opts.subsystems = opts.subsystems.Add(SSectorStorage)

		return nil
	}
}

func WithSubsystems(systems ...MinerSubsystem) NodeOpt {
	return func(opts *nodeOpts) error {
		for _, s := range systems {
			opts.subsystems = opts.subsystems.Add(s)
		}
		return nil
	}
}
func WithNoLocalSealing(nope bool) NodeOpt {
	return func(opts *nodeOpts) error {
		opts.minerNoLocalSealing = nope
		return nil
	}
}

func WithAssigner(a string) NodeOpt {
	return func(opts *nodeOpts) error {
		opts.minerAssigner = a
		return nil
	}
}

func WithDisallowRemoteFinalize(d bool) NodeOpt {
	return func(opts *nodeOpts) error {
		opts.disallowRemoteFinalize = d
		return nil
	}
}

func DisableLibp2p() NodeOpt {
	return func(opts *nodeOpts) error {
		opts.disableLibp2p = true
		return nil
	}
}

func MainMiner(m *TestMiner) NodeOpt {
	return func(opts *nodeOpts) error {
		opts.mainMiner = m
		return nil
	}
}

// OwnerBalance specifies the balance to be attributed to a miner's owner
// account. Only relevant when creating a miner.
func OwnerBalance(balance abi.TokenAmount) NodeOpt {
	return func(opts *nodeOpts) error {
		opts.balance = balance
		return nil
	}
}

// LiteNode specifies that this node will be a lite node. Only relevant when
// creating a fullnode.
func LiteNode() NodeOpt {
	return func(opts *nodeOpts) error {
		opts.lite = true
		return nil
	}
}

// PresealSectors specifies the amount of preseal sectors to give to a miner
// at genesis. Only relevant when creating a miner.
func PresealSectors(sectors int) NodeOpt {
	return func(opts *nodeOpts) error {
		opts.sectors = sectors
		return nil
	}
}

// NoStorage initializes miners with no writable storage paths (just read-only preseal paths)
func NoStorage() NodeOpt {
	return func(opts *nodeOpts) error {
		opts.noStorage = true
		return nil
	}
}

// ThroughRPC makes interactions with this node throughout the test flow through
// the JSON-RPC API.
func ThroughRPC() NodeOpt {
	return func(opts *nodeOpts) error {
		opts.rpc = true
		return nil
	}
}

// OwnerAddr sets the owner address of a miner. Only relevant when creating
// a miner.
func OwnerAddr(wk *key.Key) NodeOpt {
	return func(opts *nodeOpts) error {
		opts.ownerKey = wk
		return nil
	}
}

// ConstructorOpts are Lotus node constructor options that are passed as-is to
// the node.
func ConstructorOpts(extra ...node.Option) NodeOpt {
	return func(opts *nodeOpts) error {
		opts.extraNodeOpts = append(opts.extraNodeOpts, extra...)
		return nil
	}
}

func MutateSealingConfig(mut func(sc *config.SealingConfig)) NodeOpt {
	return ConstructorOpts(
		node.ApplyIf(node.IsType(repo.StorageMiner), node.Override(new(dtypes.GetSealingConfigFunc), func() (dtypes.GetSealingConfigFunc, error) {
			return func() (sealiface.Config, error) {
				cf := config.DefaultStorageMiner()
				mut(&cf.Sealing)
				return modules.ToSealingConfig(cf.Dealmaking, cf.Sealing), nil
			}, nil
		})))
}

func F3Enabled(cfg *lf3.Config) NodeOpt {
	return ConstructorOpts(
		node.Override(new(*lf3.Config), cfg),
		node.Override(new(manifest.ManifestProvider), lf3.NewManifestProvider),
		node.Override(new(*lf3.F3), lf3.New),
	)
}

// SectorSize sets the sector size for this miner. Start() will populate the
// corresponding proof type depending on the network version (genesis network
// version if the Ensemble is unstarted, or the current network version
// if started).
func SectorSize(sectorSize abi.SectorSize) NodeOpt {
	return func(opts *nodeOpts) error {
		opts.sectorSize = sectorSize
		return nil
	}
}

func WithTaskTypes(tt []sealtasks.TaskType) NodeOpt {
	return func(opts *nodeOpts) error {
		opts.workerTasks = tt
		return nil
	}
}

func WithWorkerName(n string) NodeOpt {
	return func(opts *nodeOpts) error {
		opts.workerName = n
		return nil
	}
}

var WithSealWorkerTasks = WithTaskTypes(append([]sealtasks.TaskType{sealtasks.TTAddPiece, sealtasks.TTDataCid, sealtasks.TTPreCommit1, sealtasks.TTPreCommit2, sealtasks.TTCommit2, sealtasks.TTUnseal}, DefaultNodeOpts.workerTasks...))

func WithWorkerStorage(transform func(paths.Store) paths.Store) NodeOpt {
	return func(opts *nodeOpts) error {
		opts.workerStorageOpt = transform
		return nil
	}
}

func FsRepo() NodeOpt {
	return func(opts *nodeOpts) error {
		opts.fsrepo = true
		return nil
	}
}

func WithCfgOpt(opt CfgOption) NodeOpt {
	return func(opts *nodeOpts) error {
		opts.cfgOpts = append(opts.cfgOpts, opt)
		return nil
	}
}

type CfgOption func(cfg *config.FullNode) error

func SplitstoreDiscard() NodeOpt {
	return WithCfgOpt(func(cfg *config.FullNode) error {
		cfg.Chainstore.EnableSplitstore = true
		cfg.Chainstore.Splitstore.HotStoreFullGCFrequency = 0 // turn off full gc
		cfg.Chainstore.Splitstore.ColdStoreType = "discard"   // no cold store
		return nil
	})
}

func SplitstoreUniversal() NodeOpt {
	return WithCfgOpt(func(cfg *config.FullNode) error {
		cfg.Chainstore.EnableSplitstore = true
		cfg.Chainstore.Splitstore.HotStoreFullGCFrequency = 0 // turn off full gc
		cfg.Chainstore.Splitstore.ColdStoreType = "universal" // universal bs is coldstore
		return nil
	})
}

func SplitstoreMessges() NodeOpt {
	return WithCfgOpt(func(cfg *config.FullNode) error {
		cfg.Chainstore.EnableSplitstore = true
		cfg.Chainstore.Splitstore.HotStoreFullGCFrequency = 0 // turn off full gc
		cfg.Chainstore.Splitstore.ColdStoreType = "messages"  // universal bs is coldstore, and it accepts messages
		return nil
	})
}

func SplitstoreDisable() NodeOpt {
	return WithCfgOpt(func(cfg *config.FullNode) error {
		cfg.Chainstore.EnableSplitstore = false
		return nil
	})
}

func WithEthRPC() NodeOpt {
	return WithCfgOpt(func(cfg *config.FullNode) error {
		cfg.Fevm.EnableEthRPC = true
		return nil
	})
}

func DisableETHBlockCache() NodeOpt {
	return WithCfgOpt(func(cfg *config.FullNode) error {
		cfg.Fevm.EthBlkCacheSize = 0
		return nil
	})
}

func DisableEthRPC() NodeOpt {
	return WithCfgOpt(func(cfg *config.FullNode) error {
		cfg.Fevm.EnableEthRPC = false
		return nil
	})
}<|MERGE_RESOLUTION|>--- conflicted
+++ resolved
@@ -93,10 +93,6 @@
 			cfg.ChainIndexer.EnableIndexer = true
 			cfg.Events.MaxFilterHeightRange = math.MaxInt64
 			cfg.Events.EnableActorEventsAPI = true
-<<<<<<< HEAD
-			cfg.ChainIndexer.ReconcileEmptyIndex = true
-			cfg.ChainIndexer.MaxReconcileTipsets = 10000
-=======
 
 			// Disable external networking ffs.
 			cfg.Libp2p.ListenAddresses = []string{
@@ -108,7 +104,8 @@
 			cfg.Libp2p.ConnMgrLow = 1024
 			cfg.Libp2p.ConnMgrHigh = 2048
 			cfg.Libp2p.ConnMgrGrace = config.Duration(time.Hour)
->>>>>>> a89cf6d1
+			cfg.ChainIndexer.ReconcileEmptyIndex = true
+			cfg.ChainIndexer.MaxReconcileTipsets = 10000
 			return nil
 		},
 	},
