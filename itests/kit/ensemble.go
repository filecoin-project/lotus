--- conflicted
+++ resolved
@@ -618,10 +618,6 @@
 		cfg.Subsystems.EnableSealing = m.options.subsystems.Has(SSealing)
 		cfg.Subsystems.EnableSectorStorage = m.options.subsystems.Has(SSectorStorage)
 		cfg.Subsystems.EnableSectorIndexDB = m.options.subsystems.Has(SHarmony)
-<<<<<<< HEAD
-		cfg.EnableLibp2p = true
-=======
->>>>>>> e3deda0b
 
 		if m.options.mainMiner != nil {
 			token, err := m.options.mainMiner.FullNode.AuthNew(ctx, api.AllPermissions)
@@ -707,11 +703,7 @@
 		m.FullNode = &minerCopy
 
 		opts := []node.Option{
-<<<<<<< HEAD
-			node.StorageMiner(&m.StorageMiner, true),
-=======
 			node.StorageMiner(&m.StorageMiner),
->>>>>>> e3deda0b
 			node.Base(),
 			node.Repo(r),
 			node.Test(),
