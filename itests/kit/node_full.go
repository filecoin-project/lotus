package kit

import (
	"bytes"
	"context"
	"fmt"
	"testing"
	"time"

	libp2pcrypto "github.com/libp2p/go-libp2p/core/crypto"
	"github.com/libp2p/go-libp2p/core/peer"
	"github.com/multiformats/go-multiaddr"
	"github.com/stretchr/testify/require"
	cbg "github.com/whyrusleeping/cbor-gen"

	"github.com/filecoin-project/go-address"
	"github.com/filecoin-project/go-state-types/abi"
	"github.com/filecoin-project/go-state-types/exitcode"

	"github.com/filecoin-project/lotus/api"
	"github.com/filecoin-project/lotus/api/v1api"
	"github.com/filecoin-project/lotus/chain/types"
	"github.com/filecoin-project/lotus/chain/wallet/key"
	cliutil "github.com/filecoin-project/lotus/cli/util"
<<<<<<< HEAD
=======
	"github.com/filecoin-project/lotus/gateway"
>>>>>>> 6bd39ba1
	"github.com/filecoin-project/lotus/node"
)

type Libp2p struct {
	PeerID  peer.ID
	PrivKey libp2pcrypto.PrivKey
}

// TestFullNode represents a full node enrolled in an Ensemble.
type TestFullNode struct {
	v1api.FullNode

	t *testing.T

	// ListenAddr is the address on which an API server is listening, if an
	// API server is created for this Node.
	ListenAddr multiaddr.Multiaddr
	ListenURL  string
	DefaultKey *key.Key

	Pkey *Libp2p

	Stop node.StopFunc

<<<<<<< HEAD
=======
	// gateway handler makes it convenient to register callbalks per topic, so we
	// also use it for tests
	EthSubRouter *gateway.EthSubHandler

>>>>>>> 6bd39ba1
	options nodeOpts
}

func MergeFullNodes(fullNodes []*TestFullNode) *TestFullNode {
	var wrappedFullNode TestFullNode
	var fns api.FullNodeStruct
	wrappedFullNode.FullNode = &fns

	cliutil.FullNodeProxy(fullNodes, &fns)

	wrappedFullNode.t = fullNodes[0].t
	wrappedFullNode.ListenAddr = fullNodes[0].ListenAddr
	wrappedFullNode.DefaultKey = fullNodes[0].DefaultKey
	wrappedFullNode.Stop = fullNodes[0].Stop
	wrappedFullNode.options = fullNodes[0].options

	return &wrappedFullNode
}

func (f TestFullNode) Shutdown(ctx context.Context) error {
	return f.Stop(ctx)
}

func (f *TestFullNode) ClientImportCARFile(ctx context.Context, rseed int, size int) (res *api.ImportRes, carv1FilePath string, origFilePath string) {
	carv1FilePath, origFilePath = CreateRandomCARv1(f.t, rseed, size)
	res, err := f.ClientImport(ctx, api.FileRef{Path: carv1FilePath, IsCAR: true})
	require.NoError(f.t, err)
	return res, carv1FilePath, origFilePath
}

// CreateImportFile creates a random file with the specified seed and size, and
// imports it into the full node.
func (f *TestFullNode) CreateImportFile(ctx context.Context, rseed int, size int) (res *api.ImportRes, path string) {
	path = CreateRandomFile(f.t, rseed, size)
	res, err := f.ClientImport(ctx, api.FileRef{Path: path})
	require.NoError(f.t, err)
	return res, path
}

// WaitTillChain waits until a specified chain condition is met. It returns
// the first tipset where the condition is met.
func (f *TestFullNode) WaitTillChain(ctx context.Context, pred ChainPredicate) *types.TipSet {
	ctx, cancel := context.WithCancel(ctx)
	defer cancel()

	heads, err := f.ChainNotify(ctx)
	require.NoError(f.t, err)

	for chg := range heads {
		for _, c := range chg {
			if c.Type != "apply" {
				continue
			}
			if ts := c.Val; pred(ts) {
				return ts
			}
		}
	}
	require.Fail(f.t, "chain condition not met")
	return nil
}

func (f *TestFullNode) WaitForSectorActive(ctx context.Context, t *testing.T, sn abi.SectorNumber, maddr address.Address) {
	for {
		active, err := f.StateMinerActiveSectors(ctx, maddr, types.EmptyTSK)
		require.NoError(t, err)
		for _, si := range active {
			if si.SectorNumber == sn {
				fmt.Printf("ACTIVE\n")
				return
			}
		}

		time.Sleep(time.Second)
	}
}

func (f *TestFullNode) AssignPrivKey(pkey *Libp2p) {
	f.Pkey = pkey
}

<<<<<<< HEAD
=======
type SendCall struct {
	Method abi.MethodNum
	Params []byte
}

func (f *TestFullNode) MakeSendCall(m abi.MethodNum, params cbg.CBORMarshaler) SendCall {
	var b bytes.Buffer
	err := params.MarshalCBOR(&b)
	require.NoError(f.t, err)
	return SendCall{
		Method: m,
		Params: b.Bytes(),
	}
}

func (f *TestFullNode) ExpectSend(ctx context.Context, from, to address.Address, value types.BigInt, errContains string, sc ...SendCall) *types.SignedMessage {
	msg := &types.Message{From: from, To: to, Value: value}

	if len(sc) == 1 {
		msg.Method = sc[0].Method
		msg.Params = sc[0].Params
	}

	_, err := f.GasEstimateMessageGas(ctx, msg, nil, types.EmptyTSK)
	if errContains != "" {
		require.ErrorContains(f.t, err, errContains)
		return nil
	}
	require.NoError(f.t, err)

	if errContains == "" {
		m, err := f.MpoolPushMessage(ctx, msg, nil)
		require.NoError(f.t, err)

		r, err := f.StateWaitMsg(ctx, m.Cid(), 1, api.LookbackNoLimit, true)
		require.NoError(f.t, err)

		require.Equal(f.t, exitcode.Ok, r.Receipt.ExitCode)
		return m
	}

	return nil
}

>>>>>>> 6bd39ba1
// ChainPredicate encapsulates a chain condition.
type ChainPredicate func(set *types.TipSet) bool

// HeightAtLeast returns a ChainPredicate that is satisfied when the chain
// height is equal or higher to the target.
func HeightAtLeast(target abi.ChainEpoch) ChainPredicate {
	return func(ts *types.TipSet) bool {
		return ts.Height() >= target
	}
}

// BlocksMinedByAll returns a ChainPredicate that is satisfied when we observe a
// tipset including blocks from all the specified miners, in no particular order.
func BlocksMinedByAll(miner ...address.Address) ChainPredicate {
	return func(ts *types.TipSet) bool {
		seen := make([]bool, len(miner))
		var done int
		for _, b := range ts.Blocks() {
			for i, m := range miner {
				if b.Miner != m || seen[i] {
					continue
				}
				seen[i] = true
				if done++; done == len(miner) {
					return true
				}
			}
		}
		return false
	}
}<|MERGE_RESOLUTION|>--- conflicted
+++ resolved
@@ -22,10 +22,7 @@
 	"github.com/filecoin-project/lotus/chain/types"
 	"github.com/filecoin-project/lotus/chain/wallet/key"
 	cliutil "github.com/filecoin-project/lotus/cli/util"
-<<<<<<< HEAD
-=======
 	"github.com/filecoin-project/lotus/gateway"
->>>>>>> 6bd39ba1
 	"github.com/filecoin-project/lotus/node"
 )
 
@@ -50,13 +47,10 @@
 
 	Stop node.StopFunc
 
-<<<<<<< HEAD
-=======
 	// gateway handler makes it convenient to register callbalks per topic, so we
 	// also use it for tests
 	EthSubRouter *gateway.EthSubHandler
 
->>>>>>> 6bd39ba1
 	options nodeOpts
 }
 
@@ -138,8 +132,6 @@
 	f.Pkey = pkey
 }
 
-<<<<<<< HEAD
-=======
 type SendCall struct {
 	Method abi.MethodNum
 	Params []byte
@@ -184,7 +176,6 @@
 	return nil
 }
 
->>>>>>> 6bd39ba1
 // ChainPredicate encapsulates a chain condition.
 type ChainPredicate func(set *types.TipSet) bool
 
