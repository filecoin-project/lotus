package kit

import (
	"bytes"
	"context"
	"encoding/binary"
	"encoding/hex"
	"errors"
	"fmt"
	"os"
	"testing"
	"time"

	"github.com/ipfs/go-cid"
	logging "github.com/ipfs/go-log/v2"
	"github.com/multiformats/go-varint"
	"github.com/stretchr/testify/require"
	cbg "github.com/whyrusleeping/cbor-gen"
	"golang.org/x/crypto/sha3"

	"github.com/filecoin-project/go-address"
	amt4 "github.com/filecoin-project/go-amt-ipld/v4"
	"github.com/filecoin-project/go-state-types/abi"
	"github.com/filecoin-project/go-state-types/big"
	builtintypes "github.com/filecoin-project/go-state-types/builtin"
	"github.com/filecoin-project/go-state-types/builtin/v10/eam"
	"github.com/filecoin-project/go-state-types/crypto"
	"github.com/filecoin-project/go-state-types/exitcode"

	"github.com/filecoin-project/lotus/api"
	"github.com/filecoin-project/lotus/build"
	"github.com/filecoin-project/lotus/chain/actors"
	"github.com/filecoin-project/lotus/chain/types"
	"github.com/filecoin-project/lotus/chain/types/ethtypes"
	"github.com/filecoin-project/lotus/chain/wallet/key"
	"github.com/filecoin-project/lotus/lib/sigs"
)

// EVM groups EVM-related actions.
type EVM struct{ *TestFullNode }

func (f *TestFullNode) EVM() *EVM {
	return &EVM{f}
}

func (e *EVM) DeployContract(ctx context.Context, sender address.Address, bytecode []byte) eam.CreateReturn {
	require := require.New(e.t)

	nonce, err := e.MpoolGetNonce(ctx, sender)
	if err != nil {
		nonce = 0 // assume a zero nonce on error (e.g. sender doesn't exist).
	}

	var salt [32]byte
	binary.BigEndian.PutUint64(salt[:], nonce)

	method := builtintypes.MethodsEAM.CreateExternal
	initcode := abi.CborBytes(bytecode)
	params, err := actors.SerializeParams(&initcode)
	require.NoError(err)

	msg := &types.Message{
		To:     builtintypes.EthereumAddressManagerActorAddr,
		From:   sender,
		Value:  big.Zero(),
		Method: method,
		Params: params,
	}

	e.t.Log("sending create message")
	smsg, err := e.MpoolPushMessage(ctx, msg, nil)
	require.NoError(err)

	e.t.Log("waiting for message to execute")
	wait, err := e.StateWaitMsg(ctx, smsg.Cid(), 0, 0, false)
	require.NoError(err)

	require.True(wait.Receipt.ExitCode.IsSuccess(), "contract installation failed")

	var result eam.CreateReturn
	r := bytes.NewReader(wait.Receipt.Return)
	err = result.UnmarshalCBOR(r)
	require.NoError(err)

	return result
}

func (e *EVM) DeployContractFromFilename(ctx context.Context, binFilename string) (address.Address, address.Address) {
	contractHex, err := os.ReadFile(binFilename)
	require.NoError(e.t, err)

	// strip any trailing newlines from the file
	contractHex = bytes.TrimRight(contractHex, "\n")

	contract, err := hex.DecodeString(string(contractHex))
	require.NoError(e.t, err)

	fromAddr, err := e.WalletDefaultAddress(ctx)
	require.NoError(e.t, err)

	result := e.DeployContract(ctx, fromAddr, contract)

	idAddr, err := address.NewIDAddress(result.ActorID)
	require.NoError(e.t, err)
	return fromAddr, idAddr
}

func (e *EVM) InvokeSolidity(ctx context.Context, sender address.Address, target address.Address, selector []byte, inputData []byte) (*api.MsgLookup, error) {
	params := append(selector, inputData...)
	var buffer bytes.Buffer
	err := cbg.WriteByteArray(&buffer, params)
	if err != nil {
		return nil, err
	}
	params = buffer.Bytes()

	msg := &types.Message{
		To:       target,
		From:     sender,
		Value:    big.Zero(),
		Method:   builtintypes.MethodsEVM.InvokeContract,
		GasLimit: build.BlockGasLimit, // note: we hardcode block gas limit due to slightly broken gas estimation - https://github.com/filecoin-project/lotus/issues/10041
		Params:   params,
	}

	e.t.Log("sending invoke message")
	smsg, err := e.MpoolPushMessage(ctx, msg, nil)
	if err != nil {
		return nil, err
	}

	e.t.Log("waiting for message to execute")
	wait, err := e.StateWaitMsg(ctx, smsg.Cid(), 0, 0, false)
	if err != nil {
		return nil, err
	}
<<<<<<< HEAD

	if !wait.Receipt.ExitCode.IsSuccess() {
		result, err := e.StateReplay(ctx, types.EmptyTSK, wait.Message)
		require.NoError(e.t, err)
		e.t.Log(result.Error)
	}
=======
>>>>>>> 9060c474

	return wait, nil
}

// LoadEvents loads all events in an event AMT.
func (e *EVM) LoadEvents(ctx context.Context, eventsRoot cid.Cid) []types.Event {
	require := require.New(e.t)

	s := &apiIpldStore{ctx, e}
	amt, err := amt4.LoadAMT(ctx, s, eventsRoot, amt4.UseTreeBitWidth(types.EventAMTBitwidth))
	require.NoError(err)

	ret := make([]types.Event, 0, amt.Len())
	err = amt.ForEach(ctx, func(u uint64, deferred *cbg.Deferred) error {
		var evt types.Event
		if err := evt.UnmarshalCBOR(bytes.NewReader(deferred.Raw)); err != nil {
			return err
		}
		ret = append(ret, evt)
		return nil
	})
	require.NoError(err)
	return ret
}

func (e *EVM) NewAccount() (*key.Key, ethtypes.EthAddress, address.Address) {
	// Generate a secp256k1 key; this will back the Ethereum identity.
	key, err := key.GenerateKey(types.KTSecp256k1)
	require.NoError(e.t, err)

	ethAddr, err := ethtypes.EthAddressFromPubKey(key.PublicKey)
	require.NoError(e.t, err)

	ea, err := ethtypes.CastEthAddress(ethAddr)
	require.NoError(e.t, err)

	addr, err := ea.ToFilecoinAddress()
	require.NoError(e.t, err)

	return key, *(*ethtypes.EthAddress)(ethAddr), addr
}

// AssertAddressBalanceConsistent checks that the balance reported via the
// Filecoin and Ethereum operations for an f410 address is identical, returning
// the balance.
func (e *EVM) AssertAddressBalanceConsistent(ctx context.Context, addr address.Address) big.Int {
	// Validate the arg is an f410 address.
	require.Equal(e.t, address.Delegated, addr.Protocol())
	payload := addr.Payload()
	namespace, _, err := varint.FromUvarint(payload)
	require.NoError(e.t, err)
	require.Equal(e.t, builtintypes.EthereumAddressManagerActorID, namespace)

	fbal, err := e.WalletBalance(ctx, addr)
	require.NoError(e.t, err)

	ethAddr, err := ethtypes.EthAddressFromFilecoinAddress(addr)
	require.NoError(e.t, err)

	ebal, err := e.EthGetBalance(ctx, ethAddr, "latest")
	require.NoError(e.t, err)

	require.Equal(e.t, fbal, types.BigInt(ebal))
	return fbal
}

// SignTransaction signs an Ethereum transaction in place with the supplied private key.
func (e *EVM) SignTransaction(tx *ethtypes.EthTxArgs, privKey []byte) {
	preimage, err := tx.ToRlpUnsignedMsg()
	require.NoError(e.t, err)

	// sign the RLP payload
	signature, err := sigs.Sign(crypto.SigTypeDelegated, privKey, preimage)
	require.NoError(e.t, err)

	r, s, v, err := ethtypes.RecoverSignature(*signature)
	require.NoError(e.t, err)

	tx.V = big.Int(v)
	tx.R = big.Int(r)
	tx.S = big.Int(s)
}

// SubmitTransaction submits the transaction via the Eth endpoint.
func (e *EVM) SubmitTransaction(ctx context.Context, tx *ethtypes.EthTxArgs) ethtypes.EthHash {
	signed, err := tx.ToRlpSignedMsg()
	require.NoError(e.t, err)

	hash, err := e.EthSendRawTransaction(ctx, signed)
	require.NoError(e.t, err)

	return hash
}

// ComputeContractAddress computes the address of a contract deployed by the
// specified address with the specified nonce.
func (e *EVM) ComputeContractAddress(deployer ethtypes.EthAddress, nonce uint64) ethtypes.EthAddress {
	nonceRlp, err := formatInt(int(nonce))
	require.NoError(e.t, err)

	encoded, err := ethtypes.EncodeRLP([]interface{}{
		deployer[:],
		nonceRlp,
	})
	require.NoError(e.t, err)

	hasher := sha3.NewLegacyKeccak256()
	hasher.Write(encoded)
	return *(*ethtypes.EthAddress)(hasher.Sum(nil)[12:])
}

func (e *EVM) InvokeContractByFuncName(ctx context.Context, fromAddr address.Address, idAddr address.Address, funcSignature string, inputData []byte) ([]byte, *api.MsgLookup, error) {
	entryPoint := CalcFuncSignature(funcSignature)
	wait, err := e.InvokeSolidity(ctx, fromAddr, idAddr, entryPoint, inputData)
	if err != nil {
		return nil, wait, err
	}
	if !wait.Receipt.ExitCode.IsSuccess() {
<<<<<<< HEAD
		result, err := e.StateReplay(ctx, types.EmptyTSK, wait.Message)
		require.NoError(e.t, err)
		return nil, wait, errors.New(result.Error)
=======
		return nil, wait, fmt.Errorf("contract execution failed - %v", wait.Receipt.ExitCode)
>>>>>>> 9060c474
	}
	result, err := cbg.ReadByteArray(bytes.NewBuffer(wait.Receipt.Return), uint64(len(wait.Receipt.Return)))
	if err != nil {
		return nil, wait, err
	}
	return result, wait, nil
}

func (e *EVM) InvokeContractByFuncNameExpectExit(ctx context.Context, fromAddr address.Address, idAddr address.Address, funcSignature string, inputData []byte, exit exitcode.ExitCode) {
	entryPoint := CalcFuncSignature(funcSignature)
	wait, _ := e.InvokeSolidity(ctx, fromAddr, idAddr, entryPoint, inputData)
	require.Equal(e.t, exit, wait.Receipt.ExitCode)
}

// function signatures are the first 4 bytes of the hash of the function name and types
func CalcFuncSignature(funcName string) []byte {
	hasher := sha3.NewLegacyKeccak256()
	hasher.Write([]byte(funcName))
	hash := hasher.Sum(nil)
	return hash[:4]
}

// TODO: cleanup and put somewhere reusable.
type apiIpldStore struct {
	ctx context.Context
	api api.FullNode
}

func (ht *apiIpldStore) Context() context.Context {
	return ht.ctx
}

func (ht *apiIpldStore) Get(ctx context.Context, c cid.Cid, out interface{}) error {
	raw, err := ht.api.ChainReadObj(ctx, c)
	if err != nil {
		return err
	}

	cu, ok := out.(cbg.CBORUnmarshaler)
	if ok {
		if err := cu.UnmarshalCBOR(bytes.NewReader(raw)); err != nil {
			return err
		}
		return nil
	}

	return fmt.Errorf("object does not implement CBORUnmarshaler")
}

func (ht *apiIpldStore) Put(ctx context.Context, v interface{}) (cid.Cid, error) {
	panic("No mutations allowed")
}

func formatInt(val int) ([]byte, error) {
	buf := new(bytes.Buffer)
	err := binary.Write(buf, binary.BigEndian, int64(val))
	if err != nil {
		return nil, err
	}
	return removeLeadingZeros(buf.Bytes()), nil
}

func removeLeadingZeros(data []byte) []byte {
	firstNonZeroIndex := len(data)
	for i, b := range data {
		if b > 0 {
			firstNonZeroIndex = i
			break
		}
	}
	return data[firstNonZeroIndex:]
}

func SetupFEVMTest(t *testing.T) (context.Context, context.CancelFunc, *TestFullNode) {
	//make all logs extra quiet for fevm tests
	lvl, err := logging.LevelFromString("error")
	if err != nil {
		panic(err)
	}
	logging.SetAllLoggers(lvl)

	blockTime := 100 * time.Millisecond
	client, _, ens := EnsembleMinimal(t, MockProofs(), ThroughRPC())
	ens.InterconnectAll().BeginMining(blockTime)
	ctx, cancel := context.WithTimeout(context.Background(), time.Minute)

	// require that the initial balance is 100 million FIL in setup
	// this way other tests can count on this initial wallet balance
	fromAddr := client.DefaultKey.Address
	bal, err := client.WalletBalance(ctx, fromAddr)
	require.NoError(t, err)
	originalBalance := types.FromFil(uint64(100_000_000)) // 100 million FIL
	require.Equal(t, originalBalance, bal)

	return ctx, cancel, client
}

func (e *EVM) TransferValueOrFail(ctx context.Context, fromAddr address.Address, toAddr address.Address, sendAmount big.Int) {
	sendMsg := &types.Message{
		From:  fromAddr,
		To:    toAddr,
		Value: sendAmount,
	}
	signedMsg, err := e.MpoolPushMessage(ctx, sendMsg, nil)
	require.NoError(e.t, err)
	mLookup, err := e.StateWaitMsg(ctx, signedMsg.Cid(), 3, api.LookbackNoLimit, true)
	require.NoError(e.t, err)
	require.Equal(e.t, exitcode.Ok, mLookup.Receipt.ExitCode)
}<|MERGE_RESOLUTION|>--- conflicted
+++ resolved
@@ -134,16 +134,11 @@
 	if err != nil {
 		return nil, err
 	}
-<<<<<<< HEAD
-
 	if !wait.Receipt.ExitCode.IsSuccess() {
 		result, err := e.StateReplay(ctx, types.EmptyTSK, wait.Message)
 		require.NoError(e.t, err)
 		e.t.Log(result.Error)
 	}
-=======
->>>>>>> 9060c474
-
 	return wait, nil
 }
 
@@ -261,13 +256,9 @@
 		return nil, wait, err
 	}
 	if !wait.Receipt.ExitCode.IsSuccess() {
-<<<<<<< HEAD
 		result, err := e.StateReplay(ctx, types.EmptyTSK, wait.Message)
 		require.NoError(e.t, err)
 		return nil, wait, errors.New(result.Error)
-=======
-		return nil, wait, fmt.Errorf("contract execution failed - %v", wait.Receipt.ExitCode)
->>>>>>> 9060c474
 	}
 	result, err := cbg.ReadByteArray(bytes.NewBuffer(wait.Receipt.Return), uint64(len(wait.Receipt.Return)))
 	if err != nil {
