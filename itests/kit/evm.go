package kit

import (
	"bytes"
	"context"
	"encoding/binary"
	"encoding/hex"
	"fmt"
	"os"
	"testing"
	"time"

	"github.com/ipfs/go-cid"
	logging "github.com/ipfs/go-log/v2"
	"github.com/multiformats/go-varint"
	"github.com/stretchr/testify/require"
	cbg "github.com/whyrusleeping/cbor-gen"
	"golang.org/x/crypto/sha3"

	"github.com/filecoin-project/go-address"
	amt4 "github.com/filecoin-project/go-amt-ipld/v4"
	"github.com/filecoin-project/go-state-types/abi"
	"github.com/filecoin-project/go-state-types/big"
	builtintypes "github.com/filecoin-project/go-state-types/builtin"
	"github.com/filecoin-project/go-state-types/builtin/v10/eam"
	"github.com/filecoin-project/go-state-types/crypto"
	"github.com/filecoin-project/go-state-types/exitcode"

	"github.com/filecoin-project/lotus/api"
	"github.com/filecoin-project/lotus/build"
	"github.com/filecoin-project/lotus/chain/actors"
	"github.com/filecoin-project/lotus/chain/types"
	"github.com/filecoin-project/lotus/chain/types/ethtypes"
	"github.com/filecoin-project/lotus/chain/wallet/key"
	"github.com/filecoin-project/lotus/lib/sigs"
)

// EVM groups EVM-related actions.
type EVM struct{ *TestFullNode }

func (f *TestFullNode) EVM() *EVM {
	return &EVM{f}
}

func (e *EVM) DeployContract(ctx context.Context, sender address.Address, bytecode []byte) eam.CreateReturn {
	require := require.New(e.t)

	nonce, err := e.MpoolGetNonce(ctx, sender)
	if err != nil {
		nonce = 0 // assume a zero nonce on error (e.g. sender doesn't exist).
	}

	var salt [32]byte
	binary.BigEndian.PutUint64(salt[:], nonce)

	method := builtintypes.MethodsEAM.CreateExternal
	initcode := abi.CborBytes(bytecode)
	params, err := actors.SerializeParams(&initcode)
	require.NoError(err)

	msg := &types.Message{
		To:     builtintypes.EthereumAddressManagerActorAddr,
		From:   sender,
		Value:  big.Zero(),
		Method: method,
		Params: params,
	}

	e.t.Log("sending create message")
	smsg, err := e.MpoolPushMessage(ctx, msg, nil)
	require.NoError(err)

	e.t.Log("waiting for message to execute")
	wait, err := e.StateWaitMsg(ctx, smsg.Cid(), 0, 0, false)
	require.NoError(err)

	require.True(wait.Receipt.ExitCode.IsSuccess(), "contract installation failed")

	var result eam.CreateReturn
	r := bytes.NewReader(wait.Receipt.Return)
	err = result.UnmarshalCBOR(r)
	require.NoError(err)

	return result
}

func (e *EVM) DeployContractFromFilename(ctx context.Context, binFilename string) (address.Address, address.Address) {
	contractHex, err := os.ReadFile(binFilename)
	require.NoError(e.t, err)

	// strip any trailing newlines from the file
	contractHex = bytes.TrimRight(contractHex, "\n")

	contract, err := hex.DecodeString(string(contractHex))
	require.NoError(e.t, err)

	fromAddr, err := e.WalletDefaultAddress(ctx)
	require.NoError(e.t, err)

	result := e.DeployContract(ctx, fromAddr, contract)

	idAddr, err := address.NewIDAddress(result.ActorID)
	require.NoError(e.t, err)
	return fromAddr, idAddr
}

func (e *EVM) InvokeSolidity(ctx context.Context, sender address.Address, target address.Address, selector []byte, inputData []byte) (*api.MsgLookup, error) {
	params := append(selector, inputData...)
	var buffer bytes.Buffer
	err := cbg.WriteByteArray(&buffer, params)
	if err != nil {
		return nil, err
	}
	params = buffer.Bytes()

	msg := &types.Message{
		To:       target,
		From:     sender,
		Value:    big.Zero(),
		Method:   builtintypes.MethodsEVM.InvokeContract,
		GasLimit: build.BlockGasLimit, // note: we hardcode block gas limit due to slightly broken gas estimation - https://github.com/filecoin-project/lotus/issues/10041
		Params:   params,
	}

	e.t.Log("sending invoke message")
	smsg, err := e.MpoolPushMessage(ctx, msg, nil)
	if err != nil {
		return nil, err
	}

	e.t.Log("waiting for message to execute")
	wait, err := e.StateWaitMsg(ctx, smsg.Cid(), 0, 0, false)
	if err != nil {
		return nil, err
	}

	return wait, nil
}

// LoadEvents loads all events in an event AMT.
func (e *EVM) LoadEvents(ctx context.Context, eventsRoot cid.Cid) []types.Event {
	require := require.New(e.t)

	s := &apiIpldStore{ctx, e}
	amt, err := amt4.LoadAMT(ctx, s, eventsRoot, amt4.UseTreeBitWidth(types.EventAMTBitwidth))
	require.NoError(err)

	ret := make([]types.Event, 0, amt.Len())
	err = amt.ForEach(ctx, func(u uint64, deferred *cbg.Deferred) error {
		var evt types.Event
		if err := evt.UnmarshalCBOR(bytes.NewReader(deferred.Raw)); err != nil {
			return err
		}
		ret = append(ret, evt)
		return nil
	})
	require.NoError(err)
	return ret
}

func (e *EVM) NewAccount() (*key.Key, ethtypes.EthAddress, address.Address) {
	// Generate a secp256k1 key; this will back the Ethereum identity.
	key, err := key.GenerateKey(types.KTSecp256k1)
	require.NoError(e.t, err)

	ethAddr, err := ethtypes.EthAddressFromPubKey(key.PublicKey)
	require.NoError(e.t, err)

	ea, err := ethtypes.CastEthAddress(ethAddr)
	require.NoError(e.t, err)

	addr, err := ea.ToFilecoinAddress()
	require.NoError(e.t, err)

	return key, *(*ethtypes.EthAddress)(ethAddr), addr
}

// AssertAddressBalanceConsistent checks that the balance reported via the
// Filecoin and Ethereum operations for an f410 address is identical, returning
// the balance.
func (e *EVM) AssertAddressBalanceConsistent(ctx context.Context, addr address.Address) big.Int {
	// Validate the arg is an f410 address.
	require.Equal(e.t, address.Delegated, addr.Protocol())
	payload := addr.Payload()
	namespace, _, err := varint.FromUvarint(payload)
	require.NoError(e.t, err)
	require.Equal(e.t, builtintypes.EthereumAddressManagerActorID, namespace)

	fbal, err := e.WalletBalance(ctx, addr)
	require.NoError(e.t, err)

	ethAddr, err := ethtypes.EthAddressFromFilecoinAddress(addr)
	require.NoError(e.t, err)

	ebal, err := e.EthGetBalance(ctx, ethAddr, "latest")
	require.NoError(e.t, err)

	require.Equal(e.t, fbal, types.BigInt(ebal))
	return fbal
}

// SignTransaction signs an Ethereum transaction in place with the supplied private key.
func (e *EVM) SignTransaction(tx *ethtypes.EthTxArgs, privKey []byte) {
	preimage, err := tx.ToRlpUnsignedMsg()
	require.NoError(e.t, err)

	// sign the RLP payload
	signature, err := sigs.Sign(crypto.SigTypeDelegated, privKey, preimage)
	require.NoError(e.t, err)

	r, s, v, err := ethtypes.RecoverSignature(*signature)
	require.NoError(e.t, err)

	tx.V = big.Int(v)
	tx.R = big.Int(r)
	tx.S = big.Int(s)
}

// SubmitTransaction submits the transaction via the Eth endpoint.
func (e *EVM) SubmitTransaction(ctx context.Context, tx *ethtypes.EthTxArgs) ethtypes.EthHash {
	signed, err := tx.ToRlpSignedMsg()
	require.NoError(e.t, err)

	hash, err := e.EthSendRawTransaction(ctx, signed)
	require.NoError(e.t, err)

	return hash
}

// ComputeContractAddress computes the address of a contract deployed by the
// specified address with the specified nonce.
func (e *EVM) ComputeContractAddress(deployer ethtypes.EthAddress, nonce uint64) ethtypes.EthAddress {
	nonceRlp, err := formatInt(int(nonce))
	require.NoError(e.t, err)

	encoded, err := ethtypes.EncodeRLP([]interface{}{
		deployer[:],
		nonceRlp,
	})
	require.NoError(e.t, err)

	hasher := sha3.NewLegacyKeccak256()
	hasher.Write(encoded)
	return *(*ethtypes.EthAddress)(hasher.Sum(nil)[12:])
}

func (e *EVM) InvokeContractByFuncName(ctx context.Context, fromAddr address.Address, idAddr address.Address, funcSignature string, inputData []byte) ([]byte, *api.MsgLookup, error) {
	entryPoint := CalcFuncSignature(funcSignature)
	wait, err := e.InvokeSolidity(ctx, fromAddr, idAddr, entryPoint, inputData)
	if err != nil {
		return nil, wait, err
	}
	if !wait.Receipt.ExitCode.IsSuccess() {
		return nil, wait, fmt.Errorf("contract execution failed - %v", wait.Receipt.ExitCode)
	}
	result, err := cbg.ReadByteArray(bytes.NewBuffer(wait.Receipt.Return), uint64(len(wait.Receipt.Return)))
	if err != nil {
		return nil, wait, err
	}
	return result, wait, nil
}

func (e *EVM) InvokeContractByFuncNameExpectExit(ctx context.Context, fromAddr address.Address, idAddr address.Address, funcSignature string, inputData []byte, exit exitcode.ExitCode) {
	entryPoint := CalcFuncSignature(funcSignature)
	wait, _ := e.InvokeSolidity(ctx, fromAddr, idAddr, entryPoint, inputData)
	require.Equal(e.t, exit, wait.Receipt.ExitCode)
}

// function signatures are the first 4 bytes of the hash of the function name and types
func CalcFuncSignature(funcName string) []byte {
	hasher := sha3.NewLegacyKeccak256()
	hasher.Write([]byte(funcName))
	hash := hasher.Sum(nil)
	return hash[:4]
}

// TODO: cleanup and put somewhere reusable.
type apiIpldStore struct {
	ctx context.Context
	api api.FullNode
}

func (ht *apiIpldStore) Context() context.Context {
	return ht.ctx
}

func (ht *apiIpldStore) Get(ctx context.Context, c cid.Cid, out interface{}) error {
	raw, err := ht.api.ChainReadObj(ctx, c)
	if err != nil {
		return err
	}

	cu, ok := out.(cbg.CBORUnmarshaler)
	if ok {
		if err := cu.UnmarshalCBOR(bytes.NewReader(raw)); err != nil {
			return err
		}
		return nil
	}

	return fmt.Errorf("object does not implement CBORUnmarshaler")
}

func (ht *apiIpldStore) Put(ctx context.Context, v interface{}) (cid.Cid, error) {
	panic("No mutations allowed")
}

func formatInt(val int) ([]byte, error) {
	buf := new(bytes.Buffer)
	err := binary.Write(buf, binary.BigEndian, int64(val))
	if err != nil {
		return nil, err
	}
	return removeLeadingZeros(buf.Bytes()), nil
}

func removeLeadingZeros(data []byte) []byte {
	firstNonZeroIndex := len(data)
	for i, b := range data {
		if b > 0 {
			firstNonZeroIndex = i
			break
		}
	}
	return data[firstNonZeroIndex:]
}

<<<<<<< HEAD
func NewEthFilterBuilder() *EthFilterBuilder {
	return &EthFilterBuilder{}
}

type EthFilterBuilder struct {
	filter ethtypes.EthFilterSpec
}

func (e *EthFilterBuilder) Filter() *ethtypes.EthFilterSpec { return &e.filter }

func (e *EthFilterBuilder) FromBlock(v string) *EthFilterBuilder {
	e.filter.FromBlock = &v
	return e
}

func (e *EthFilterBuilder) FromBlockEpoch(v abi.ChainEpoch) *EthFilterBuilder {
	s := ethtypes.EthUint64(v).Hex()
	e.filter.FromBlock = &s
	return e
}

func (e *EthFilterBuilder) ToBlock(v string) *EthFilterBuilder {
	e.filter.ToBlock = &v
	return e
}

func (e *EthFilterBuilder) ToBlockEpoch(v abi.ChainEpoch) *EthFilterBuilder {
	s := ethtypes.EthUint64(v).Hex()
	e.filter.ToBlock = &s
	return e
}

func (e *EthFilterBuilder) BlockHash(h ethtypes.EthHash) *EthFilterBuilder {
	e.filter.BlockHash = &h
	return e
}

func (e *EthFilterBuilder) AddressOneOf(as ...ethtypes.EthAddress) *EthFilterBuilder {
	e.filter.Address = as
	return e
}

func (e *EthFilterBuilder) Topic1OneOf(hs ...ethtypes.EthHash) *EthFilterBuilder {
	if len(e.filter.Topics) == 0 {
		e.filter.Topics = make(ethtypes.EthTopicSpec, 1)
	}
	e.filter.Topics[0] = hs
	return e
}

func (e *EthFilterBuilder) Topic2OneOf(hs ...ethtypes.EthHash) *EthFilterBuilder {
	for len(e.filter.Topics) < 2 {
		e.filter.Topics = append(e.filter.Topics, nil)
	}
	e.filter.Topics[1] = hs
	return e
}

func (e *EthFilterBuilder) Topic3OneOf(hs ...ethtypes.EthHash) *EthFilterBuilder {
	for len(e.filter.Topics) < 3 {
		e.filter.Topics = append(e.filter.Topics, nil)
	}
	e.filter.Topics[2] = hs
	return e
}

func (e *EthFilterBuilder) Topic4OneOf(hs ...ethtypes.EthHash) *EthFilterBuilder {
	for len(e.filter.Topics) < 4 {
		e.filter.Topics = append(e.filter.Topics, nil)
	}
	e.filter.Topics[3] = hs
	return e
=======
func SetupFEVMTest(t *testing.T) (context.Context, context.CancelFunc, *TestFullNode) {
	//make all logs extra quiet for fevm tests
	lvl, err := logging.LevelFromString("error")
	if err != nil {
		panic(err)
	}
	logging.SetAllLoggers(lvl)

	blockTime := 100 * time.Millisecond
	client, _, ens := EnsembleMinimal(t, MockProofs(), ThroughRPC())
	ens.InterconnectAll().BeginMining(blockTime)
	ctx, cancel := context.WithTimeout(context.Background(), time.Minute)

	// require that the initial balance is 100 million FIL in setup
	// this way other tests can count on this initial wallet balance
	fromAddr := client.DefaultKey.Address
	bal, err := client.WalletBalance(ctx, fromAddr)
	require.NoError(t, err)
	originalBalance := types.FromFil(uint64(100_000_000)) // 100 million FIL
	require.Equal(t, originalBalance, bal)

	return ctx, cancel, client
}

func (e *EVM) TransferValueOrFail(ctx context.Context, fromAddr address.Address, toAddr address.Address, sendAmount big.Int) {
	sendMsg := &types.Message{
		From:  fromAddr,
		To:    toAddr,
		Value: sendAmount,
	}
	signedMsg, err := e.MpoolPushMessage(ctx, sendMsg, nil)
	require.NoError(e.t, err)
	mLookup, err := e.StateWaitMsg(ctx, signedMsg.Cid(), 3, api.LookbackNoLimit, true)
	require.NoError(e.t, err)
	require.Equal(e.t, exitcode.Ok, mLookup.Receipt.ExitCode)
>>>>>>> ccb20d56
}<|MERGE_RESOLUTION|>--- conflicted
+++ resolved
@@ -325,82 +325,8 @@
 	return data[firstNonZeroIndex:]
 }
 
-<<<<<<< HEAD
-func NewEthFilterBuilder() *EthFilterBuilder {
-	return &EthFilterBuilder{}
-}
-
-type EthFilterBuilder struct {
-	filter ethtypes.EthFilterSpec
-}
-
-func (e *EthFilterBuilder) Filter() *ethtypes.EthFilterSpec { return &e.filter }
-
-func (e *EthFilterBuilder) FromBlock(v string) *EthFilterBuilder {
-	e.filter.FromBlock = &v
-	return e
-}
-
-func (e *EthFilterBuilder) FromBlockEpoch(v abi.ChainEpoch) *EthFilterBuilder {
-	s := ethtypes.EthUint64(v).Hex()
-	e.filter.FromBlock = &s
-	return e
-}
-
-func (e *EthFilterBuilder) ToBlock(v string) *EthFilterBuilder {
-	e.filter.ToBlock = &v
-	return e
-}
-
-func (e *EthFilterBuilder) ToBlockEpoch(v abi.ChainEpoch) *EthFilterBuilder {
-	s := ethtypes.EthUint64(v).Hex()
-	e.filter.ToBlock = &s
-	return e
-}
-
-func (e *EthFilterBuilder) BlockHash(h ethtypes.EthHash) *EthFilterBuilder {
-	e.filter.BlockHash = &h
-	return e
-}
-
-func (e *EthFilterBuilder) AddressOneOf(as ...ethtypes.EthAddress) *EthFilterBuilder {
-	e.filter.Address = as
-	return e
-}
-
-func (e *EthFilterBuilder) Topic1OneOf(hs ...ethtypes.EthHash) *EthFilterBuilder {
-	if len(e.filter.Topics) == 0 {
-		e.filter.Topics = make(ethtypes.EthTopicSpec, 1)
-	}
-	e.filter.Topics[0] = hs
-	return e
-}
-
-func (e *EthFilterBuilder) Topic2OneOf(hs ...ethtypes.EthHash) *EthFilterBuilder {
-	for len(e.filter.Topics) < 2 {
-		e.filter.Topics = append(e.filter.Topics, nil)
-	}
-	e.filter.Topics[1] = hs
-	return e
-}
-
-func (e *EthFilterBuilder) Topic3OneOf(hs ...ethtypes.EthHash) *EthFilterBuilder {
-	for len(e.filter.Topics) < 3 {
-		e.filter.Topics = append(e.filter.Topics, nil)
-	}
-	e.filter.Topics[2] = hs
-	return e
-}
-
-func (e *EthFilterBuilder) Topic4OneOf(hs ...ethtypes.EthHash) *EthFilterBuilder {
-	for len(e.filter.Topics) < 4 {
-		e.filter.Topics = append(e.filter.Topics, nil)
-	}
-	e.filter.Topics[3] = hs
-	return e
-=======
 func SetupFEVMTest(t *testing.T) (context.Context, context.CancelFunc, *TestFullNode) {
-	//make all logs extra quiet for fevm tests
+	// make all logs extra quiet for fevm tests
 	lvl, err := logging.LevelFromString("error")
 	if err != nil {
 		panic(err)
@@ -434,5 +360,78 @@
 	mLookup, err := e.StateWaitMsg(ctx, signedMsg.Cid(), 3, api.LookbackNoLimit, true)
 	require.NoError(e.t, err)
 	require.Equal(e.t, exitcode.Ok, mLookup.Receipt.ExitCode)
->>>>>>> ccb20d56
+}
+
+func NewEthFilterBuilder() *EthFilterBuilder {
+	return &EthFilterBuilder{}
+}
+
+type EthFilterBuilder struct {
+	filter ethtypes.EthFilterSpec
+}
+
+func (e *EthFilterBuilder) Filter() *ethtypes.EthFilterSpec { return &e.filter }
+
+func (e *EthFilterBuilder) FromBlock(v string) *EthFilterBuilder {
+	e.filter.FromBlock = &v
+	return e
+}
+
+func (e *EthFilterBuilder) FromBlockEpoch(v abi.ChainEpoch) *EthFilterBuilder {
+	s := ethtypes.EthUint64(v).Hex()
+	e.filter.FromBlock = &s
+	return e
+}
+
+func (e *EthFilterBuilder) ToBlock(v string) *EthFilterBuilder {
+	e.filter.ToBlock = &v
+	return e
+}
+
+func (e *EthFilterBuilder) ToBlockEpoch(v abi.ChainEpoch) *EthFilterBuilder {
+	s := ethtypes.EthUint64(v).Hex()
+	e.filter.ToBlock = &s
+	return e
+}
+
+func (e *EthFilterBuilder) BlockHash(h ethtypes.EthHash) *EthFilterBuilder {
+	e.filter.BlockHash = &h
+	return e
+}
+
+func (e *EthFilterBuilder) AddressOneOf(as ...ethtypes.EthAddress) *EthFilterBuilder {
+	e.filter.Address = as
+	return e
+}
+
+func (e *EthFilterBuilder) Topic1OneOf(hs ...ethtypes.EthHash) *EthFilterBuilder {
+	if len(e.filter.Topics) == 0 {
+		e.filter.Topics = make(ethtypes.EthTopicSpec, 1)
+	}
+	e.filter.Topics[0] = hs
+	return e
+}
+
+func (e *EthFilterBuilder) Topic2OneOf(hs ...ethtypes.EthHash) *EthFilterBuilder {
+	for len(e.filter.Topics) < 2 {
+		e.filter.Topics = append(e.filter.Topics, nil)
+	}
+	e.filter.Topics[1] = hs
+	return e
+}
+
+func (e *EthFilterBuilder) Topic3OneOf(hs ...ethtypes.EthHash) *EthFilterBuilder {
+	for len(e.filter.Topics) < 3 {
+		e.filter.Topics = append(e.filter.Topics, nil)
+	}
+	e.filter.Topics[2] = hs
+	return e
+}
+
+func (e *EthFilterBuilder) Topic4OneOf(hs ...ethtypes.EthHash) *EthFilterBuilder {
+	for len(e.filter.Topics) < 4 {
+		e.filter.Topics = append(e.filter.Topics, nil)
+	}
+	e.filter.Topics[3] = hs
+	return e
 }