package itests

import (
	"bytes"
	"context"
	"crypto/rand"
	"encoding/binary"
	"encoding/hex"
	"fmt"
	"testing"
	"time"

	"github.com/stretchr/testify/require"

	"github.com/filecoin-project/go-address"
	"github.com/filecoin-project/go-state-types/big"
	builtintypes "github.com/filecoin-project/go-state-types/builtin"
	"github.com/filecoin-project/go-state-types/exitcode"
	"github.com/filecoin-project/go-state-types/manifest"

	"github.com/filecoin-project/lotus/api"
	"github.com/filecoin-project/lotus/build"
	"github.com/filecoin-project/lotus/chain/types"
	"github.com/filecoin-project/lotus/chain/types/ethtypes"
	"github.com/filecoin-project/lotus/itests/kit"
)

// convert a simple byte array into input data which is a left padded 32 byte array
func inputDataFromArray(input []byte) []byte {
	inputData := make([]byte, 32)
	copy(inputData[32-len(input):], input[:])
	return inputData
}

// convert a "from" address into input data which is a left padded 32 byte array
func inputDataFromFrom(ctx context.Context, t *testing.T, client *kit.TestFullNode, from address.Address) []byte {
	fromId, err := client.StateLookupID(ctx, from, types.EmptyTSK)
	require.NoError(t, err)

	senderEthAddr, err := ethtypes.EthAddressFromFilecoinAddress(fromId)
	require.NoError(t, err)
	inputData := make([]byte, 32)
	copy(inputData[32-len(senderEthAddr):], senderEthAddr[:])
	return inputData
}

func decodeOutputToUint64(output []byte) (uint64, error) {
	var result uint64
	buf := bytes.NewReader(output[len(output)-8:])
	err := binary.Read(buf, binary.BigEndian, &result)
	return result, err
}
func buildInputFromuint64(number uint64) []byte {
	// Convert the number to a binary uint64 array
	binaryNumber := make([]byte, 8)
	binary.BigEndian.PutUint64(binaryNumber, number)
	return inputDataFromArray(binaryNumber)
}

// recursive delegate calls that fail due to gas limits are currently getting to 229 iterations
// before running out of gas
func recursiveDelegatecallFail(ctx context.Context, t *testing.T, client *kit.TestFullNode, filename string, count uint64) {
	expectedIterationsBeforeFailing := int(220)
	fromAddr, idAddr := client.EVM().DeployContractFromFilename(ctx, filename)
	t.Log("recursion count - ", count)
	inputData := buildInputFromuint64(count)
	_, _, err := client.EVM().InvokeContractByFuncName(ctx, fromAddr, idAddr, "recursiveCall(uint256)", inputData)

	require.NoError(t, err)

	result, _, err := client.EVM().InvokeContractByFuncName(ctx, fromAddr, idAddr, "totalCalls()", []byte{})
	require.NoError(t, err)

	resultUint, err := decodeOutputToUint64(result)
	require.NoError(t, err)

	require.NotEqual(t, int(resultUint), int(count))
	require.Equal(t, expectedIterationsBeforeFailing, int(resultUint))
}
func recursiveDelegatecallSuccess(ctx context.Context, t *testing.T, client *kit.TestFullNode, filename string, count uint64) {
	t.Log("Count - ", count)

	fromAddr, idAddr := client.EVM().DeployContractFromFilename(ctx, filename)
	inputData := buildInputFromuint64(count)
	_, _, err := client.EVM().InvokeContractByFuncName(ctx, fromAddr, idAddr, "recursiveCall(uint256)", inputData)
	require.NoError(t, err)

	result, _, err := client.EVM().InvokeContractByFuncName(ctx, fromAddr, idAddr, "totalCalls()", []byte{})
	require.NoError(t, err)

	resultUint, err := decodeOutputToUint64(result)
	require.NoError(t, err)

	require.Equal(t, int(count), int(resultUint))
}

// TestFEVMRecursive does a basic fevm contract installation and invocation
func TestFEVMRecursive(t *testing.T) {
	callCounts := []uint64{0, 1, 2, 3, 4, 5, 6, 7, 8, 9, 10, 100, 230, 330}
	ctx, cancel, client := kit.SetupFEVMTest(t)
	defer cancel()
	filename := "contracts/Recursive.hex"
	fromAddr, idAddr := client.EVM().DeployContractFromFilename(ctx, filename)

	// Successful calls
	for _, callCount := range callCounts {
		callCount := callCount // linter unhappy unless callCount is local to loop
		t.Run(fmt.Sprintf("TestFEVMRecursive%d", callCount), func(t *testing.T) {
			_, _, err := client.EVM().InvokeContractByFuncName(ctx, fromAddr, idAddr, "recursiveCall(uint256)", buildInputFromuint64(callCount))
			require.NoError(t, err)
		})
	}

}

func TestFEVMRecursiveFail(t *testing.T) {
	ctx, cancel, client := kit.SetupFEVMTest(t)
	defer cancel()
	filename := "contracts/Recursive.hex"
	fromAddr, idAddr := client.EVM().DeployContractFromFilename(ctx, filename)

	// Unsuccessful calls
	failCallCounts := []uint64{340, 400, 600, 850, 1000}
	for _, failCallCount := range failCallCounts {
		failCallCount := failCallCount // linter unhappy unless callCount is local to loop
		t.Run(fmt.Sprintf("TestFEVMRecursiveFail%d", failCallCount), func(t *testing.T) {
			_, wait, err := client.EVM().InvokeContractByFuncName(ctx, fromAddr, idAddr, "recursiveCall(uint256)", buildInputFromuint64(failCallCount))
			require.Error(t, err)
			require.Equal(t, exitcode.ExitCode(37), wait.Receipt.ExitCode)
		})
	}
}

func TestFEVMRecursive1(t *testing.T) {
	callCount := 1
	ctx, cancel, client := kit.SetupFEVMTest(t)
	defer cancel()
	filename := "contracts/Recursive.hex"
	fromAddr, idAddr := client.EVM().DeployContractFromFilename(ctx, filename)
	_, ret, err := client.EVM().InvokeContractByFuncName(ctx, fromAddr, idAddr, "recursive1()", []byte{})
	require.NoError(t, err)
	events := client.EVM().LoadEvents(ctx, *ret.Receipt.EventsRoot)
	require.Equal(t, callCount, len(events))
}
func TestFEVMRecursive2(t *testing.T) {
	ctx, cancel, client := kit.SetupFEVMTest(t)
	defer cancel()
	filename := "contracts/Recursive.hex"
	fromAddr, idAddr := client.EVM().DeployContractFromFilename(ctx, filename)
	_, ret, err := client.EVM().InvokeContractByFuncName(ctx, fromAddr, idAddr, "recursive2()", []byte{})
	require.NoError(t, err)
	events := client.EVM().LoadEvents(ctx, *ret.Receipt.EventsRoot)
	require.Equal(t, 2, len(events))
}

// TestFEVMRecursiveDelegatecallCount tests the maximum delegatecall recursion depth. It currently
// succeeds succeeds up to 237 times.
func TestFEVMRecursiveDelegatecallCount(t *testing.T) {

	ctx, cancel, client := kit.SetupFEVMTest(t)
	defer cancel()

	highestSuccessCount := uint64(225)

	filename := "contracts/RecursiveDelegeatecall.hex"
	recursiveDelegatecallSuccess(ctx, t, client, filename, uint64(1))
	recursiveDelegatecallSuccess(ctx, t, client, filename, uint64(2))
	recursiveDelegatecallSuccess(ctx, t, client, filename, uint64(10))
	recursiveDelegatecallSuccess(ctx, t, client, filename, uint64(100))
	recursiveDelegatecallSuccess(ctx, t, client, filename, highestSuccessCount)

	recursiveDelegatecallFail(ctx, t, client, filename, highestSuccessCount+1)
	recursiveDelegatecallFail(ctx, t, client, filename, uint64(1000))
	recursiveDelegatecallFail(ctx, t, client, filename, uint64(10000000))

}

// TestFEVMBasic does a basic fevm contract installation and invocation
func TestFEVMBasic(t *testing.T) {

	ctx, cancel, client := kit.SetupFEVMTest(t)
	defer cancel()

	filename := "contracts/SimpleCoin.hex"
	// install contract
	fromAddr, idAddr := client.EVM().DeployContractFromFilename(ctx, filename)

	// invoke the contract with owner
	{
		inputData := inputDataFromFrom(ctx, t, client, fromAddr)
		result, _, err := client.EVM().InvokeContractByFuncName(ctx, fromAddr, idAddr, "getBalance(address)", inputData)
		require.NoError(t, err)

		expectedResult, err := hex.DecodeString("0000000000000000000000000000000000000000000000000000000000002710")
		require.NoError(t, err)
		require.Equal(t, result, expectedResult)
	}

	// invoke the contract with non owner
	{
		inputData := inputDataFromFrom(ctx, t, client, fromAddr)
		inputData[31]++ // change the pub address to one that has 0 balance by modifying the last byte of the address
		result, _, err := client.EVM().InvokeContractByFuncName(ctx, fromAddr, idAddr, "getBalance(address)", inputData)
		require.NoError(t, err)

		expectedResult, err := hex.DecodeString("0000000000000000000000000000000000000000000000000000000000000000")
		require.NoError(t, err)
		require.Equal(t, result, expectedResult)
	}
}

// TestFEVMETH0 tests that the ETH0 actor is in genesis
func TestFEVMETH0(t *testing.T) {
	ctx, cancel, client := kit.SetupFEVMTest(t)
	defer cancel()

	eth0id, err := address.NewIDAddress(1001)
	require.NoError(t, err)

	client.AssertActorType(ctx, eth0id, manifest.EthAccountKey)

	act, err := client.StateGetActor(ctx, eth0id, types.EmptyTSK)
	require.NoError(t, err)

	eth0Addr, err := address.NewDelegatedAddress(builtintypes.EthereumAddressManagerActorID, make([]byte, 20))
	require.NoError(t, err)
	require.Equal(t, *act.Address, eth0Addr)
}

// TestFEVMDelegateCall deploys two contracts and makes a delegate call transaction
func TestFEVMDelegateCall(t *testing.T) {

	ctx, cancel, client := kit.SetupFEVMTest(t)
	defer cancel()

	//install contract Actor
	filenameActor := "contracts/DelegatecallActor.hex"
	fromAddr, actorAddr := client.EVM().DeployContractFromFilename(ctx, filenameActor)
	//install contract Storage
	filenameStorage := "contracts/DelegatecallStorage.hex"
	fromAddrStorage, storageAddr := client.EVM().DeployContractFromFilename(ctx, filenameStorage)
	require.Equal(t, fromAddr, fromAddrStorage)

	//call Contract Storage which makes a delegatecall to contract Actor
	//this contract call sets the "counter" variable to 7, from default value 0
	inputDataContract := inputDataFromFrom(ctx, t, client, actorAddr)
	inputDataValue := inputDataFromArray([]byte{7})
	inputData := append(inputDataContract, inputDataValue...)

	//verify that the returned value of the call to setvars is 7
	result, _, err := client.EVM().InvokeContractByFuncName(ctx, fromAddr, storageAddr, "setVars(address,uint256)", inputData)
	require.NoError(t, err)
	expectedResult, err := hex.DecodeString("0000000000000000000000000000000000000000000000000000000000000007")
	require.NoError(t, err)
	require.Equal(t, result, expectedResult)

	//test the value is 7 a second way by calling the getter
	result, _, err = client.EVM().InvokeContractByFuncName(ctx, fromAddr, storageAddr, "getCounter()", []byte{})
	require.NoError(t, err)
	require.Equal(t, result, expectedResult)

	//test the value is 0 via calling the getter on the Actor contract
	result, _, err = client.EVM().InvokeContractByFuncName(ctx, fromAddr, actorAddr, "getCounter()", []byte{})
	require.NoError(t, err)
	expectedResultActor, err := hex.DecodeString("0000000000000000000000000000000000000000000000000000000000000000")
	require.NoError(t, err)
	require.Equal(t, result, expectedResultActor)

	// The implementation's storage should not have been updated.
	actorAddrEth, err := ethtypes.EthAddressFromFilecoinAddress(actorAddr)
	require.NoError(t, err)
	value, err := client.EVM().EthGetStorageAt(ctx, actorAddrEth, nil, "latest")
	require.NoError(t, err)
	require.Equal(t, ethtypes.EthBytes(make([]byte, 32)), value)

	// The storage actor's storage _should_ have been updated
	storageAddrEth, err := ethtypes.EthAddressFromFilecoinAddress(storageAddr)
	require.NoError(t, err)
	value, err = client.EVM().EthGetStorageAt(ctx, storageAddrEth, nil, "latest")
	require.NoError(t, err)
	require.Equal(t, ethtypes.EthBytes(expectedResult), value)
}

// TestFEVMDelegateCallRevert makes a delegatecall action and then calls revert.
// the state should not have changed because of the revert
func TestFEVMDelegateCallRevert(t *testing.T) {
	ctx, cancel, client := kit.SetupFEVMTest(t)
	defer cancel()

	//install contract Actor
	filenameActor := "contracts/DelegatecallActor.hex"
	fromAddr, actorAddr := client.EVM().DeployContractFromFilename(ctx, filenameActor)
	//install contract Storage
	filenameStorage := "contracts/DelegatecallStorage.hex"
	fromAddrStorage, storageAddr := client.EVM().DeployContractFromFilename(ctx, filenameStorage)
	require.Equal(t, fromAddr, fromAddrStorage)

	//call Contract Storage which makes a delegatecall to contract Actor
	//this contract call sets the "counter" variable to 7, from default value 0

	inputDataContract := inputDataFromFrom(ctx, t, client, actorAddr)
	inputDataValue := inputDataFromArray([]byte{7})
	inputData := append(inputDataContract, inputDataValue...)

	//verify that the returned value of the call to setvars is 7
	_, wait, err := client.EVM().InvokeContractByFuncName(ctx, fromAddr, storageAddr, "setVarsRevert(address,uint256)", inputData)
	require.Error(t, err)
	require.Equal(t, exitcode.ExitCode(33), wait.Receipt.ExitCode)

	//test the value is 0 via calling the getter and was not set to 7
	expectedResult, err := hex.DecodeString("0000000000000000000000000000000000000000000000000000000000000000")
	require.NoError(t, err)
	result, _, err := client.EVM().InvokeContractByFuncName(ctx, fromAddr, storageAddr, "getCounter()", []byte{})
	require.NoError(t, err)
	require.Equal(t, result, expectedResult)

	//test the value is 0 via calling the getter on the Actor contract
	result, _, err = client.EVM().InvokeContractByFuncName(ctx, fromAddr, actorAddr, "getCounter()", []byte{})
	require.NoError(t, err)
	require.Equal(t, result, expectedResult)
}

// TestFEVMSimpleRevert makes a call that is a simple revert
func TestFEVMSimpleRevert(t *testing.T) {
	ctx, cancel, client := kit.SetupFEVMTest(t)
	defer cancel()

	//install contract Actor
	filenameStorage := "contracts/DelegatecallStorage.hex"
	fromAddr, contractAddr := client.EVM().DeployContractFromFilename(ctx, filenameStorage)

	//call revert
	_, wait, err := client.EVM().InvokeContractByFuncName(ctx, fromAddr, contractAddr, "revert()", []byte{})

	require.Equal(t, wait.Receipt.ExitCode, exitcode.ExitCode(33))
	require.Error(t, err)
}

// TestFEVMSelfDestruct creates a contract that just has a self destruct feature and calls it
func TestFEVMSelfDestruct(t *testing.T) {
	ctx, cancel, client := kit.SetupFEVMTest(t)
	defer cancel()

	//install contract Actor
	filenameStorage := "contracts/SelfDestruct.hex"
	fromAddr, contractAddr := client.EVM().DeployContractFromFilename(ctx, filenameStorage)

	//call destroy
	_, _, err := client.EVM().InvokeContractByFuncName(ctx, fromAddr, contractAddr, "destroy()", []byte{})
	require.NoError(t, err)

	//call destroy a second time and also no error
	_, _, err = client.EVM().InvokeContractByFuncName(ctx, fromAddr, contractAddr, "destroy()", []byte{})
	require.NoError(t, err)
}

// TestFEVMTestApp deploys a fairly complex app contract and confirms it works as expected
func TestFEVMTestApp(t *testing.T) {
	ctx, cancel, client := kit.SetupFEVMTest(t)
	defer cancel()

	//install contract Actor
	filenameStorage := "contracts/TestApp.hex"
	fromAddr, contractAddr := client.EVM().DeployContractFromFilename(ctx, filenameStorage)

	inputData, err := hex.DecodeString("0000000000000000000000000000000000000000000000000000000000000040000000000000000000000000000000000000000000000000000000000000000700000000000000000000000000000000000000000000000000000000000000066162636465660000000000000000000000000000000000000000000000000000") // sending string "abcdef" and int 7 - constructed using remix
	require.NoError(t, err)
	_, _, err = client.EVM().InvokeContractByFuncName(ctx, fromAddr, contractAddr, "new_Test(string,uint256)", inputData)
	require.NoError(t, err)

	inputData, err = hex.DecodeString("0000000000000000000000000000000000000000000000000000000000000000")
	require.NoError(t, err)

	_, _, err = client.EVM().InvokeContractByFuncName(ctx, fromAddr, contractAddr, "get_Test_N(uint256)", inputData)
	require.NoError(t, err)

}

// TestFEVMTestApp creates a contract that just has a self destruct feature and calls it
func TestFEVMTestConstructor(t *testing.T) {
	ctx, cancel, client := kit.SetupFEVMTest(t)
	defer cancel()

	//install contract Actor
	filenameStorage := "contracts/Constructor.hex"
	fromAddr, contractAddr := client.EVM().DeployContractFromFilename(ctx, filenameStorage)

	//input = uint256{7}. set value and confirm tx success
	inputData, err := hex.DecodeString("0000000000000000000000000000000000000000000000000000000000000007")
	require.NoError(t, err)
	_, _, err = client.EVM().InvokeContractByFuncName(ctx, fromAddr, contractAddr, "new_Test(uint256)", inputData)
	require.NoError(t, err)

}

// TestFEVMAutoSelfDestruct creates a contract that just has a self destruct feature and calls it
func TestFEVMAutoSelfDestruct(t *testing.T) {
	ctx, cancel, client := kit.SetupFEVMTest(t)
	defer cancel()

	//install contract Actor
	filenameStorage := "contracts/AutoSelfDestruct.hex"
	fromAddr, contractAddr := client.EVM().DeployContractFromFilename(ctx, filenameStorage)

	//call destroy
	_, _, err := client.EVM().InvokeContractByFuncName(ctx, fromAddr, contractAddr, "destroy()", []byte{})
	require.NoError(t, err)
}

// TestFEVMTestApp creates a contract that just has a self destruct feature and calls it
func TestFEVMTestSendToContract(t *testing.T) {
	ctx, cancel, client := kit.SetupFEVMTest(t)
	defer cancel()

	bal, err := client.WalletBalance(ctx, client.DefaultKey.Address)
	require.NoError(t, err)

	//install contract TestApp
	filenameStorage := "contracts/SelfDestruct.hex"
	fromAddr, contractAddr := client.EVM().DeployContractFromFilename(ctx, filenameStorage)

	//transfer half balance to contract

	sendAmount := big.Div(bal, big.NewInt(2))
	client.EVM().TransferValueOrFail(ctx, fromAddr, contractAddr, sendAmount)

	//call self destruct which should return balance
	_, _, err = client.EVM().InvokeContractByFuncName(ctx, fromAddr, contractAddr, "destroy()", []byte{})
	require.NoError(t, err)

	finalBalanceMinimum := types.FromFil(uint64(99_999_999)) // 100 million FIL - 1 FIL for gas upper bounds
	finalBal, err := client.WalletBalance(ctx, client.DefaultKey.Address)
	require.NoError(t, err)
	require.Equal(t, true, finalBal.GreaterThan(finalBalanceMinimum))
}

// creates a contract that would fail when tx are sent to it
// on eth but on fevm it succeeds
// example failing on testnet https://goerli.etherscan.io/address/0x2ff1525e060169dbf97b9461758c8f701f107cd2
func TestFEVMTestNotPayable(t *testing.T) {

	ctx, cancel, client := kit.SetupFEVMTest(t)
	defer cancel()

	fromAddr := client.DefaultKey.Address
	t.Log("from - ", fromAddr)

	//create contract A
	filenameStorage := "contracts/NotPayable.hex"
	fromAddr, contractAddr := client.EVM().DeployContractFromFilename(ctx, filenameStorage)
	sendAmount := big.NewInt(10_000_000)

	client.EVM().TransferValueOrFail(ctx, fromAddr, contractAddr, sendAmount)

}

// tx to non function succeeds
func TestFEVMSendCall(t *testing.T) {
	ctx, cancel, client := kit.SetupFEVMTest(t)
	defer cancel()

	//install contract
	filenameActor := "contracts/GasSendTest.hex"
	fromAddr, contractAddr := client.EVM().DeployContractFromFilename(ctx, filenameActor)

	_, _, err := client.EVM().InvokeContractByFuncName(ctx, fromAddr, contractAddr, "x()", []byte{})
	require.NoError(t, err)
}

// creates a contract that would fail when tx are sent to it
// on eth but on fevm it succeeds
// example on goerli of tx failing https://goerli.etherscan.io/address/0xec037bdc9a79420985a53a49fdae3ccf8989909b
func TestFEVMSendGasLimit(t *testing.T) {
	ctx, cancel, client := kit.SetupFEVMTest(t)
	defer cancel()

	//install contract
	filenameActor := "contracts/GasLimitSend.hex"
	fromAddr, contractAddr := client.EVM().DeployContractFromFilename(ctx, filenameActor)

	//send $ to contract
	//transfer 1 attoFIL to contract
	sendAmount := big.MustFromString("1")

	client.EVM().TransferValueOrFail(ctx, fromAddr, contractAddr, sendAmount)
	_, _, err := client.EVM().InvokeContractByFuncName(ctx, fromAddr, contractAddr, "getDataLength()", []byte{})
	require.NoError(t, err)

}

// TestFEVMDelegateCall deploys the two contracts in TestFEVMDelegateCall but instead of A calling B, A calls A which should cause A to cause A in an infinite loop and should give a reasonable error
func TestFEVMDelegateCallRecursiveFail(t *testing.T) {
	//TODO change the gas limit of this invocation and confirm that the number of errors is
	// different
	ctx, cancel, client := kit.SetupFEVMTest(t)
	defer cancel()

	//install contract Actor
	filenameActor := "contracts/DelegatecallStorage.hex"
	fromAddr, actorAddr := client.EVM().DeployContractFromFilename(ctx, filenameActor)

	//any data will do for this test that fails
	inputDataContract := inputDataFromFrom(ctx, t, client, actorAddr)
	inputDataValue := inputDataFromArray([]byte{7})
	inputData := append(inputDataContract, inputDataValue...)

	//verify that we run out of gas then revert.
	_, wait, err := client.EVM().InvokeContractByFuncName(ctx, fromAddr, actorAddr, "setVarsSelf(address,uint256)", inputData)
	require.Error(t, err)
	require.Equal(t, exitcode.ExitCode(33), wait.Receipt.ExitCode)

	//assert no fatal errors but still there are errors::
	errorAny := "fatal error"
	require.NotContains(t, err.Error(), errorAny)
}

// TestFEVMTestSendValueThroughContracts creates A and B contract and exchanges value
// and self destructs and accounts for value sent
func TestFEVMTestSendValueThroughContractsAndDestroy(t *testing.T) {

	ctx, cancel, client := kit.SetupFEVMTest(t)
	defer cancel()

	fromAddr := client.DefaultKey.Address
	t.Log("from - ", fromAddr)

	//create contract A
	filenameStorage := "contracts/ValueSender.hex"
	fromAddr, contractAddr := client.EVM().DeployContractFromFilename(ctx, filenameStorage)

	//create contract B
	ret, _, err := client.EVM().InvokeContractByFuncName(ctx, fromAddr, contractAddr, "createB()", []byte{})
	require.NoError(t, err)

	ethAddr, err := ethtypes.CastEthAddress(ret[12:])
	require.NoError(t, err)
	contractBAddress, err := ethAddr.ToFilecoinAddress()
	require.NoError(t, err)
	t.Log("contractBAddress - ", contractBAddress)

	//self destruct contract B
	_, _, err = client.EVM().InvokeContractByFuncName(ctx, fromAddr, contractBAddress, "selfDestruct()", []byte{})
	require.NoError(t, err)

}

func TestEVMRpcDisable(t *testing.T) {
	client, _, _ := kit.EnsembleMinimal(t, kit.MockProofs(), kit.ThroughRPC(), kit.DisableEthRPC())

	_, err := client.EthBlockNumber(context.Background())
	require.ErrorContains(t, err, "module disabled, enable with Fevm.EnableEthRPC")
}

// TestFEVMRecursiveFuncCall deploys a contract and makes a recursive function calls
func TestFEVMRecursiveFuncCall(t *testing.T) {
	ctx, cancel, client := kit.SetupFEVMTest(t)
	defer cancel()

	//install contract Actor
	filenameActor := "contracts/StackFunc.hex"
	fromAddr, actorAddr := client.EVM().DeployContractFromFilename(ctx, filenameActor)

	testN := func(n int, ex exitcode.ExitCode) func(t *testing.T) {
		return func(t *testing.T) {
			inputData := make([]byte, 32)
			binary.BigEndian.PutUint64(inputData[24:], uint64(n))
			client.EVM().InvokeContractByFuncNameExpectExit(ctx, fromAddr, actorAddr, "exec1(uint256)", inputData, ex)
		}
	}

	t.Run("n=0", testN(0, exitcode.Ok))
	t.Run("n=1", testN(1, exitcode.Ok))
	t.Run("n=20", testN(20, exitcode.Ok))
	t.Run("n=200", testN(200, exitcode.Ok))
	t.Run("n=507", testN(507, exitcode.Ok))
	t.Run("n=508", testN(508, exitcode.ExitCode(37))) // 37 means stack overflow
}

// TestFEVMRecursiveActorCall deploys a contract and makes a recursive actor calls
func TestFEVMRecursiveActorCall(t *testing.T) {
	ctx, cancel, client := kit.SetupFEVMTest(t)
	defer cancel()

	//install contract Actor
	filenameActor := "contracts/RecCall.hex"
	fromAddr, actorAddr := client.EVM().DeployContractFromFilename(ctx, filenameActor)

	testN := func(n, r int, ex exitcode.ExitCode) func(t *testing.T) {
		return func(t *testing.T) {
			inputData := make([]byte, 32*3)
			binary.BigEndian.PutUint64(inputData[24:], uint64(n))
			binary.BigEndian.PutUint64(inputData[32+24:], uint64(n))
			binary.BigEndian.PutUint64(inputData[32+32+24:], uint64(r))

			client.EVM().InvokeContractByFuncNameExpectExit(ctx, fromAddr, actorAddr, "exec1(uint256,uint256,uint256)", inputData, ex)
		}
	}

	t.Run("n=0,r=1", testN(0, 1, exitcode.Ok))
	t.Run("n=1,r=1", testN(1, 1, exitcode.Ok))
	t.Run("n=20,r=1", testN(20, 1, exitcode.Ok))
	t.Run("n=200,r=1", testN(200, 1, exitcode.Ok))
	t.Run("n=251,r=1", testN(251, 1, exitcode.Ok))

	t.Run("n=252,r=1-fails", testN(252, 1, exitcode.ExitCode(37))) // 37 means stack overflow

	t.Run("n=0,r=10", testN(0, 10, exitcode.Ok))
	t.Run("n=1,r=10", testN(1, 10, exitcode.Ok))
	t.Run("n=20,r=10", testN(20, 10, exitcode.Ok))
	t.Run("n=200,r=10", testN(200, 10, exitcode.Ok))
	t.Run("n=251,r=10", testN(251, 10, exitcode.Ok))

	t.Run("n=252,r=10-fails", testN(252, 10, exitcode.ExitCode(37)))

	t.Run("n=0,r=32", testN(0, 32, exitcode.Ok))
	t.Run("n=1,r=32", testN(1, 32, exitcode.Ok))
	t.Run("n=20,r=32", testN(20, 32, exitcode.Ok))
	t.Run("n=200,r=32", testN(200, 32, exitcode.Ok))
	t.Run("n=251,r=32", testN(251, 32, exitcode.Ok))

	t.Run("n=0,r=252", testN(0, 252, exitcode.Ok))
	t.Run("n=251,r=166", testN(251, 166, exitcode.Ok))

	t.Run("n=0,r=253-fails", testN(0, 253, exitcode.ExitCode(33))) // 33 means transaction reverted
	t.Run("n=251,r=167-fails", testN(251, 167, exitcode.ExitCode(33)))
}

// TestFEVMRecursiveActorCallEstimate
func TestFEVMRecursiveActorCallEstimate(t *testing.T) {
	ctx, cancel, client := kit.SetupFEVMTest(t)
	defer cancel()

	//install contract Actor
	filenameActor := "contracts/ExternalRecursiveCallSimple.hex"
	_, actorAddr := client.EVM().DeployContractFromFilename(ctx, filenameActor)

	contractAddr, err := ethtypes.EthAddressFromFilecoinAddress(actorAddr)
	require.NoError(t, err)

	// create a new Ethereum account
	key, ethAddr, ethFilAddr := client.EVM().NewAccount()
	kit.SendFunds(ctx, t, client, ethFilAddr, types.FromFil(1000))

	makeParams := func(r int) []byte {
		funcSignature := "exec1(uint256)"
		entryPoint := kit.CalcFuncSignature(funcSignature)

		inputData := make([]byte, 32)
		binary.BigEndian.PutUint64(inputData[24:], uint64(r))

		params := append(entryPoint, inputData...)

		return params
	}

	testN := func(r int) func(t *testing.T) {
		return func(t *testing.T) {
			t.Logf("running with %d recursive calls", r)

			params := makeParams(r)
			gaslimit, err := client.EthEstimateGas(ctx, ethtypes.EthCall{
				From: &ethAddr,
				To:   &contractAddr,
				Data: params,
			})
			require.NoError(t, err)
			require.LessOrEqual(t, int64(gaslimit), build.BlockGasLimit)

			t.Logf("EthEstimateGas GasLimit=%d", gaslimit)

			maxPriorityFeePerGas, err := client.EthMaxPriorityFeePerGas(ctx)
			require.NoError(t, err)

			nonce, err := client.MpoolGetNonce(ctx, ethFilAddr)
			require.NoError(t, err)

			tx := &ethtypes.EthTxArgs{
				ChainID:              build.Eip155ChainId,
				To:                   &contractAddr,
				Value:                big.Zero(),
				Nonce:                int(nonce),
				MaxFeePerGas:         types.NanoFil,
				MaxPriorityFeePerGas: big.Int(maxPriorityFeePerGas),
				GasLimit:             int(gaslimit),
				Input:                params,
				V:                    big.Zero(),
				R:                    big.Zero(),
				S:                    big.Zero(),
			}

			client.EVM().SignTransaction(tx, key.PrivateKey)
			hash := client.EVM().SubmitTransaction(ctx, tx)

			smsg, err := tx.ToSignedMessage()
			require.NoError(t, err)

			_, err = client.StateWaitMsg(ctx, smsg.Cid(), 0, 0, false)
			require.NoError(t, err)

			receipt, err := client.EthGetTransactionReceipt(ctx, hash)
			require.NoError(t, err)
			require.NotNil(t, receipt)

			t.Logf("Receipt GasUsed=%d", receipt.GasUsed)
			t.Logf("Ratio %0.2f", float64(receipt.GasUsed)/float64(gaslimit))
			t.Logf("Overestimate %0.2f", ((float64(gaslimit)/float64(receipt.GasUsed))-1)*100)

			require.EqualValues(t, ethtypes.EthUint64(1), receipt.Status)
		}
	}

	t.Run("n=1", testN(1))
	t.Run("n=2", testN(2))
	t.Run("n=3", testN(3))
	t.Run("n=4", testN(4))
	t.Run("n=5", testN(5))
	t.Run("n=10", testN(10))
	t.Run("n=20", testN(20))
	t.Run("n=30", testN(30))
	t.Run("n=40", testN(40))
	t.Run("n=50", testN(50))
	t.Run("n=100", testN(100))
}

// TestFEVM deploys a contract while sending value to it
func TestFEVMDeployWithValue(t *testing.T) {
	ctx, cancel, client := kit.SetupFEVMTest(t)
	defer cancel()

	//testValue is the amount sent when the contract is created
	//at the end we check that the new contract has a balance of testValue
	testValue := big.NewInt(20)

	// deploy DeployValueTest which creates NewContract
	// testValue is sent to DeployValueTest and that amount is
	// also sent to NewContract
	filenameActor := "contracts/DeployValueTest.hex"
	fromAddr, idAddr := client.EVM().DeployContractFromFilenameWithValue(ctx, filenameActor, testValue)

	//call getNewContractBalance to find the value of NewContract
	ret, _, err := client.EVM().InvokeContractByFuncName(ctx, fromAddr, idAddr, "getNewContractBalance()", []byte{})
	require.NoError(t, err)

	contractBalance, err := decodeOutputToUint64(ret)
	require.NoError(t, err)

	//require balance of NewContract is testValue
	require.Equal(t, testValue.Uint64(), contractBalance)
}

func TestFEVMDestroyCreate2(t *testing.T) {
	ctx, cancel, client := kit.SetupFEVMTest(t)
	defer cancel()

	//deploy create2 factory contract
	filename := "contracts/Create2Factory.hex"
	fromAddr, idAddr := client.EVM().DeployContractFromFilename(ctx, filename)

	//construct salt for create2
	salt := make([]byte, 32)
	_, err := rand.Read(salt)
	require.NoError(t, err)

	//deploy contract using create2 factory
	selfDestructAddress, _, err := client.EVM().InvokeContractByFuncName(ctx, fromAddr, idAddr, "deploy(bytes32)", salt)
	require.NoError(t, err)

	//convert to filecoin actor address so we can call InvokeContractByFuncName
	ea, err := ethtypes.CastEthAddress(selfDestructAddress[12:])
	require.NoError(t, err)
	selfDestructAddressActor, err := ea.ToFilecoinAddress()
	require.NoError(t, err)

	//read sender property from contract
	ret, _, err := client.EVM().InvokeContractByFuncName(ctx, fromAddr, selfDestructAddressActor, "sender()", []byte{})
	require.NoError(t, err)

	//assert contract has correct data
	ethFromAddr := inputDataFromFrom(ctx, t, client, fromAddr)
	require.Equal(t, ethFromAddr, ret)

	//run test() which 1.calls sefldestruct 2. verifies sender() is the correct value 3. attempts and fails to deploy via create2
	testSenderAddress, _, err := client.EVM().InvokeContractByFuncName(ctx, fromAddr, idAddr, "test(address)", selfDestructAddress)
	require.NoError(t, err)
	require.Equal(t, testSenderAddress, ethFromAddr)

	//read sender() but get response of 0x0 because of self destruct
	senderAfterDestroy, _, err := client.EVM().InvokeContractByFuncName(ctx, fromAddr, selfDestructAddressActor, "sender()", []byte{})
	require.NoError(t, err)
	require.Equal(t, []byte{}, senderAfterDestroy)

	// deploy new contract at same address usign same salt
	newAddressSelfDestruct, _, err := client.EVM().InvokeContractByFuncName(ctx, fromAddr, idAddr, "deploy(bytes32)", salt)
	require.NoError(t, err)
	require.Equal(t, newAddressSelfDestruct, selfDestructAddress)

	//verify sender() property is correct
	senderSecondCall, _, err := client.EVM().InvokeContractByFuncName(ctx, fromAddr, selfDestructAddressActor, "sender()", []byte{})
	require.NoError(t, err)

	//assert contract has correct data
	require.Equal(t, ethFromAddr, senderSecondCall)

}

func TestFEVMBareTransferTriggersSmartContractLogic(t *testing.T) {
	ctx, cancel, client := kit.SetupFEVMTest(t)
	defer cancel()

	// This contract emits an event on receiving value.
	filename := "contracts/ValueSender.hex"
	_, contractAddr := client.EVM().DeployContractFromFilename(ctx, filename)

	accctKey, accntEth, accntFil := client.EVM().NewAccount()
	kit.SendFunds(ctx, t, client, accntFil, types.FromFil(10))

	contractEth, err := ethtypes.EthAddressFromFilecoinAddress(contractAddr)
	require.NoError(t, err)

	gaslimit, err := client.EthEstimateGas(ctx, ethtypes.EthCall{
		From:  &accntEth,
		To:    &contractEth,
		Value: ethtypes.EthBigInt(big.NewInt(100)),
	})
	require.NoError(t, err)

	maxPriorityFeePerGas, err := client.EthMaxPriorityFeePerGas(ctx)
	require.NoError(t, err)

	tx := ethtypes.EthTxArgs{
		ChainID:              build.Eip155ChainId,
		Value:                big.NewInt(100),
		Nonce:                0,
		To:                   &contractEth,
		MaxFeePerGas:         types.NanoFil,
		MaxPriorityFeePerGas: big.Int(maxPriorityFeePerGas),
		GasLimit:             int(gaslimit),
		V:                    big.Zero(),
		R:                    big.Zero(),
		S:                    big.Zero(),
	}

	client.EVM().SignTransaction(&tx, accctKey.PrivateKey)

	hash := client.EVM().SubmitTransaction(ctx, &tx)

	var receipt *api.EthTxReceipt
	for i := 0; i < 1000; i++ {
		receipt, err = client.EthGetTransactionReceipt(ctx, hash)
		require.NoError(t, err)
		if receipt != nil {
			break
		}
		time.Sleep(500 * time.Millisecond)
	}

	// The receive() function emits one log, that's how we know we hit it.
	require.Len(t, receipt.Logs, 1)
}

func TestFEVMProxyUpgradeable(t *testing.T) {
	ctx, cancel, client := kit.SetupFEVMTest(t)
	defer cancel()

	//install transparently upgradeable proxy
	proxyFilename := "contracts/TransparentUpgradeableProxy.hex"
	fromAddr, contractAddr := client.EVM().DeployContractFromFilename(ctx, proxyFilename)

	_, _, err := client.EVM().InvokeContractByFuncName(ctx, fromAddr, contractAddr, "test()", []byte{})
	require.NoError(t, err)
}

func TestFEVMGetBlockDifficulty(t *testing.T) {
	ctx, cancel, client := kit.SetupFEVMTest(t)
	defer cancel()

	//install contract
	filenameActor := "contracts/GetDifficulty.hex"
	fromAddr, contractAddr := client.EVM().DeployContractFromFilename(ctx, filenameActor)

	ret, _, err := client.EVM().InvokeContractByFuncName(ctx, fromAddr, contractAddr, "getDifficulty()", []byte{})
	require.NoError(t, err)
	require.Equal(t, len(ret), 32)
}

<<<<<<< HEAD
func TestFEVMTestCorrectChainID(t *testing.T) {
	ctx, cancel, client := kit.SetupFEVMTest(t)
	defer cancel()

	//install contract
	filenameActor := "contracts/Blocktest.hex"
	fromAddr, contractAddr := client.EVM().DeployContractFromFilename(ctx, filenameActor)

	//run test
	_, _, err := client.EVM().InvokeContractByFuncName(ctx, fromAddr, contractAddr, "testChainID()", []byte{})
	require.NoError(t, err)
}

func TestFEVMGetChainProperties(t *testing.T) {
	ctx, cancel, client := kit.SetupFEVMTest(t)
	defer cancel()

	//install contract
	filenameActor := "contracts/Blocktest.hex"
	fromAddr, contractAddr := client.EVM().DeployContractFromFilename(ctx, filenameActor)

	functionNames := []string{"getChainID()", "getBlockhash()", "getBasefee()", "getBlockNumber()", "getTimestamp()"}
	for _, functionName := range functionNames {
		ret, _, err := client.EVM().InvokeContractByFuncName(ctx, fromAddr, contractAddr, functionName, []byte{})
		require.NoError(t, err)
		require.Equal(t, len(ret), 32)
=======
func TestFEVMErrorParsing(t *testing.T) {
	ctx, cancel, client := kit.SetupFEVMTest(t)
	defer cancel()

	e := client.EVM()

	_, contractAddr := e.DeployContractFromFilename(ctx, "contracts/Errors.hex")
	contractAddrEth, err := ethtypes.EthAddressFromFilecoinAddress(contractAddr)
	require.NoError(t, err)
	customError := ethtypes.EthBytes(kit.CalcFuncSignature("CustomError()")).String()
	for sig, expected := range map[string]string{
		"failRevertEmpty()":  "none",
		"failRevertReason()": "Error(my reason)",
		"failAssert()":       "Assert()",
		"failDivZero()":      "DivideByZero()",
		"failCustom()":       customError,
	} {
		sig := sig
		expected := expected
		t.Run(sig, func(t *testing.T) {
			entryPoint := kit.CalcFuncSignature(sig)
			_, err := e.EthCall(ctx, ethtypes.EthCall{
				To:   &contractAddrEth,
				Data: entryPoint,
			}, "latest")
			require.ErrorContains(t, err, fmt.Sprintf("exit 33, revert reason: %s, vm error", expected))
		})
>>>>>>> d589443a
	}
}<|MERGE_RESOLUTION|>--- conflicted
+++ resolved
@@ -883,7 +883,6 @@
 	require.Equal(t, len(ret), 32)
 }
 
-<<<<<<< HEAD
 func TestFEVMTestCorrectChainID(t *testing.T) {
 	ctx, cancel, client := kit.SetupFEVMTest(t)
 	defer cancel()
@@ -910,7 +909,9 @@
 		ret, _, err := client.EVM().InvokeContractByFuncName(ctx, fromAddr, contractAddr, functionName, []byte{})
 		require.NoError(t, err)
 		require.Equal(t, len(ret), 32)
-=======
+	}
+}
+
 func TestFEVMErrorParsing(t *testing.T) {
 	ctx, cancel, client := kit.SetupFEVMTest(t)
 	defer cancel()
@@ -938,6 +939,5 @@
 			}, "latest")
 			require.ErrorContains(t, err, fmt.Sprintf("exit 33, revert reason: %s, vm error", expected))
 		})
->>>>>>> d589443a
 	}
 }