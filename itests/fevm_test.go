--- conflicted
+++ resolved
@@ -1444,7 +1444,6 @@
 	require.True(t, pendingBlock.Number >= latest)
 }
 
-<<<<<<< HEAD
 func TestEthGetTransactionByBlockHashAndIndexAndNumber(t *testing.T) {
 	ctx, cancel, client := kit.SetupFEVMTest(t)
 	defer cancel()
@@ -1565,8 +1564,8 @@
 		require.Error(t, err)
 		require.ErrorContains(t, err, "out of range")
 	})
-
-=======
+}
+
 func TestEthCall(t *testing.T) {
 	ctx, cancel, client := kit.SetupFEVMTest(t)
 	defer cancel()
@@ -1661,5 +1660,4 @@
 			}
 		})
 	}
->>>>>>> 082b7caa
 }