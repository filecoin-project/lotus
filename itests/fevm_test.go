--- conflicted
+++ resolved
@@ -657,13 +657,8 @@
 		return func(t *testing.T) {
 			inputData := make([]byte, 32)
 			binary.BigEndian.PutUint64(inputData[24:], uint64(n))
-
-<<<<<<< HEAD
 			result, _, _ := client.EVM().InvokeContractByFuncName(ctx, fromAddr, actorAddr, "exec1(uint256)", inputData)
 			require.Equal(t, result, []byte{})
-=======
-			client.EVM().InvokeContractByFuncNameExpectExit(ctx, fromAddr, actorAddr, "exec1(uint256)", inputData, ex)
->>>>>>> 926e2b04
 		}
 	}
 
