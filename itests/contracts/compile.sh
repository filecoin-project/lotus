set -eu
set -o pipefail

#use the solc compiler https://docs.soliditylang.org/en/v0.8.17/installing-solidity.html
# to compile all of the .sol files to their corresponding evm binary files stored as .hex
# solc outputs to stdout a format that we just want to grab the last line of and then remove the trailing newline on that line

find . -name \*.sol -print0 |
	xargs -0 -I{} bash -euc -o pipefail 'solc --bin   {} |tail -n1 | tr -d "\n" > $(echo {} | sed -e s/.sol$/.hex/)'



#for these contracts we have 2 contracts in the same solidity file 
#this command grabs the correct bytecode for us
<<<<<<< HEAD
for filename in Constructor TestApp ValueSender DeployValueTest; do
=======
for filename in Constructor TestApp ValueSender ; do
>>>>>>> 9060c474
	echo $filename
	solc --bin $filename.sol | tail -n5|head -n1 | tr -d "\n" > $filename.hex
done
<|MERGE_RESOLUTION|>--- conflicted
+++ resolved
@@ -12,11 +12,7 @@
 
 #for these contracts we have 2 contracts in the same solidity file 
 #this command grabs the correct bytecode for us
-<<<<<<< HEAD
 for filename in Constructor TestApp ValueSender DeployValueTest; do
-=======
-for filename in Constructor TestApp ValueSender ; do
->>>>>>> 9060c474
 	echo $filename
 	solc --bin $filename.sol | tail -n5|head -n1 | tr -d "\n" > $filename.hex
 done
