//stm: #integration
package itests

import (
	"context"
	"fmt"
	"sort"
	"testing"
	"time"

	"github.com/filecoin-project/go-state-types/abi"
	"github.com/filecoin-project/go-state-types/big"
	"github.com/stretchr/testify/require"

	"github.com/filecoin-project/lotus/extern/storage-sealing/sealiface"
	"github.com/filecoin-project/lotus/itests/kit"
	"github.com/filecoin-project/lotus/markets/storageadapter"
	"github.com/filecoin-project/lotus/node"
	"github.com/filecoin-project/lotus/node/config"
	"github.com/filecoin-project/lotus/node/modules"
	"github.com/filecoin-project/lotus/node/modules/dtypes"
)

func TestBatchDealInput(t *testing.T) {
<<<<<<< HEAD
	//stm: @MINER_SECTOR_STATUS_001, @MINER_SECTOR_LIST_001
	t.Skip("this test is disabled as it's flaky: #4611")
=======
>>>>>>> 4906962d
	kit.QuietMiningLogs()

	var (
		blockTime = 10 * time.Millisecond

		// For these tests where the block time is artificially short, just use
		// a deal start epoch that is guaranteed to be far enough in the future
		// so that the deal starts sealing in time
		dealStartEpoch = abi.ChainEpoch(2 << 12)
	)

	run := func(piece, deals, expectSectors int) func(t *testing.T) {
		return func(t *testing.T) {
			ctx := context.Background()

			publishPeriod := 10 * time.Second
			maxDealsPerMsg := uint64(deals)

			// Set max deals per publish deals message to maxDealsPerMsg
			opts := kit.ConstructorOpts(node.Options(
				node.Override(
					new(*storageadapter.DealPublisher),
					storageadapter.NewDealPublisher(nil, storageadapter.PublishMsgConfig{
						Period:         publishPeriod,
						MaxDealsPerMsg: maxDealsPerMsg,
					})),
				node.Override(new(dtypes.GetSealingConfigFunc), func() (dtypes.GetSealingConfigFunc, error) {
					return func() (sealiface.Config, error) {
						sc := modules.ToSealingConfig(config.DefaultStorageMiner())
						sc.MaxWaitDealsSectors = 2
						sc.MaxSealingSectors = 1
						sc.MaxSealingSectorsForDeals = 3
						sc.AlwaysKeepUnsealedCopy = true
						sc.WaitDealsDelay = time.Hour
						sc.BatchPreCommits = false
						sc.AggregateCommits = false

						return sc, nil
					}, nil
				}),
			))
			client, miner, ens := kit.EnsembleMinimal(t, kit.MockProofs(), opts, kit.ThroughRPC())
			ens.InterconnectAll().BeginMining(blockTime)
			dh := kit.NewDealHarness(t, client, miner, miner)

			err := miner.MarketSetAsk(ctx, big.Zero(), big.Zero(), 200, 128, 32<<30)
			require.NoError(t, err)

			checkNoPadding := func() {
				sl, err := miner.SectorsList(ctx)
				require.NoError(t, err)

				sort.Slice(sl, func(i, j int) bool {
					return sl[i] < sl[j]
				})

				for _, snum := range sl {
					si, err := miner.SectorsStatus(ctx, snum, false)
					require.NoError(t, err)

					// fmt.Printf("S %d: %+v %s\n", snum, si.Deals, si.State)

					for _, deal := range si.Deals {
						if deal == 0 {
							fmt.Printf("sector %d had a padding piece!\n", snum)
						}
					}
				}
			}

			// Starts a deal and waits until it's published
			runDealTillSeal := func(rseed int) {
				res, _, _, err := kit.CreateImportFile(ctx, client, rseed, piece)
				require.NoError(t, err)

				dp := dh.DefaultStartDealParams()
				dp.Data.Root = res.Root
				dp.DealStartEpoch = dealStartEpoch

				deal := dh.StartDeal(ctx, dp)
				dh.WaitDealSealed(ctx, deal, false, true, checkNoPadding)
			}

			// Run maxDealsPerMsg deals in parallel
			done := make(chan struct{}, maxDealsPerMsg)
			for rseed := 0; rseed < int(maxDealsPerMsg); rseed++ {
				rseed := rseed
				go func() {
					runDealTillSeal(rseed)
					done <- struct{}{}
				}()
			}

			// Wait for maxDealsPerMsg of the deals to be published
			for i := 0; i < int(maxDealsPerMsg); i++ {
				<-done
			}

			checkNoPadding()

			sl, err := miner.SectorsList(ctx)
			require.NoError(t, err)
			require.Equal(t, len(sl), expectSectors)
		}
	}

	t.Run("4-p1600B", run(1600, 4, 4))
	t.Run("4-p513B", run(513, 4, 2))
	if !testing.Short() {
		t.Run("32-p257B", run(257, 32, 8))

		// fixme: this appears to break data-transfer / markets in some really creative ways
		//t.Run("32-p10B", run(10, 32, 2))
		// t.Run("128-p10B", run(10, 128, 8))
	}
}<|MERGE_RESOLUTION|>--- conflicted
+++ resolved
@@ -22,11 +22,7 @@
 )
 
 func TestBatchDealInput(t *testing.T) {
-<<<<<<< HEAD
 	//stm: @MINER_SECTOR_STATUS_001, @MINER_SECTOR_LIST_001
-	t.Skip("this test is disabled as it's flaky: #4611")
-=======
->>>>>>> 4906962d
 	kit.QuietMiningLogs()
 
 	var (
