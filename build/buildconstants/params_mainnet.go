//go:build !debug && !2k && !testground && !calibnet && !butterflynet && !interopnet
// +build !debug,!2k,!testground,!calibnet,!butterflynet,!interopnet

package buildconstants

import (
	"math"
	"os"
	"strconv"

	"github.com/ipfs/go-cid"

	"github.com/filecoin-project/go-address"
	"github.com/filecoin-project/go-state-types/abi"
	"github.com/filecoin-project/go-state-types/network"
	builtin2 "github.com/filecoin-project/specs-actors/v2/actors/builtin"
)

var DrandSchedule = map[abi.ChainEpoch]DrandEnum{
	0:                    DrandIncentinet,
	UpgradeSmokeHeight:   DrandMainnet,
	UpgradePhoenixHeight: DrandQuicknet,
}

var NetworkBundle = "mainnet"

// NOTE: DO NOT change this unless you REALLY know what you're doing. This is consensus critical.
const ActorDebugging = false

const GenesisNetworkVersion = network.Version0

const BootstrappersFile = "mainnet.pi"
const GenesisFile = "mainnet.car.zst"

const UpgradeBreezeHeight abi.ChainEpoch = 41280

const BreezeGasTampingDuration abi.ChainEpoch = 120

const UpgradeSmokeHeight abi.ChainEpoch = 51000

const UpgradeIgnitionHeight abi.ChainEpoch = 94000
const UpgradeRefuelHeight abi.ChainEpoch = 130800

const UpgradeAssemblyHeight abi.ChainEpoch = 138720

const UpgradeTapeHeight abi.ChainEpoch = 140760

// This signals our tentative epoch for mainnet launch. Can make it later, but not earlier.
// Miners, clients, developers, custodians all need time to prepare.
// We still have upgrades and state changes to do, but can happen after signaling timing here.
const UpgradeLiftoffHeight abi.ChainEpoch = 148888

const UpgradeKumquatHeight abi.ChainEpoch = 170000

const UpgradeCalicoHeight abi.ChainEpoch = 265200
const UpgradePersianHeight abi.ChainEpoch = UpgradeCalicoHeight + (builtin2.EpochsInHour * 60)

const UpgradeOrangeHeight abi.ChainEpoch = 336458

// 2020-12-22T02:00:00Z
// var because of wdpost_test.go
var UpgradeClausHeight abi.ChainEpoch = 343200

// 2021-03-04T00:00:30Z
const UpgradeTrustHeight abi.ChainEpoch = 550321

// 2021-04-12T22:00:00Z
const UpgradeNorwegianHeight abi.ChainEpoch = 665280

// 2021-04-29T06:00:00Z
const UpgradeTurboHeight abi.ChainEpoch = 712320

// 2021-06-30T22:00:00Z
const UpgradeHyperdriveHeight abi.ChainEpoch = 892800

// 2021-10-26T13:30:00Z
const UpgradeChocolateHeight abi.ChainEpoch = 1231620

// 2022-03-01T15:00:00Z
const UpgradeOhSnapHeight abi.ChainEpoch = 1594680

// 2022-07-06T14:00:00Z
const UpgradeSkyrHeight abi.ChainEpoch = 1960320

// 2022-11-30T14:00:00Z
const UpgradeSharkHeight abi.ChainEpoch = 2383680

// 2023-03-14T15:14:00Z
const UpgradeHyggeHeight abi.ChainEpoch = 2683348

// 2023-04-27T13:00:00Z
const UpgradeLightningHeight abi.ChainEpoch = 2809800

// 2023-05-18T13:00:00Z
const UpgradeThunderHeight abi.ChainEpoch = UpgradeLightningHeight + 2880*21

// 2023-12-12T13:30:00Z
const UpgradeWatermelonHeight abi.ChainEpoch = 3469380

// 2024-04-24T14:00:00Z
const UpgradeDragonHeight abi.ChainEpoch = 3855360

// This epoch, 120 epochs after the "rest" of the nv22 upgrade, is when we switch to Drand quicknet
// 2024-04-11T15:00:00Z
const UpgradePhoenixHeight abi.ChainEpoch = UpgradeDragonHeight + 120

// 2024-08-06T12:00:00Z
const UpgradeWaffleHeight abi.ChainEpoch = 4154640

// ??????
var UpgradeTuktukHeight = abi.ChainEpoch(9999999999)

// This fix upgrade only ran on calibrationnet
const UpgradeWatermelonFixHeight abi.ChainEpoch = -1

// This fix upgrade only ran on calibrationnet
const UpgradeWatermelonFix2Height abi.ChainEpoch = -2

// This fix upgrade only ran on calibrationnet
const UpgradeCalibrationDragonFixHeight abi.ChainEpoch = -3

var SupportedProofTypes = []abi.RegisteredSealProof{
	abi.RegisteredSealProof_StackedDrg32GiBV1,
	abi.RegisteredSealProof_StackedDrg64GiBV1,
}
var ConsensusMinerMinPower = abi.NewStoragePower(10 << 40)
var PreCommitChallengeDelay = abi.ChainEpoch(150)
var PropagationDelaySecs = uint64(10)

var EquivocationDelaySecs = uint64(2)

func init() {
	if os.Getenv("LOTUS_USE_TEST_ADDRESSES") != "1" {
		SetAddressNetwork(address.Mainnet)
	}

	if os.Getenv("LOTUS_DISABLE_TUKTUK") == "1" {
		UpgradeTuktukHeight = math.MaxInt64 - 1
	}

	// NOTE: DO NOT change this unless you REALLY know what you're doing. This is not consensus critical, however,
	//set this value too high may impacts your block submission; set this value too low may cause you miss
	//parent tipsets for blocking forming and mining.
	if len(os.Getenv("PROPAGATION_DELAY_SECS")) != 0 {
		pds, err := strconv.ParseUint(os.Getenv("PROPAGATION_DELAY_SECS"), 10, 64)
		if err != nil {
			log.Warnw("Error setting PROPAGATION_DELAY_SECS, %v, proceed with default value %s", err,
				PropagationDelaySecs)
		} else {
			PropagationDelaySecs = pds
			log.Warnw(" !!WARNING!! propagation delay is set to be %s second, "+
				"this value impacts your message republish interval and block forming - monitor with caution!!", PropagationDelaySecs)
		}
	}

	Devnet = false

	BuildType = BuildMainnet
}

const BlockDelaySecs = uint64(builtin2.EpochDurationSeconds)

// BootstrapPeerThreshold is the minimum number peers we need to track for a sync worker to start
const BootstrapPeerThreshold = 4

// ChainId defines the chain ID used in the Ethereum JSON-RPC endpoint.
// As per https://github.com/ethereum-lists/chains
const Eip155ChainId = 314

// WhitelistedBlock skips checks on message validity in this block to sidestep the zero-bls signature
var WhitelistedBlock = cid.MustParse("bafy2bzaceapyg2uyzk7vueh3xccxkuwbz3nxewjyguoxvhx77malc2lzn2ybi")

// The F3 manifest server ID, if any.
var F3ManifestServerID = MustParseID("12D3KooWENMwUF9YxvQxar7uBWJtZkA6amvK4xWmKXfSiHUo2Qq7")

const F3Enabled = true
<<<<<<< HEAD
const F3BootstrapEpoch abi.ChainEpoch = -1
=======
const ManifestServerID = "12D3KooWENMwUF9YxvQxar7uBWJtZkA6amvK4xWmKXfSiHUo2Qq7"
const F3BootstrapEpoch abi.ChainEpoch = -1

// F3Consensus set whether F3 should checkpoint tipsets finalized by F3. This
// flag has no effect if F3 is not enabled.
const F3Consensus = false
>>>>>>> d8d699a2
<|MERGE_RESOLUTION|>--- conflicted
+++ resolved
@@ -174,13 +174,8 @@
 var F3ManifestServerID = MustParseID("12D3KooWENMwUF9YxvQxar7uBWJtZkA6amvK4xWmKXfSiHUo2Qq7")
 
 const F3Enabled = true
-<<<<<<< HEAD
-const F3BootstrapEpoch abi.ChainEpoch = -1
-=======
-const ManifestServerID = "12D3KooWENMwUF9YxvQxar7uBWJtZkA6amvK4xWmKXfSiHUo2Qq7"
 const F3BootstrapEpoch abi.ChainEpoch = -1
 
 // F3Consensus set whether F3 should checkpoint tipsets finalized by F3. This
 // flag has no effect if F3 is not enabled.
-const F3Consensus = false
->>>>>>> d8d699a2
+const F3Consensus = false