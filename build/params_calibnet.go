//go:build calibnet
// +build calibnet

package build

import (
	"os"
	"strconv"

	"github.com/ipfs/go-cid"

	"github.com/filecoin-project/go-address"
	"github.com/filecoin-project/go-state-types/abi"
	actorstypes "github.com/filecoin-project/go-state-types/actors"
	"github.com/filecoin-project/go-state-types/network"
	builtin2 "github.com/filecoin-project/specs-actors/v2/actors/builtin"

	"github.com/filecoin-project/lotus/chain/actors/policy"
)

var DrandSchedule = map[abi.ChainEpoch]DrandEnum{
	0:                    DrandMainnet,
	UpgradePhoenixHeight: DrandQuicknet,
}

const GenesisNetworkVersion = network.Version0

var NetworkBundle = "calibrationnet"
var BundleOverrides map[actorstypes.Version]string
var ActorDebugging = false

const BootstrappersFile = "calibnet.pi"
const GenesisFile = "calibnet.car"

const UpgradeBreezeHeight = -1
const BreezeGasTampingDuration = 120

const UpgradeSmokeHeight = -2

const UpgradeIgnitionHeight = -3
const UpgradeRefuelHeight = -4

var UpgradeAssemblyHeight = abi.ChainEpoch(30)

const UpgradeTapeHeight = 60

const UpgradeLiftoffHeight = -5

const UpgradeKumquatHeight = 90

const UpgradeCalicoHeight = 120
const UpgradePersianHeight = UpgradeCalicoHeight + (builtin2.EpochsInHour * 1)

const UpgradeClausHeight = 270

const UpgradeOrangeHeight = 300

const UpgradeTrustHeight = 330

const UpgradeNorwegianHeight = 360

const UpgradeTurboHeight = 390

const UpgradeHyperdriveHeight = 420

const UpgradeChocolateHeight = 450

const UpgradeOhSnapHeight = 480

const UpgradeSkyrHeight = 510

const UpgradeSharkHeight = 16800 // 6 days after genesis

// 2023-02-21T16:30:00Z
const UpgradeHyggeHeight = 322354

// 2023-04-20T14:00:00Z
const UpgradeLightningHeight = 489094

// 2023-04-21T16:00:00Z
const UpgradeThunderHeight = UpgradeLightningHeight + 3120

// 2023-10-19T13:00:00Z
const UpgradeWatermelonHeight = 1013134

// 2023-11-07T13:00:00Z
const UpgradeWatermelonFixHeight = 1070494

// 2023-11-21T13:00:00Z
const UpgradeWatermelonFix2Height = 1108174

// 2024-03-11T14:00:00Z
const UpgradeDragonHeight = 1427974

// This epoch, 120 epochs after the "rest" of the nv22 upgrade, is when we switch to Drand quicknet
const UpgradePhoenixHeight = UpgradeDragonHeight + 120

// 2024-04-03T11:00:00Z
const UpgradeCalibrationDragonFixHeight = 1493854

// ?????
const UpgradeWaffleHeight = 999999999999999

var SupportedProofTypes = []abi.RegisteredSealProof{
	abi.RegisteredSealProof_StackedDrg32GiBV1,
	abi.RegisteredSealProof_StackedDrg64GiBV1,
}
var ConsensusMinerMinPower = abi.NewStoragePower(32 << 30)
var MinVerifiedDealSize = abi.NewStoragePower(1 << 20)
var PreCommitChallengeDelay = abi.ChainEpoch(150)

func init() {
	policy.SetSupportedProofTypes(SupportedProofTypes...)
	policy.SetConsensusMinerMinPower(ConsensusMinerMinPower)
	policy.SetMinVerifiedDealSize(MinVerifiedDealSize)
	policy.SetPreCommitChallengeDelay(PreCommitChallengeDelay)

	SetAddressNetwork(address.Testnet)

	Devnet = true

	// NOTE: DO NOT change this unless you REALLY know what you're doing. This is not consensus critical, however,
	//set this value too high may impacts your block submission; set this value too low may cause you miss
	//parent tipsets for blocking forming and mining.
	if len(os.Getenv("PROPAGATION_DELAY_SECS")) != 0 {
		pds, err := strconv.ParseUint(os.Getenv("PROPAGATION_DELAY_SECS"), 10, 64)
		if err != nil {
			log.Warnw("Error setting PROPAGATION_DELAY_SECS, %v, proceed with default value %s", err,
				PropagationDelaySecs)
		} else {
			PropagationDelaySecs = pds
			log.Warnw(" !!WARNING!! propagation delay is set to be %s second, "+
				"this value impacts your message republish interval and block forming - monitor with caution!!", PropagationDelaySecs)
		}
	}

	BuildType = BuildCalibnet
}

const BlockDelaySecs = uint64(builtin2.EpochDurationSeconds)

var PropagationDelaySecs = uint64(10)

var EquivocationDelaySecs = uint64(2)

// BootstrapPeerThreshold is the minimum number peers we need to track for a sync worker to start
const BootstrapPeerThreshold = 4

// ChainId defines the chain ID used in the Ethereum JSON-RPC endpoint.
// As per https://github.com/ethereum-lists/chains
const Eip155ChainId = 314159

var WhitelistedBlock = cid.Undef

<<<<<<< HEAD
const F3Enabled = true
const ManifestServerID = "12D3KooWS9vD9uwm8u2uPyJV32QBAhKAmPYwmziAgr3Xzk2FU1Mr"
=======
const f3Enabled = true
>>>>>>> 7e37ee1b
const F3BootstrapEpoch abi.ChainEpoch = UpgradeWaffleHeight + 100<|MERGE_RESOLUTION|>--- conflicted
+++ resolved
@@ -152,10 +152,6 @@
 
 var WhitelistedBlock = cid.Undef
 
-<<<<<<< HEAD
-const F3Enabled = true
+const f3Enabled = true
 const ManifestServerID = "12D3KooWS9vD9uwm8u2uPyJV32QBAhKAmPYwmziAgr3Xzk2FU1Mr"
-=======
-const f3Enabled = true
->>>>>>> 7e37ee1b
 const F3BootstrapEpoch abi.ChainEpoch = UpgradeWaffleHeight + 100