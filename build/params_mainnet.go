//go:build !debug && !2k && !testground && !calibnet && !butterflynet && !interopnet
// +build !debug,!2k,!testground,!calibnet,!butterflynet,!interopnet

package build

import (
	"math"
	"os"
	"strconv"

	"github.com/filecoin-project/go-address"
	"github.com/filecoin-project/go-state-types/abi"
	actorstypes "github.com/filecoin-project/go-state-types/actors"
	"github.com/filecoin-project/go-state-types/network"
	builtin2 "github.com/filecoin-project/specs-actors/v2/actors/builtin"
)

var DrandSchedule = map[abi.ChainEpoch]DrandEnum{
	0:                    DrandIncentinet,
	UpgradeSmokeHeight:   DrandMainnet,
	UpgradePhoenixHeight: DrandQuicknet,
}

var NetworkBundle = "mainnet"

// NOTE: DO NOT change this unless you REALLY know what you're doing. This is consensus critical.
var BundleOverrides map[actorstypes.Version]string

// NOTE: DO NOT change this unless you REALLY know what you're doing. This is consensus critical.
const ActorDebugging = false

const GenesisNetworkVersion = network.Version0

const BootstrappersFile = "mainnet.pi"
const GenesisFile = "mainnet.car"

const UpgradeBreezeHeight = 41280

const BreezeGasTampingDuration = 120

const UpgradeSmokeHeight = 51000

const UpgradeIgnitionHeight = 94000
const UpgradeRefuelHeight = 130800

const UpgradeAssemblyHeight = 138720

const UpgradeTapeHeight = 140760

// This signals our tentative epoch for mainnet launch. Can make it later, but not earlier.
// Miners, clients, developers, custodians all need time to prepare.
// We still have upgrades and state changes to do, but can happen after signaling timing here.
const UpgradeLiftoffHeight = 148888

const UpgradeKumquatHeight = 170000

const UpgradeCalicoHeight = 265200
const UpgradePersianHeight = UpgradeCalicoHeight + (builtin2.EpochsInHour * 60)

const UpgradeOrangeHeight = 336458

// 2020-12-22T02:00:00Z
// var because of wdpost_test.go
var UpgradeClausHeight = abi.ChainEpoch(343200)

// 2021-03-04T00:00:30Z
const UpgradeTrustHeight = 550321

// 2021-04-12T22:00:00Z
const UpgradeNorwegianHeight = 665280

// 2021-04-29T06:00:00Z
const UpgradeTurboHeight = 712320

// 2021-06-30T22:00:00Z
const UpgradeHyperdriveHeight = 892800

// 2021-10-26T13:30:00Z
const UpgradeChocolateHeight = 1231620

// 2022-03-01T15:00:00Z
const UpgradeOhSnapHeight = 1594680

// 2022-07-06T14:00:00Z
const UpgradeSkyrHeight = 1960320

// 2022-11-30T14:00:00Z
const UpgradeSharkHeight = 2383680

// 2023-03-14T15:14:00Z
const UpgradeHyggeHeight = 2683348

// 2023-04-27T13:00:00Z
const UpgradeLightningHeight = 2809800

// 2023-05-18T13:00:00Z
const UpgradeThunderHeight = UpgradeLightningHeight + 2880*21

// 2023-12-12T13:30:00Z
const UpgradeWatermelonHeight = 3469380

// 2024-04-24T14:00:00Z
const UpgradeDragonHeight = 3855360

// This epoch, 120 epochs after the "rest" of the nv22 upgrade, is when we switch to Drand quicknet
// 2024-04-11T15:00:00Z
const UpgradePhoenixHeight = UpgradeDragonHeight + 120

// ??????
var UpgradeWaffleHeight = abi.ChainEpoch(9999999999)

// This fix upgrade only ran on calibrationnet
const UpgradeWatermelonFixHeight = -1

// This fix upgrade only ran on calibrationnet
const UpgradeWatermelonFix2Height = -2

// This fix upgrade only ran on calibrationnet
const UpgradeCalibrationDragonFixHeight = -3

var SupportedProofTypes = []abi.RegisteredSealProof{
	abi.RegisteredSealProof_StackedDrg32GiBV1,
	abi.RegisteredSealProof_StackedDrg64GiBV1,
}
var ConsensusMinerMinPower = abi.NewStoragePower(10 << 40)
var PreCommitChallengeDelay = abi.ChainEpoch(150)
var PropagationDelaySecs = uint64(10)

var EquivocationDelaySecs = uint64(2)

func init() {
	if os.Getenv("LOTUS_USE_TEST_ADDRESSES") != "1" {
		SetAddressNetwork(address.Mainnet)
	}

	if os.Getenv("LOTUS_DISABLE_WAFFLE") == "1" {
		UpgradeWaffleHeight = math.MaxInt64 - 1
	}

	// NOTE: DO NOT change this unless you REALLY know what you're doing. This is not consensus critical, however,
	//set this value too high may impacts your block submission; set this value too low may cause you miss
	//parent tipsets for blocking forming and mining.
	if len(os.Getenv("PROPAGATION_DELAY_SECS")) != 0 {
		pds, err := strconv.ParseUint(os.Getenv("PROPAGATION_DELAY_SECS"), 10, 64)
		if err != nil {
			log.Warnw("Error setting PROPAGATION_DELAY_SECS, %v, proceed with default value %s", err,
				PropagationDelaySecs)
		} else {
			PropagationDelaySecs = pds
			log.Warnw(" !!WARNING!! propagation delay is set to be %s second, "+
				"this value impacts your message republish interval and block forming - monitor with caution!!", PropagationDelaySecs)
		}
	}

	Devnet = false

	BuildType = BuildMainnet
}

const BlockDelaySecs = uint64(builtin2.EpochDurationSeconds)

// BootstrapPeerThreshold is the minimum number peers we need to track for a sync worker to start
const BootstrapPeerThreshold = 4

// ChainId defines the chain ID used in the Ethereum JSON-RPC endpoint.
// As per https://github.com/ethereum-lists/chains
const Eip155ChainId = 314

// WhitelistedBlock skips checks on message validity in this block to sidestep the zero-bls signature
var WhitelistedBlock = MustParseCid("bafy2bzaceapyg2uyzk7vueh3xccxkuwbz3nxewjyguoxvhx77malc2lzn2ybi")

<<<<<<< HEAD
const F3Enabled = false
const ManifestServerID = "12D3KooWENMwUF9YxvQxar7uBWJtZkA6amvK4xWmKXfSiHUo2Qq7"
=======
const f3Enabled = false
>>>>>>> 7e37ee1b
const F3BootstrapEpoch abi.ChainEpoch = -1<|MERGE_RESOLUTION|>--- conflicted
+++ resolved
@@ -169,10 +169,7 @@
 // WhitelistedBlock skips checks on message validity in this block to sidestep the zero-bls signature
 var WhitelistedBlock = MustParseCid("bafy2bzaceapyg2uyzk7vueh3xccxkuwbz3nxewjyguoxvhx77malc2lzn2ybi")
 
-<<<<<<< HEAD
-const F3Enabled = false
+
+const f3Enabled = false
 const ManifestServerID = "12D3KooWENMwUF9YxvQxar7uBWJtZkA6amvK4xWmKXfSiHUo2Qq7"
-=======
-const f3Enabled = false
->>>>>>> 7e37ee1b
 const F3BootstrapEpoch abi.ChainEpoch = -1