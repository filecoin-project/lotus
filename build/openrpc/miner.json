--- conflicted
+++ resolved
@@ -2,11 +2,7 @@
     "openrpc": "1.2.6",
     "info": {
         "title": "Lotus RPC API",
-<<<<<<< HEAD
-        "version": "1.28.1-dev"
-=======
-        "version": "1.28.1"
->>>>>>> 6bdbbc02
+        "version": "1.28.2-dev"
     },
     "methods": [
         {
