{
    "openrpc": "1.2.6",
    "info": {
        "title": "Lotus RPC API",
        "version": "1.27.1-dev"
    },
    "methods": [
        {
            "name": "Filecoin.AddPiece",
            "description": "```go\nfunc (s *WorkerStruct) AddPiece(p0 context.Context, p1 storiface.SectorRef, p2 []abi.UnpaddedPieceSize, p3 abi.UnpaddedPieceSize, p4 storiface.Data) (storiface.CallID, error) {\n\tif s.Internal.AddPiece == nil {\n\t\treturn *new(storiface.CallID), ErrNotSupported\n\t}\n\treturn s.Internal.AddPiece(p0, p1, p2, p3, p4)\n}\n```",
            "summary": "",
            "paramStructure": "by-position",
            "params": [
                {
                    "name": "p1",
                    "description": "storiface.SectorRef",
                    "summary": "",
                    "schema": {
                        "examples": [
                            {
                                "ID": {
                                    "Miner": 1000,
                                    "Number": 9
                                },
                                "ProofType": 8
                            }
                        ],
                        "additionalProperties": false,
                        "properties": {
                            "ID": {
                                "additionalProperties": false,
                                "properties": {
                                    "Miner": {
                                        "title": "number",
                                        "type": "number"
                                    },
                                    "Number": {
                                        "title": "number",
                                        "type": "number"
                                    }
                                },
                                "type": "object"
                            },
                            "ProofType": {
                                "title": "number",
                                "type": "number"
                            }
                        },
                        "type": [
                            "object"
                        ]
                    },
                    "required": true,
                    "deprecated": false
                },
                {
                    "name": "p2",
                    "description": "[]abi.UnpaddedPieceSize",
                    "summary": "",
                    "schema": {
                        "examples": [
                            [
                                1024
                            ]
                        ],
                        "items": [
                            {
                                "title": "number",
                                "description": "Number is a number",
                                "type": [
                                    "number"
                                ]
                            }
                        ],
                        "type": [
                            "array"
                        ]
                    },
                    "required": true,
                    "deprecated": false
                },
                {
                    "name": "p3",
                    "description": "abi.UnpaddedPieceSize",
                    "summary": "",
                    "schema": {
                        "title": "number",
                        "description": "Number is a number",
                        "examples": [
                            1024
                        ],
                        "type": [
                            "number"
                        ]
                    },
                    "required": true,
                    "deprecated": false
                },
                {
                    "name": "p4",
                    "description": "storiface.Data",
                    "summary": "",
                    "schema": {
                        "examples": [
                            {}
                        ],
                        "additionalProperties": true
                    },
                    "required": true,
                    "deprecated": false
                }
            ],
            "result": {
                "name": "storiface.CallID",
                "description": "storiface.CallID",
                "summary": "",
                "schema": {
                    "examples": [
                        {
                            "Sector": {
                                "Miner": 1000,
                                "Number": 9
                            },
                            "ID": "07070707-0707-0707-0707-070707070707"
                        }
                    ],
                    "additionalProperties": false,
                    "properties": {
                        "ID": {
                            "items": {
                                "description": "Number is a number",
                                "title": "number",
                                "type": "number"
                            },
                            "maxItems": 16,
                            "minItems": 16,
                            "type": "array"
                        },
                        "Sector": {
                            "additionalProperties": false,
                            "properties": {
                                "Miner": {
                                    "title": "number",
                                    "type": "number"
                                },
                                "Number": {
                                    "title": "number",
                                    "type": "number"
                                }
                            },
                            "type": "object"
                        }
                    },
                    "type": [
                        "object"
                    ]
                },
                "required": true,
                "deprecated": false
            },
            "deprecated": false,
            "externalDocs": {
                "description": "Github remote link",
<<<<<<< HEAD
                "url": "https://github.com/filecoin-project/lotus/blob/master/api/proxy_gen.go#L7306"
=======
                "url": "https://github.com/filecoin-project/lotus/blob/master/api/proxy_gen.go#L7331"
>>>>>>> 4f702043
            }
        },
        {
            "name": "Filecoin.DataCid",
            "description": "```go\nfunc (s *WorkerStruct) DataCid(p0 context.Context, p1 abi.UnpaddedPieceSize, p2 storiface.Data) (storiface.CallID, error) {\n\tif s.Internal.DataCid == nil {\n\t\treturn *new(storiface.CallID), ErrNotSupported\n\t}\n\treturn s.Internal.DataCid(p0, p1, p2)\n}\n```",
            "summary": "storiface.WorkerCalls\n",
            "paramStructure": "by-position",
            "params": [
                {
                    "name": "p1",
                    "description": "abi.UnpaddedPieceSize",
                    "summary": "",
                    "schema": {
                        "title": "number",
                        "description": "Number is a number",
                        "examples": [
                            1024
                        ],
                        "type": [
                            "number"
                        ]
                    },
                    "required": true,
                    "deprecated": false
                },
                {
                    "name": "p2",
                    "description": "storiface.Data",
                    "summary": "",
                    "schema": {
                        "examples": [
                            {}
                        ],
                        "additionalProperties": true
                    },
                    "required": true,
                    "deprecated": false
                }
            ],
            "result": {
                "name": "storiface.CallID",
                "description": "storiface.CallID",
                "summary": "",
                "schema": {
                    "examples": [
                        {
                            "Sector": {
                                "Miner": 1000,
                                "Number": 9
                            },
                            "ID": "07070707-0707-0707-0707-070707070707"
                        }
                    ],
                    "additionalProperties": false,
                    "properties": {
                        "ID": {
                            "items": {
                                "description": "Number is a number",
                                "title": "number",
                                "type": "number"
                            },
                            "maxItems": 16,
                            "minItems": 16,
                            "type": "array"
                        },
                        "Sector": {
                            "additionalProperties": false,
                            "properties": {
                                "Miner": {
                                    "title": "number",
                                    "type": "number"
                                },
                                "Number": {
                                    "title": "number",
                                    "type": "number"
                                }
                            },
                            "type": "object"
                        }
                    },
                    "type": [
                        "object"
                    ]
                },
                "required": true,
                "deprecated": false
            },
            "deprecated": false,
            "externalDocs": {
                "description": "Github remote link",
<<<<<<< HEAD
                "url": "https://github.com/filecoin-project/lotus/blob/master/api/proxy_gen.go#L7317"
=======
                "url": "https://github.com/filecoin-project/lotus/blob/master/api/proxy_gen.go#L7342"
>>>>>>> 4f702043
            }
        },
        {
            "name": "Filecoin.DownloadSectorData",
            "description": "```go\nfunc (s *WorkerStruct) DownloadSectorData(p0 context.Context, p1 storiface.SectorRef, p2 bool, p3 map[storiface.SectorFileType]storiface.SectorLocation) (storiface.CallID, error) {\n\tif s.Internal.DownloadSectorData == nil {\n\t\treturn *new(storiface.CallID), ErrNotSupported\n\t}\n\treturn s.Internal.DownloadSectorData(p0, p1, p2, p3)\n}\n```",
            "summary": "",
            "paramStructure": "by-position",
            "params": [
                {
                    "name": "p1",
                    "description": "storiface.SectorRef",
                    "summary": "",
                    "schema": {
                        "examples": [
                            {
                                "ID": {
                                    "Miner": 1000,
                                    "Number": 9
                                },
                                "ProofType": 8
                            }
                        ],
                        "additionalProperties": false,
                        "properties": {
                            "ID": {
                                "additionalProperties": false,
                                "properties": {
                                    "Miner": {
                                        "title": "number",
                                        "type": "number"
                                    },
                                    "Number": {
                                        "title": "number",
                                        "type": "number"
                                    }
                                },
                                "type": "object"
                            },
                            "ProofType": {
                                "title": "number",
                                "type": "number"
                            }
                        },
                        "type": [
                            "object"
                        ]
                    },
                    "required": true,
                    "deprecated": false
                },
                {
                    "name": "p2",
                    "description": "bool",
                    "summary": "",
                    "schema": {
                        "examples": [
                            true
                        ],
                        "type": [
                            "boolean"
                        ]
                    },
                    "required": true,
                    "deprecated": false
                },
                {
                    "name": "p3",
                    "description": "map[storiface.SectorFileType]storiface.SectorLocation",
                    "summary": "",
                    "schema": {
                        "examples": [
                            {
                                "2": {
                                    "Local": false,
                                    "URL": "https://example.com/sealingservice/sectors/s-f0123-12345",
                                    "Headers": null
                                }
                            }
                        ],
                        "patternProperties": {
                            ".*": {
                                "additionalProperties": false,
                                "properties": {
                                    "Headers": {
                                        "items": {
                                            "additionalProperties": false,
                                            "properties": {
                                                "Key": {
                                                    "type": "string"
                                                },
                                                "Value": {
                                                    "type": "string"
                                                }
                                            },
                                            "type": "object"
                                        },
                                        "type": "array"
                                    },
                                    "Local": {
                                        "type": "boolean"
                                    },
                                    "URL": {
                                        "type": "string"
                                    }
                                },
                                "type": "object"
                            }
                        },
                        "type": [
                            "object"
                        ]
                    },
                    "required": true,
                    "deprecated": false
                }
            ],
            "result": {
                "name": "storiface.CallID",
                "description": "storiface.CallID",
                "summary": "",
                "schema": {
                    "examples": [
                        {
                            "Sector": {
                                "Miner": 1000,
                                "Number": 9
                            },
                            "ID": "07070707-0707-0707-0707-070707070707"
                        }
                    ],
                    "additionalProperties": false,
                    "properties": {
                        "ID": {
                            "items": {
                                "description": "Number is a number",
                                "title": "number",
                                "type": "number"
                            },
                            "maxItems": 16,
                            "minItems": 16,
                            "type": "array"
                        },
                        "Sector": {
                            "additionalProperties": false,
                            "properties": {
                                "Miner": {
                                    "title": "number",
                                    "type": "number"
                                },
                                "Number": {
                                    "title": "number",
                                    "type": "number"
                                }
                            },
                            "type": "object"
                        }
                    },
                    "type": [
                        "object"
                    ]
                },
                "required": true,
                "deprecated": false
            },
            "deprecated": false,
            "externalDocs": {
                "description": "Github remote link",
<<<<<<< HEAD
                "url": "https://github.com/filecoin-project/lotus/blob/master/api/proxy_gen.go#L7328"
=======
                "url": "https://github.com/filecoin-project/lotus/blob/master/api/proxy_gen.go#L7353"
>>>>>>> 4f702043
            }
        },
        {
            "name": "Filecoin.Enabled",
            "description": "```go\nfunc (s *WorkerStruct) Enabled(p0 context.Context) (bool, error) {\n\tif s.Internal.Enabled == nil {\n\t\treturn false, ErrNotSupported\n\t}\n\treturn s.Internal.Enabled(p0)\n}\n```",
            "summary": "",
            "paramStructure": "by-position",
            "params": [],
            "result": {
                "name": "bool",
                "description": "bool",
                "summary": "",
                "schema": {
                    "examples": [
                        true
                    ],
                    "type": [
                        "boolean"
                    ]
                },
                "required": true,
                "deprecated": false
            },
            "deprecated": false,
            "externalDocs": {
                "description": "Github remote link",
<<<<<<< HEAD
                "url": "https://github.com/filecoin-project/lotus/blob/master/api/proxy_gen.go#L7339"
=======
                "url": "https://github.com/filecoin-project/lotus/blob/master/api/proxy_gen.go#L7364"
>>>>>>> 4f702043
            }
        },
        {
            "name": "Filecoin.Fetch",
            "description": "```go\nfunc (s *WorkerStruct) Fetch(p0 context.Context, p1 storiface.SectorRef, p2 storiface.SectorFileType, p3 storiface.PathType, p4 storiface.AcquireMode) (storiface.CallID, error) {\n\tif s.Internal.Fetch == nil {\n\t\treturn *new(storiface.CallID), ErrNotSupported\n\t}\n\treturn s.Internal.Fetch(p0, p1, p2, p3, p4)\n}\n```",
            "summary": "",
            "paramStructure": "by-position",
            "params": [
                {
                    "name": "p1",
                    "description": "storiface.SectorRef",
                    "summary": "",
                    "schema": {
                        "examples": [
                            {
                                "ID": {
                                    "Miner": 1000,
                                    "Number": 9
                                },
                                "ProofType": 8
                            }
                        ],
                        "additionalProperties": false,
                        "properties": {
                            "ID": {
                                "additionalProperties": false,
                                "properties": {
                                    "Miner": {
                                        "title": "number",
                                        "type": "number"
                                    },
                                    "Number": {
                                        "title": "number",
                                        "type": "number"
                                    }
                                },
                                "type": "object"
                            },
                            "ProofType": {
                                "title": "number",
                                "type": "number"
                            }
                        },
                        "type": [
                            "object"
                        ]
                    },
                    "required": true,
                    "deprecated": false
                },
                {
                    "name": "p2",
                    "description": "storiface.SectorFileType",
                    "summary": "",
                    "schema": {
                        "title": "number",
                        "description": "Number is a number",
                        "examples": [
                            1
                        ],
                        "type": [
                            "number"
                        ]
                    },
                    "required": true,
                    "deprecated": false
                },
                {
                    "name": "p3",
                    "description": "storiface.PathType",
                    "summary": "",
                    "schema": {
                        "examples": [
                            "sealing"
                        ],
                        "type": [
                            "string"
                        ]
                    },
                    "required": true,
                    "deprecated": false
                },
                {
                    "name": "p4",
                    "description": "storiface.AcquireMode",
                    "summary": "",
                    "schema": {
                        "examples": [
                            "move"
                        ],
                        "type": [
                            "string"
                        ]
                    },
                    "required": true,
                    "deprecated": false
                }
            ],
            "result": {
                "name": "storiface.CallID",
                "description": "storiface.CallID",
                "summary": "",
                "schema": {
                    "examples": [
                        {
                            "Sector": {
                                "Miner": 1000,
                                "Number": 9
                            },
                            "ID": "07070707-0707-0707-0707-070707070707"
                        }
                    ],
                    "additionalProperties": false,
                    "properties": {
                        "ID": {
                            "items": {
                                "description": "Number is a number",
                                "title": "number",
                                "type": "number"
                            },
                            "maxItems": 16,
                            "minItems": 16,
                            "type": "array"
                        },
                        "Sector": {
                            "additionalProperties": false,
                            "properties": {
                                "Miner": {
                                    "title": "number",
                                    "type": "number"
                                },
                                "Number": {
                                    "title": "number",
                                    "type": "number"
                                }
                            },
                            "type": "object"
                        }
                    },
                    "type": [
                        "object"
                    ]
                },
                "required": true,
                "deprecated": false
            },
            "deprecated": false,
            "externalDocs": {
                "description": "Github remote link",
<<<<<<< HEAD
                "url": "https://github.com/filecoin-project/lotus/blob/master/api/proxy_gen.go#L7350"
=======
                "url": "https://github.com/filecoin-project/lotus/blob/master/api/proxy_gen.go#L7375"
>>>>>>> 4f702043
            }
        },
        {
            "name": "Filecoin.FinalizeReplicaUpdate",
            "description": "```go\nfunc (s *WorkerStruct) FinalizeReplicaUpdate(p0 context.Context, p1 storiface.SectorRef) (storiface.CallID, error) {\n\tif s.Internal.FinalizeReplicaUpdate == nil {\n\t\treturn *new(storiface.CallID), ErrNotSupported\n\t}\n\treturn s.Internal.FinalizeReplicaUpdate(p0, p1)\n}\n```",
            "summary": "",
            "paramStructure": "by-position",
            "params": [
                {
                    "name": "p1",
                    "description": "storiface.SectorRef",
                    "summary": "",
                    "schema": {
                        "examples": [
                            {
                                "ID": {
                                    "Miner": 1000,
                                    "Number": 9
                                },
                                "ProofType": 8
                            }
                        ],
                        "additionalProperties": false,
                        "properties": {
                            "ID": {
                                "additionalProperties": false,
                                "properties": {
                                    "Miner": {
                                        "title": "number",
                                        "type": "number"
                                    },
                                    "Number": {
                                        "title": "number",
                                        "type": "number"
                                    }
                                },
                                "type": "object"
                            },
                            "ProofType": {
                                "title": "number",
                                "type": "number"
                            }
                        },
                        "type": [
                            "object"
                        ]
                    },
                    "required": true,
                    "deprecated": false
                }
            ],
            "result": {
                "name": "storiface.CallID",
                "description": "storiface.CallID",
                "summary": "",
                "schema": {
                    "examples": [
                        {
                            "Sector": {
                                "Miner": 1000,
                                "Number": 9
                            },
                            "ID": "07070707-0707-0707-0707-070707070707"
                        }
                    ],
                    "additionalProperties": false,
                    "properties": {
                        "ID": {
                            "items": {
                                "description": "Number is a number",
                                "title": "number",
                                "type": "number"
                            },
                            "maxItems": 16,
                            "minItems": 16,
                            "type": "array"
                        },
                        "Sector": {
                            "additionalProperties": false,
                            "properties": {
                                "Miner": {
                                    "title": "number",
                                    "type": "number"
                                },
                                "Number": {
                                    "title": "number",
                                    "type": "number"
                                }
                            },
                            "type": "object"
                        }
                    },
                    "type": [
                        "object"
                    ]
                },
                "required": true,
                "deprecated": false
            },
            "deprecated": false,
            "externalDocs": {
                "description": "Github remote link",
<<<<<<< HEAD
                "url": "https://github.com/filecoin-project/lotus/blob/master/api/proxy_gen.go#L7361"
=======
                "url": "https://github.com/filecoin-project/lotus/blob/master/api/proxy_gen.go#L7386"
>>>>>>> 4f702043
            }
        },
        {
            "name": "Filecoin.FinalizeSector",
            "description": "```go\nfunc (s *WorkerStruct) FinalizeSector(p0 context.Context, p1 storiface.SectorRef) (storiface.CallID, error) {\n\tif s.Internal.FinalizeSector == nil {\n\t\treturn *new(storiface.CallID), ErrNotSupported\n\t}\n\treturn s.Internal.FinalizeSector(p0, p1)\n}\n```",
            "summary": "",
            "paramStructure": "by-position",
            "params": [
                {
                    "name": "p1",
                    "description": "storiface.SectorRef",
                    "summary": "",
                    "schema": {
                        "examples": [
                            {
                                "ID": {
                                    "Miner": 1000,
                                    "Number": 9
                                },
                                "ProofType": 8
                            }
                        ],
                        "additionalProperties": false,
                        "properties": {
                            "ID": {
                                "additionalProperties": false,
                                "properties": {
                                    "Miner": {
                                        "title": "number",
                                        "type": "number"
                                    },
                                    "Number": {
                                        "title": "number",
                                        "type": "number"
                                    }
                                },
                                "type": "object"
                            },
                            "ProofType": {
                                "title": "number",
                                "type": "number"
                            }
                        },
                        "type": [
                            "object"
                        ]
                    },
                    "required": true,
                    "deprecated": false
                }
            ],
            "result": {
                "name": "storiface.CallID",
                "description": "storiface.CallID",
                "summary": "",
                "schema": {
                    "examples": [
                        {
                            "Sector": {
                                "Miner": 1000,
                                "Number": 9
                            },
                            "ID": "07070707-0707-0707-0707-070707070707"
                        }
                    ],
                    "additionalProperties": false,
                    "properties": {
                        "ID": {
                            "items": {
                                "description": "Number is a number",
                                "title": "number",
                                "type": "number"
                            },
                            "maxItems": 16,
                            "minItems": 16,
                            "type": "array"
                        },
                        "Sector": {
                            "additionalProperties": false,
                            "properties": {
                                "Miner": {
                                    "title": "number",
                                    "type": "number"
                                },
                                "Number": {
                                    "title": "number",
                                    "type": "number"
                                }
                            },
                            "type": "object"
                        }
                    },
                    "type": [
                        "object"
                    ]
                },
                "required": true,
                "deprecated": false
            },
            "deprecated": false,
            "externalDocs": {
                "description": "Github remote link",
<<<<<<< HEAD
                "url": "https://github.com/filecoin-project/lotus/blob/master/api/proxy_gen.go#L7372"
=======
                "url": "https://github.com/filecoin-project/lotus/blob/master/api/proxy_gen.go#L7397"
>>>>>>> 4f702043
            }
        },
        {
            "name": "Filecoin.GenerateSectorKeyFromData",
            "description": "```go\nfunc (s *WorkerStruct) GenerateSectorKeyFromData(p0 context.Context, p1 storiface.SectorRef, p2 cid.Cid) (storiface.CallID, error) {\n\tif s.Internal.GenerateSectorKeyFromData == nil {\n\t\treturn *new(storiface.CallID), ErrNotSupported\n\t}\n\treturn s.Internal.GenerateSectorKeyFromData(p0, p1, p2)\n}\n```",
            "summary": "",
            "paramStructure": "by-position",
            "params": [
                {
                    "name": "p1",
                    "description": "storiface.SectorRef",
                    "summary": "",
                    "schema": {
                        "examples": [
                            {
                                "ID": {
                                    "Miner": 1000,
                                    "Number": 9
                                },
                                "ProofType": 8
                            }
                        ],
                        "additionalProperties": false,
                        "properties": {
                            "ID": {
                                "additionalProperties": false,
                                "properties": {
                                    "Miner": {
                                        "title": "number",
                                        "type": "number"
                                    },
                                    "Number": {
                                        "title": "number",
                                        "type": "number"
                                    }
                                },
                                "type": "object"
                            },
                            "ProofType": {
                                "title": "number",
                                "type": "number"
                            }
                        },
                        "type": [
                            "object"
                        ]
                    },
                    "required": true,
                    "deprecated": false
                },
                {
                    "name": "p2",
                    "description": "cid.Cid",
                    "summary": "",
                    "schema": {
                        "title": "Content Identifier",
                        "description": "Cid represents a self-describing content addressed identifier. It is formed by a Version, a Codec (which indicates a multicodec-packed content type) and a Multihash.",
                        "examples": [
                            {
                                "/": "bafy2bzacea3wsdh6y3a36tb3skempjoxqpuyompjbmfeyf34fi3uy6uue42v4"
                            }
                        ],
                        "type": [
                            "string"
                        ]
                    },
                    "required": true,
                    "deprecated": false
                }
            ],
            "result": {
                "name": "storiface.CallID",
                "description": "storiface.CallID",
                "summary": "",
                "schema": {
                    "examples": [
                        {
                            "Sector": {
                                "Miner": 1000,
                                "Number": 9
                            },
                            "ID": "07070707-0707-0707-0707-070707070707"
                        }
                    ],
                    "additionalProperties": false,
                    "properties": {
                        "ID": {
                            "items": {
                                "description": "Number is a number",
                                "title": "number",
                                "type": "number"
                            },
                            "maxItems": 16,
                            "minItems": 16,
                            "type": "array"
                        },
                        "Sector": {
                            "additionalProperties": false,
                            "properties": {
                                "Miner": {
                                    "title": "number",
                                    "type": "number"
                                },
                                "Number": {
                                    "title": "number",
                                    "type": "number"
                                }
                            },
                            "type": "object"
                        }
                    },
                    "type": [
                        "object"
                    ]
                },
                "required": true,
                "deprecated": false
            },
            "deprecated": false,
            "externalDocs": {
                "description": "Github remote link",
<<<<<<< HEAD
                "url": "https://github.com/filecoin-project/lotus/blob/master/api/proxy_gen.go#L7383"
=======
                "url": "https://github.com/filecoin-project/lotus/blob/master/api/proxy_gen.go#L7408"
>>>>>>> 4f702043
            }
        },
        {
            "name": "Filecoin.GenerateWindowPoSt",
            "description": "```go\nfunc (s *WorkerStruct) GenerateWindowPoSt(p0 context.Context, p1 abi.RegisteredPoStProof, p2 abi.ActorID, p3 []storiface.PostSectorChallenge, p4 int, p5 abi.PoStRandomness) (storiface.WindowPoStResult, error) {\n\tif s.Internal.GenerateWindowPoSt == nil {\n\t\treturn *new(storiface.WindowPoStResult), ErrNotSupported\n\t}\n\treturn s.Internal.GenerateWindowPoSt(p0, p1, p2, p3, p4, p5)\n}\n```",
            "summary": "",
            "paramStructure": "by-position",
            "params": [
                {
                    "name": "p1",
                    "description": "abi.RegisteredPoStProof",
                    "summary": "",
                    "schema": {
                        "title": "number",
                        "description": "Number is a number",
                        "examples": [
                            8
                        ],
                        "type": [
                            "number"
                        ]
                    },
                    "required": true,
                    "deprecated": false
                },
                {
                    "name": "p2",
                    "description": "abi.ActorID",
                    "summary": "",
                    "schema": {
                        "title": "number",
                        "description": "Number is a number",
                        "examples": [
                            1000
                        ],
                        "type": [
                            "number"
                        ]
                    },
                    "required": true,
                    "deprecated": false
                },
                {
                    "name": "p3",
                    "description": "[]storiface.PostSectorChallenge",
                    "summary": "",
                    "schema": {
                        "examples": [
                            [
                                {
                                    "SealProof": 8,
                                    "SectorNumber": 9,
                                    "SealedCID": {
                                        "/": "bafy2bzacea3wsdh6y3a36tb3skempjoxqpuyompjbmfeyf34fi3uy6uue42v4"
                                    },
                                    "Challenge": [
                                        42
                                    ],
                                    "Update": true
                                }
                            ]
                        ],
                        "items": [
                            {
                                "additionalProperties": false,
                                "properties": {
                                    "Challenge": {
                                        "items": {
                                            "description": "Number is a number",
                                            "title": "number",
                                            "type": "number"
                                        },
                                        "type": "array"
                                    },
                                    "SealProof": {
                                        "title": "number",
                                        "type": "number"
                                    },
                                    "SealedCID": {
                                        "title": "Content Identifier",
                                        "type": "string"
                                    },
                                    "SectorNumber": {
                                        "title": "number",
                                        "type": "number"
                                    },
                                    "Update": {
                                        "type": "boolean"
                                    }
                                },
                                "type": [
                                    "object"
                                ]
                            }
                        ],
                        "type": [
                            "array"
                        ]
                    },
                    "required": true,
                    "deprecated": false
                },
                {
                    "name": "p4",
                    "description": "int",
                    "summary": "",
                    "schema": {
                        "title": "number",
                        "description": "Number is a number",
                        "examples": [
                            123
                        ],
                        "type": [
                            "number"
                        ]
                    },
                    "required": true,
                    "deprecated": false
                },
                {
                    "name": "p5",
                    "description": "abi.PoStRandomness",
                    "summary": "",
                    "schema": {
                        "examples": [
                            "Bw=="
                        ],
                        "items": [
                            {
                                "title": "number",
                                "description": "Number is a number",
                                "type": [
                                    "number"
                                ]
                            }
                        ],
                        "type": [
                            "array"
                        ]
                    },
                    "required": true,
                    "deprecated": false
                }
            ],
            "result": {
                "name": "storiface.WindowPoStResult",
                "description": "storiface.WindowPoStResult",
                "summary": "",
                "schema": {
                    "examples": [
                        {
                            "PoStProofs": {
                                "PoStProof": 8,
                                "ProofBytes": "Ynl0ZSBhcnJheQ=="
                            },
                            "Skipped": [
                                {
                                    "Miner": 1000,
                                    "Number": 9
                                }
                            ]
                        }
                    ],
                    "additionalProperties": false,
                    "properties": {
                        "PoStProofs": {
                            "additionalProperties": false,
                            "properties": {
                                "PoStProof": {
                                    "title": "number",
                                    "type": "number"
                                },
                                "ProofBytes": {
                                    "media": {
                                        "binaryEncoding": "base64"
                                    },
                                    "type": "string"
                                }
                            },
                            "type": "object"
                        },
                        "Skipped": {
                            "items": {
                                "additionalProperties": false,
                                "properties": {
                                    "Miner": {
                                        "title": "number",
                                        "type": "number"
                                    },
                                    "Number": {
                                        "title": "number",
                                        "type": "number"
                                    }
                                },
                                "type": "object"
                            },
                            "type": "array"
                        }
                    },
                    "type": [
                        "object"
                    ]
                },
                "required": true,
                "deprecated": false
            },
            "deprecated": false,
            "externalDocs": {
                "description": "Github remote link",
<<<<<<< HEAD
                "url": "https://github.com/filecoin-project/lotus/blob/master/api/proxy_gen.go#L7394"
=======
                "url": "https://github.com/filecoin-project/lotus/blob/master/api/proxy_gen.go#L7419"
>>>>>>> 4f702043
            }
        },
        {
            "name": "Filecoin.GenerateWinningPoSt",
            "description": "```go\nfunc (s *WorkerStruct) GenerateWinningPoSt(p0 context.Context, p1 abi.RegisteredPoStProof, p2 abi.ActorID, p3 []storiface.PostSectorChallenge, p4 abi.PoStRandomness) ([]proof.PoStProof, error) {\n\tif s.Internal.GenerateWinningPoSt == nil {\n\t\treturn *new([]proof.PoStProof), ErrNotSupported\n\t}\n\treturn s.Internal.GenerateWinningPoSt(p0, p1, p2, p3, p4)\n}\n```",
            "summary": "",
            "paramStructure": "by-position",
            "params": [
                {
                    "name": "p1",
                    "description": "abi.RegisteredPoStProof",
                    "summary": "",
                    "schema": {
                        "title": "number",
                        "description": "Number is a number",
                        "examples": [
                            8
                        ],
                        "type": [
                            "number"
                        ]
                    },
                    "required": true,
                    "deprecated": false
                },
                {
                    "name": "p2",
                    "description": "abi.ActorID",
                    "summary": "",
                    "schema": {
                        "title": "number",
                        "description": "Number is a number",
                        "examples": [
                            1000
                        ],
                        "type": [
                            "number"
                        ]
                    },
                    "required": true,
                    "deprecated": false
                },
                {
                    "name": "p3",
                    "description": "[]storiface.PostSectorChallenge",
                    "summary": "",
                    "schema": {
                        "examples": [
                            [
                                {
                                    "SealProof": 8,
                                    "SectorNumber": 9,
                                    "SealedCID": {
                                        "/": "bafy2bzacea3wsdh6y3a36tb3skempjoxqpuyompjbmfeyf34fi3uy6uue42v4"
                                    },
                                    "Challenge": [
                                        42
                                    ],
                                    "Update": true
                                }
                            ]
                        ],
                        "items": [
                            {
                                "additionalProperties": false,
                                "properties": {
                                    "Challenge": {
                                        "items": {
                                            "description": "Number is a number",
                                            "title": "number",
                                            "type": "number"
                                        },
                                        "type": "array"
                                    },
                                    "SealProof": {
                                        "title": "number",
                                        "type": "number"
                                    },
                                    "SealedCID": {
                                        "title": "Content Identifier",
                                        "type": "string"
                                    },
                                    "SectorNumber": {
                                        "title": "number",
                                        "type": "number"
                                    },
                                    "Update": {
                                        "type": "boolean"
                                    }
                                },
                                "type": [
                                    "object"
                                ]
                            }
                        ],
                        "type": [
                            "array"
                        ]
                    },
                    "required": true,
                    "deprecated": false
                },
                {
                    "name": "p4",
                    "description": "abi.PoStRandomness",
                    "summary": "",
                    "schema": {
                        "examples": [
                            "Bw=="
                        ],
                        "items": [
                            {
                                "title": "number",
                                "description": "Number is a number",
                                "type": [
                                    "number"
                                ]
                            }
                        ],
                        "type": [
                            "array"
                        ]
                    },
                    "required": true,
                    "deprecated": false
                }
            ],
            "result": {
                "name": "[]proof.PoStProof",
                "description": "[]proof.PoStProof",
                "summary": "",
                "schema": {
                    "examples": [
                        [
                            {
                                "PoStProof": 8,
                                "ProofBytes": "Ynl0ZSBhcnJheQ=="
                            }
                        ]
                    ],
                    "items": [
                        {
                            "additionalProperties": false,
                            "properties": {
                                "PoStProof": {
                                    "title": "number",
                                    "type": "number"
                                },
                                "ProofBytes": {
                                    "media": {
                                        "binaryEncoding": "base64"
                                    },
                                    "type": "string"
                                }
                            },
                            "type": [
                                "object"
                            ]
                        }
                    ],
                    "type": [
                        "array"
                    ]
                },
                "required": true,
                "deprecated": false
            },
            "deprecated": false,
            "externalDocs": {
                "description": "Github remote link",
<<<<<<< HEAD
                "url": "https://github.com/filecoin-project/lotus/blob/master/api/proxy_gen.go#L7405"
=======
                "url": "https://github.com/filecoin-project/lotus/blob/master/api/proxy_gen.go#L7430"
>>>>>>> 4f702043
            }
        },
        {
            "name": "Filecoin.Info",
            "description": "```go\nfunc (s *WorkerStruct) Info(p0 context.Context) (storiface.WorkerInfo, error) {\n\tif s.Internal.Info == nil {\n\t\treturn *new(storiface.WorkerInfo), ErrNotSupported\n\t}\n\treturn s.Internal.Info(p0)\n}\n```",
            "summary": "",
            "paramStructure": "by-position",
            "params": [],
            "result": {
                "name": "storiface.WorkerInfo",
                "description": "storiface.WorkerInfo",
                "summary": "",
                "schema": {
                    "examples": [
                        {
                            "Hostname": "string value",
                            "IgnoreResources": true,
                            "Resources": {
                                "MemPhysical": 42,
                                "MemUsed": 42,
                                "MemSwap": 42,
                                "MemSwapUsed": 42,
                                "CPUs": 42,
                                "GPUs": [
                                    "string value"
                                ],
                                "Resources": {
                                    "post/v0/windowproof": {
                                        "0": {
                                            "MinMemory": 2048,
                                            "MaxMemory": 2048,
                                            "GPUUtilization": 1,
                                            "MaxParallelism": 1,
                                            "MaxParallelismGPU": 0,
                                            "BaseMinMemory": 2048,
                                            "MaxConcurrent": 0
                                        },
                                        "1": {
                                            "MinMemory": 8388608,
                                            "MaxMemory": 8388608,
                                            "GPUUtilization": 1,
                                            "MaxParallelism": 1,
                                            "MaxParallelismGPU": 0,
                                            "BaseMinMemory": 8388608,
                                            "MaxConcurrent": 0
                                        },
                                        "10": {
                                            "MinMemory": 2048,
                                            "MaxMemory": 2048,
                                            "GPUUtilization": 1,
                                            "MaxParallelism": 1,
                                            "MaxParallelismGPU": 0,
                                            "BaseMinMemory": 2048,
                                            "MaxConcurrent": 0
                                        },
                                        "11": {
                                            "MinMemory": 8388608,
                                            "MaxMemory": 8388608,
                                            "GPUUtilization": 1,
                                            "MaxParallelism": 1,
                                            "MaxParallelismGPU": 0,
                                            "BaseMinMemory": 8388608,
                                            "MaxConcurrent": 0
                                        },
                                        "12": {
                                            "MinMemory": 1073741824,
                                            "MaxMemory": 1610612736,
                                            "GPUUtilization": 1,
                                            "MaxParallelism": 1,
                                            "MaxParallelismGPU": 0,
                                            "BaseMinMemory": 10737418240,
                                            "MaxConcurrent": 0
                                        },
                                        "13": {
                                            "MinMemory": 32212254720,
                                            "MaxMemory": 103079215104,
                                            "GPUUtilization": 1,
                                            "MaxParallelism": -1,
                                            "MaxParallelismGPU": 6,
                                            "BaseMinMemory": 34359738368,
                                            "MaxConcurrent": 0
                                        },
                                        "14": {
                                            "MinMemory": 64424509440,
                                            "MaxMemory": 128849018880,
                                            "GPUUtilization": 1,
                                            "MaxParallelism": -1,
                                            "MaxParallelismGPU": 6,
                                            "BaseMinMemory": 68719476736,
                                            "MaxConcurrent": 0
                                        },
                                        "2": {
                                            "MinMemory": 1073741824,
                                            "MaxMemory": 1610612736,
                                            "GPUUtilization": 1,
                                            "MaxParallelism": 1,
                                            "MaxParallelismGPU": 0,
                                            "BaseMinMemory": 10737418240,
                                            "MaxConcurrent": 0
                                        },
                                        "3": {
                                            "MinMemory": 32212254720,
                                            "MaxMemory": 103079215104,
                                            "GPUUtilization": 1,
                                            "MaxParallelism": -1,
                                            "MaxParallelismGPU": 6,
                                            "BaseMinMemory": 34359738368,
                                            "MaxConcurrent": 0
                                        },
                                        "4": {
                                            "MinMemory": 64424509440,
                                            "MaxMemory": 128849018880,
                                            "GPUUtilization": 1,
                                            "MaxParallelism": -1,
                                            "MaxParallelismGPU": 6,
                                            "BaseMinMemory": 68719476736,
                                            "MaxConcurrent": 0
                                        },
                                        "5": {
                                            "MinMemory": 2048,
                                            "MaxMemory": 2048,
                                            "GPUUtilization": 1,
                                            "MaxParallelism": 1,
                                            "MaxParallelismGPU": 0,
                                            "BaseMinMemory": 2048,
                                            "MaxConcurrent": 0
                                        },
                                        "6": {
                                            "MinMemory": 8388608,
                                            "MaxMemory": 8388608,
                                            "GPUUtilization": 1,
                                            "MaxParallelism": 1,
                                            "MaxParallelismGPU": 0,
                                            "BaseMinMemory": 8388608,
                                            "MaxConcurrent": 0
                                        },
                                        "7": {
                                            "MinMemory": 1073741824,
                                            "MaxMemory": 1610612736,
                                            "GPUUtilization": 1,
                                            "MaxParallelism": 1,
                                            "MaxParallelismGPU": 0,
                                            "BaseMinMemory": 10737418240,
                                            "MaxConcurrent": 0
                                        },
                                        "8": {
                                            "MinMemory": 32212254720,
                                            "MaxMemory": 103079215104,
                                            "GPUUtilization": 1,
                                            "MaxParallelism": -1,
                                            "MaxParallelismGPU": 6,
                                            "BaseMinMemory": 34359738368,
                                            "MaxConcurrent": 0
                                        },
                                        "9": {
                                            "MinMemory": 64424509440,
                                            "MaxMemory": 128849018880,
                                            "GPUUtilization": 1,
                                            "MaxParallelism": -1,
                                            "MaxParallelismGPU": 6,
                                            "BaseMinMemory": 68719476736,
                                            "MaxConcurrent": 0
                                        }
                                    },
                                    "post/v0/winningproof": {
                                        "0": {
                                            "MinMemory": 2048,
                                            "MaxMemory": 2048,
                                            "GPUUtilization": 1,
                                            "MaxParallelism": 1,
                                            "MaxParallelismGPU": 0,
                                            "BaseMinMemory": 2048,
                                            "MaxConcurrent": 0
                                        },
                                        "1": {
                                            "MinMemory": 8388608,
                                            "MaxMemory": 8388608,
                                            "GPUUtilization": 1,
                                            "MaxParallelism": 1,
                                            "MaxParallelismGPU": 0,
                                            "BaseMinMemory": 8388608,
                                            "MaxConcurrent": 0
                                        },
                                        "10": {
                                            "MinMemory": 2048,
                                            "MaxMemory": 2048,
                                            "GPUUtilization": 1,
                                            "MaxParallelism": 1,
                                            "MaxParallelismGPU": 0,
                                            "BaseMinMemory": 2048,
                                            "MaxConcurrent": 0
                                        },
                                        "11": {
                                            "MinMemory": 8388608,
                                            "MaxMemory": 8388608,
                                            "GPUUtilization": 1,
                                            "MaxParallelism": 1,
                                            "MaxParallelismGPU": 0,
                                            "BaseMinMemory": 8388608,
                                            "MaxConcurrent": 0
                                        },
                                        "12": {
                                            "MinMemory": 2048,
                                            "MaxMemory": 2048,
                                            "GPUUtilization": 1,
                                            "MaxParallelism": 1,
                                            "MaxParallelismGPU": 0,
                                            "BaseMinMemory": 10737418240,
                                            "MaxConcurrent": 0
                                        },
                                        "13": {
                                            "MinMemory": 1073741824,
                                            "MaxMemory": 1073741824,
                                            "GPUUtilization": 1,
                                            "MaxParallelism": -1,
                                            "MaxParallelismGPU": 6,
                                            "BaseMinMemory": 34359738368,
                                            "MaxConcurrent": 0
                                        },
                                        "14": {
                                            "MinMemory": 1073741824,
                                            "MaxMemory": 1073741824,
                                            "GPUUtilization": 1,
                                            "MaxParallelism": -1,
                                            "MaxParallelismGPU": 6,
                                            "BaseMinMemory": 68719476736,
                                            "MaxConcurrent": 0
                                        },
                                        "2": {
                                            "MinMemory": 2048,
                                            "MaxMemory": 2048,
                                            "GPUUtilization": 1,
                                            "MaxParallelism": 1,
                                            "MaxParallelismGPU": 0,
                                            "BaseMinMemory": 10737418240,
                                            "MaxConcurrent": 0
                                        },
                                        "3": {
                                            "MinMemory": 1073741824,
                                            "MaxMemory": 1073741824,
                                            "GPUUtilization": 1,
                                            "MaxParallelism": -1,
                                            "MaxParallelismGPU": 6,
                                            "BaseMinMemory": 34359738368,
                                            "MaxConcurrent": 0
                                        },
                                        "4": {
                                            "MinMemory": 1073741824,
                                            "MaxMemory": 1073741824,
                                            "GPUUtilization": 1,
                                            "MaxParallelism": -1,
                                            "MaxParallelismGPU": 6,
                                            "BaseMinMemory": 68719476736,
                                            "MaxConcurrent": 0
                                        },
                                        "5": {
                                            "MinMemory": 2048,
                                            "MaxMemory": 2048,
                                            "GPUUtilization": 1,
                                            "MaxParallelism": 1,
                                            "MaxParallelismGPU": 0,
                                            "BaseMinMemory": 2048,
                                            "MaxConcurrent": 0
                                        },
                                        "6": {
                                            "MinMemory": 8388608,
                                            "MaxMemory": 8388608,
                                            "GPUUtilization": 1,
                                            "MaxParallelism": 1,
                                            "MaxParallelismGPU": 0,
                                            "BaseMinMemory": 8388608,
                                            "MaxConcurrent": 0
                                        },
                                        "7": {
                                            "MinMemory": 2048,
                                            "MaxMemory": 2048,
                                            "GPUUtilization": 1,
                                            "MaxParallelism": 1,
                                            "MaxParallelismGPU": 0,
                                            "BaseMinMemory": 10737418240,
                                            "MaxConcurrent": 0
                                        },
                                        "8": {
                                            "MinMemory": 1073741824,
                                            "MaxMemory": 1073741824,
                                            "GPUUtilization": 1,
                                            "MaxParallelism": -1,
                                            "MaxParallelismGPU": 6,
                                            "BaseMinMemory": 34359738368,
                                            "MaxConcurrent": 0
                                        },
                                        "9": {
                                            "MinMemory": 1073741824,
                                            "MaxMemory": 1073741824,
                                            "GPUUtilization": 1,
                                            "MaxParallelism": -1,
                                            "MaxParallelismGPU": 6,
                                            "BaseMinMemory": 68719476736,
                                            "MaxConcurrent": 0
                                        }
                                    },
                                    "seal/v0/addpiece": {
                                        "0": {
                                            "MinMemory": 2048,
                                            "MaxMemory": 2048,
                                            "GPUUtilization": 0,
                                            "MaxParallelism": 1,
                                            "MaxParallelismGPU": 0,
                                            "BaseMinMemory": 2048,
                                            "MaxConcurrent": 0
                                        },
                                        "1": {
                                            "MinMemory": 8388608,
                                            "MaxMemory": 8388608,
                                            "GPUUtilization": 0,
                                            "MaxParallelism": 1,
                                            "MaxParallelismGPU": 0,
                                            "BaseMinMemory": 8388608,
                                            "MaxConcurrent": 0
                                        },
                                        "10": {
                                            "MinMemory": 2048,
                                            "MaxMemory": 2048,
                                            "GPUUtilization": 0,
                                            "MaxParallelism": 1,
                                            "MaxParallelismGPU": 0,
                                            "BaseMinMemory": 2048,
                                            "MaxConcurrent": 0
                                        },
                                        "11": {
                                            "MinMemory": 8388608,
                                            "MaxMemory": 8388608,
                                            "GPUUtilization": 0,
                                            "MaxParallelism": 1,
                                            "MaxParallelismGPU": 0,
                                            "BaseMinMemory": 8388608,
                                            "MaxConcurrent": 0
                                        },
                                        "12": {
                                            "MinMemory": 1073741824,
                                            "MaxMemory": 1073741824,
                                            "GPUUtilization": 0,
                                            "MaxParallelism": 1,
                                            "MaxParallelismGPU": 0,
                                            "BaseMinMemory": 1073741824,
                                            "MaxConcurrent": 0
                                        },
                                        "13": {
                                            "MinMemory": 4294967296,
                                            "MaxMemory": 4294967296,
                                            "GPUUtilization": 0,
                                            "MaxParallelism": 1,
                                            "MaxParallelismGPU": 0,
                                            "BaseMinMemory": 1073741824,
                                            "MaxConcurrent": 0
                                        },
                                        "14": {
                                            "MinMemory": 8589934592,
                                            "MaxMemory": 8589934592,
                                            "GPUUtilization": 0,
                                            "MaxParallelism": 1,
                                            "MaxParallelismGPU": 0,
                                            "BaseMinMemory": 1073741824,
                                            "MaxConcurrent": 0
                                        },
                                        "2": {
                                            "MinMemory": 1073741824,
                                            "MaxMemory": 1073741824,
                                            "GPUUtilization": 0,
                                            "MaxParallelism": 1,
                                            "MaxParallelismGPU": 0,
                                            "BaseMinMemory": 1073741824,
                                            "MaxConcurrent": 0
                                        },
                                        "3": {
                                            "MinMemory": 4294967296,
                                            "MaxMemory": 4294967296,
                                            "GPUUtilization": 0,
                                            "MaxParallelism": 1,
                                            "MaxParallelismGPU": 0,
                                            "BaseMinMemory": 1073741824,
                                            "MaxConcurrent": 0
                                        },
                                        "4": {
                                            "MinMemory": 8589934592,
                                            "MaxMemory": 8589934592,
                                            "GPUUtilization": 0,
                                            "MaxParallelism": 1,
                                            "MaxParallelismGPU": 0,
                                            "BaseMinMemory": 1073741824,
                                            "MaxConcurrent": 0
                                        },
                                        "5": {
                                            "MinMemory": 2048,
                                            "MaxMemory": 2048,
                                            "GPUUtilization": 0,
                                            "MaxParallelism": 1,
                                            "MaxParallelismGPU": 0,
                                            "BaseMinMemory": 2048,
                                            "MaxConcurrent": 0
                                        },
                                        "6": {
                                            "MinMemory": 8388608,
                                            "MaxMemory": 8388608,
                                            "GPUUtilization": 0,
                                            "MaxParallelism": 1,
                                            "MaxParallelismGPU": 0,
                                            "BaseMinMemory": 8388608,
                                            "MaxConcurrent": 0
                                        },
                                        "7": {
                                            "MinMemory": 1073741824,
                                            "MaxMemory": 1073741824,
                                            "GPUUtilization": 0,
                                            "MaxParallelism": 1,
                                            "MaxParallelismGPU": 0,
                                            "BaseMinMemory": 1073741824,
                                            "MaxConcurrent": 0
                                        },
                                        "8": {
                                            "MinMemory": 4294967296,
                                            "MaxMemory": 4294967296,
                                            "GPUUtilization": 0,
                                            "MaxParallelism": 1,
                                            "MaxParallelismGPU": 0,
                                            "BaseMinMemory": 1073741824,
                                            "MaxConcurrent": 0
                                        },
                                        "9": {
                                            "MinMemory": 8589934592,
                                            "MaxMemory": 8589934592,
                                            "GPUUtilization": 0,
                                            "MaxParallelism": 1,
                                            "MaxParallelismGPU": 0,
                                            "BaseMinMemory": 1073741824,
                                            "MaxConcurrent": 0
                                        }
                                    },
                                    "seal/v0/commit/1": {
                                        "0": {
                                            "MinMemory": 2048,
                                            "MaxMemory": 2048,
                                            "GPUUtilization": 0,
                                            "MaxParallelism": 0,
                                            "MaxParallelismGPU": 0,
                                            "BaseMinMemory": 2048,
                                            "MaxConcurrent": 0
                                        },
                                        "1": {
                                            "MinMemory": 8388608,
                                            "MaxMemory": 8388608,
                                            "GPUUtilization": 0,
                                            "MaxParallelism": 0,
                                            "MaxParallelismGPU": 0,
                                            "BaseMinMemory": 8388608,
                                            "MaxConcurrent": 0
                                        },
                                        "10": {
                                            "MinMemory": 2048,
                                            "MaxMemory": 2048,
                                            "GPUUtilization": 0,
                                            "MaxParallelism": 0,
                                            "MaxParallelismGPU": 0,
                                            "BaseMinMemory": 2048,
                                            "MaxConcurrent": 0
                                        },
                                        "11": {
                                            "MinMemory": 8388608,
                                            "MaxMemory": 8388608,
                                            "GPUUtilization": 0,
                                            "MaxParallelism": 0,
                                            "MaxParallelismGPU": 0,
                                            "BaseMinMemory": 8388608,
                                            "MaxConcurrent": 0
                                        },
                                        "12": {
                                            "MinMemory": 1073741824,
                                            "MaxMemory": 1073741824,
                                            "GPUUtilization": 0,
                                            "MaxParallelism": 0,
                                            "MaxParallelismGPU": 0,
                                            "BaseMinMemory": 1073741824,
                                            "MaxConcurrent": 0
                                        },
                                        "13": {
                                            "MinMemory": 1073741824,
                                            "MaxMemory": 1073741824,
                                            "GPUUtilization": 0,
                                            "MaxParallelism": 0,
                                            "MaxParallelismGPU": 0,
                                            "BaseMinMemory": 1073741824,
                                            "MaxConcurrent": 0
                                        },
                                        "14": {
                                            "MinMemory": 1073741824,
                                            "MaxMemory": 1073741824,
                                            "GPUUtilization": 0,
                                            "MaxParallelism": 0,
                                            "MaxParallelismGPU": 0,
                                            "BaseMinMemory": 1073741824,
                                            "MaxConcurrent": 0
                                        },
                                        "2": {
                                            "MinMemory": 1073741824,
                                            "MaxMemory": 1073741824,
                                            "GPUUtilization": 0,
                                            "MaxParallelism": 0,
                                            "MaxParallelismGPU": 0,
                                            "BaseMinMemory": 1073741824,
                                            "MaxConcurrent": 0
                                        },
                                        "3": {
                                            "MinMemory": 1073741824,
                                            "MaxMemory": 1073741824,
                                            "GPUUtilization": 0,
                                            "MaxParallelism": 0,
                                            "MaxParallelismGPU": 0,
                                            "BaseMinMemory": 1073741824,
                                            "MaxConcurrent": 0
                                        },
                                        "4": {
                                            "MinMemory": 1073741824,
                                            "MaxMemory": 1073741824,
                                            "GPUUtilization": 0,
                                            "MaxParallelism": 0,
                                            "MaxParallelismGPU": 0,
                                            "BaseMinMemory": 1073741824,
                                            "MaxConcurrent": 0
                                        },
                                        "5": {
                                            "MinMemory": 2048,
                                            "MaxMemory": 2048,
                                            "GPUUtilization": 0,
                                            "MaxParallelism": 0,
                                            "MaxParallelismGPU": 0,
                                            "BaseMinMemory": 2048,
                                            "MaxConcurrent": 0
                                        },
                                        "6": {
                                            "MinMemory": 8388608,
                                            "MaxMemory": 8388608,
                                            "GPUUtilization": 0,
                                            "MaxParallelism": 0,
                                            "MaxParallelismGPU": 0,
                                            "BaseMinMemory": 8388608,
                                            "MaxConcurrent": 0
                                        },
                                        "7": {
                                            "MinMemory": 1073741824,
                                            "MaxMemory": 1073741824,
                                            "GPUUtilization": 0,
                                            "MaxParallelism": 0,
                                            "MaxParallelismGPU": 0,
                                            "BaseMinMemory": 1073741824,
                                            "MaxConcurrent": 0
                                        },
                                        "8": {
                                            "MinMemory": 1073741824,
                                            "MaxMemory": 1073741824,
                                            "GPUUtilization": 0,
                                            "MaxParallelism": 0,
                                            "MaxParallelismGPU": 0,
                                            "BaseMinMemory": 1073741824,
                                            "MaxConcurrent": 0
                                        },
                                        "9": {
                                            "MinMemory": 1073741824,
                                            "MaxMemory": 1073741824,
                                            "GPUUtilization": 0,
                                            "MaxParallelism": 0,
                                            "MaxParallelismGPU": 0,
                                            "BaseMinMemory": 1073741824,
                                            "MaxConcurrent": 0
                                        }
                                    },
                                    "seal/v0/commit/2": {
                                        "0": {
                                            "MinMemory": 2048,
                                            "MaxMemory": 2048,
                                            "GPUUtilization": 1,
                                            "MaxParallelism": 1,
                                            "MaxParallelismGPU": 0,
                                            "BaseMinMemory": 2048,
                                            "MaxConcurrent": 0
                                        },
                                        "1": {
                                            "MinMemory": 8388608,
                                            "MaxMemory": 8388608,
                                            "GPUUtilization": 1,
                                            "MaxParallelism": 1,
                                            "MaxParallelismGPU": 0,
                                            "BaseMinMemory": 8388608,
                                            "MaxConcurrent": 0
                                        },
                                        "10": {
                                            "MinMemory": 2048,
                                            "MaxMemory": 2048,
                                            "GPUUtilization": 1,
                                            "MaxParallelism": 1,
                                            "MaxParallelismGPU": 0,
                                            "BaseMinMemory": 2048,
                                            "MaxConcurrent": 0
                                        },
                                        "11": {
                                            "MinMemory": 8388608,
                                            "MaxMemory": 8388608,
                                            "GPUUtilization": 1,
                                            "MaxParallelism": 1,
                                            "MaxParallelismGPU": 0,
                                            "BaseMinMemory": 8388608,
                                            "MaxConcurrent": 0
                                        },
                                        "12": {
                                            "MinMemory": 1073741824,
                                            "MaxMemory": 1610612736,
                                            "GPUUtilization": 1,
                                            "MaxParallelism": 1,
                                            "MaxParallelismGPU": 0,
                                            "BaseMinMemory": 10737418240,
                                            "MaxConcurrent": 0
                                        },
                                        "13": {
                                            "MinMemory": 32212254720,
                                            "MaxMemory": 161061273600,
                                            "GPUUtilization": 1,
                                            "MaxParallelism": -1,
                                            "MaxParallelismGPU": 6,
                                            "BaseMinMemory": 34359738368,
                                            "MaxConcurrent": 0
                                        },
                                        "14": {
                                            "MinMemory": 64424509440,
                                            "MaxMemory": 204010946560,
                                            "GPUUtilization": 1,
                                            "MaxParallelism": -1,
                                            "MaxParallelismGPU": 6,
                                            "BaseMinMemory": 68719476736,
                                            "MaxConcurrent": 0
                                        },
                                        "2": {
                                            "MinMemory": 1073741824,
                                            "MaxMemory": 1610612736,
                                            "GPUUtilization": 1,
                                            "MaxParallelism": 1,
                                            "MaxParallelismGPU": 0,
                                            "BaseMinMemory": 10737418240,
                                            "MaxConcurrent": 0
                                        },
                                        "3": {
                                            "MinMemory": 32212254720,
                                            "MaxMemory": 161061273600,
                                            "GPUUtilization": 1,
                                            "MaxParallelism": -1,
                                            "MaxParallelismGPU": 6,
                                            "BaseMinMemory": 34359738368,
                                            "MaxConcurrent": 0
                                        },
                                        "4": {
                                            "MinMemory": 64424509440,
                                            "MaxMemory": 204010946560,
                                            "GPUUtilization": 1,
                                            "MaxParallelism": -1,
                                            "MaxParallelismGPU": 6,
                                            "BaseMinMemory": 68719476736,
                                            "MaxConcurrent": 0
                                        },
                                        "5": {
                                            "MinMemory": 2048,
                                            "MaxMemory": 2048,
                                            "GPUUtilization": 1,
                                            "MaxParallelism": 1,
                                            "MaxParallelismGPU": 0,
                                            "BaseMinMemory": 2048,
                                            "MaxConcurrent": 0
                                        },
                                        "6": {
                                            "MinMemory": 8388608,
                                            "MaxMemory": 8388608,
                                            "GPUUtilization": 1,
                                            "MaxParallelism": 1,
                                            "MaxParallelismGPU": 0,
                                            "BaseMinMemory": 8388608,
                                            "MaxConcurrent": 0
                                        },
                                        "7": {
                                            "MinMemory": 1073741824,
                                            "MaxMemory": 1610612736,
                                            "GPUUtilization": 1,
                                            "MaxParallelism": 1,
                                            "MaxParallelismGPU": 0,
                                            "BaseMinMemory": 10737418240,
                                            "MaxConcurrent": 0
                                        },
                                        "8": {
                                            "MinMemory": 32212254720,
                                            "MaxMemory": 161061273600,
                                            "GPUUtilization": 1,
                                            "MaxParallelism": -1,
                                            "MaxParallelismGPU": 6,
                                            "BaseMinMemory": 34359738368,
                                            "MaxConcurrent": 0
                                        },
                                        "9": {
                                            "MinMemory": 64424509440,
                                            "MaxMemory": 204010946560,
                                            "GPUUtilization": 1,
                                            "MaxParallelism": -1,
                                            "MaxParallelismGPU": 6,
                                            "BaseMinMemory": 68719476736,
                                            "MaxConcurrent": 0
                                        }
                                    },
                                    "seal/v0/datacid": {
                                        "0": {
                                            "MinMemory": 4294967296,
                                            "MaxMemory": 4294967296,
                                            "GPUUtilization": 0,
                                            "MaxParallelism": 1,
                                            "MaxParallelismGPU": 0,
                                            "BaseMinMemory": 1073741824,
                                            "MaxConcurrent": 0
                                        },
                                        "1": {
                                            "MinMemory": 4294967296,
                                            "MaxMemory": 4294967296,
                                            "GPUUtilization": 0,
                                            "MaxParallelism": 1,
                                            "MaxParallelismGPU": 0,
                                            "BaseMinMemory": 1073741824,
                                            "MaxConcurrent": 0
                                        },
                                        "10": {
                                            "MinMemory": 4294967296,
                                            "MaxMemory": 4294967296,
                                            "GPUUtilization": 0,
                                            "MaxParallelism": 1,
                                            "MaxParallelismGPU": 0,
                                            "BaseMinMemory": 1073741824,
                                            "MaxConcurrent": 0
                                        },
                                        "11": {
                                            "MinMemory": 4294967296,
                                            "MaxMemory": 4294967296,
                                            "GPUUtilization": 0,
                                            "MaxParallelism": 1,
                                            "MaxParallelismGPU": 0,
                                            "BaseMinMemory": 1073741824,
                                            "MaxConcurrent": 0
                                        },
                                        "12": {
                                            "MinMemory": 4294967296,
                                            "MaxMemory": 4294967296,
                                            "GPUUtilization": 0,
                                            "MaxParallelism": 1,
                                            "MaxParallelismGPU": 0,
                                            "BaseMinMemory": 1073741824,
                                            "MaxConcurrent": 0
                                        },
                                        "13": {
                                            "MinMemory": 4294967296,
                                            "MaxMemory": 4294967296,
                                            "GPUUtilization": 0,
                                            "MaxParallelism": 1,
                                            "MaxParallelismGPU": 0,
                                            "BaseMinMemory": 1073741824,
                                            "MaxConcurrent": 0
                                        },
                                        "14": {
                                            "MinMemory": 4294967296,
                                            "MaxMemory": 4294967296,
                                            "GPUUtilization": 0,
                                            "MaxParallelism": 1,
                                            "MaxParallelismGPU": 0,
                                            "BaseMinMemory": 1073741824,
                                            "MaxConcurrent": 0
                                        },
                                        "2": {
                                            "MinMemory": 4294967296,
                                            "MaxMemory": 4294967296,
                                            "GPUUtilization": 0,
                                            "MaxParallelism": 1,
                                            "MaxParallelismGPU": 0,
                                            "BaseMinMemory": 1073741824,
                                            "MaxConcurrent": 0
                                        },
                                        "3": {
                                            "MinMemory": 4294967296,
                                            "MaxMemory": 4294967296,
                                            "GPUUtilization": 0,
                                            "MaxParallelism": 1,
                                            "MaxParallelismGPU": 0,
                                            "BaseMinMemory": 1073741824,
                                            "MaxConcurrent": 0
                                        },
                                        "4": {
                                            "MinMemory": 4294967296,
                                            "MaxMemory": 4294967296,
                                            "GPUUtilization": 0,
                                            "MaxParallelism": 1,
                                            "MaxParallelismGPU": 0,
                                            "BaseMinMemory": 1073741824,
                                            "MaxConcurrent": 0
                                        },
                                        "5": {
                                            "MinMemory": 4294967296,
                                            "MaxMemory": 4294967296,
                                            "GPUUtilization": 0,
                                            "MaxParallelism": 1,
                                            "MaxParallelismGPU": 0,
                                            "BaseMinMemory": 1073741824,
                                            "MaxConcurrent": 0
                                        },
                                        "6": {
                                            "MinMemory": 4294967296,
                                            "MaxMemory": 4294967296,
                                            "GPUUtilization": 0,
                                            "MaxParallelism": 1,
                                            "MaxParallelismGPU": 0,
                                            "BaseMinMemory": 1073741824,
                                            "MaxConcurrent": 0
                                        },
                                        "7": {
                                            "MinMemory": 4294967296,
                                            "MaxMemory": 4294967296,
                                            "GPUUtilization": 0,
                                            "MaxParallelism": 1,
                                            "MaxParallelismGPU": 0,
                                            "BaseMinMemory": 1073741824,
                                            "MaxConcurrent": 0
                                        },
                                        "8": {
                                            "MinMemory": 4294967296,
                                            "MaxMemory": 4294967296,
                                            "GPUUtilization": 0,
                                            "MaxParallelism": 1,
                                            "MaxParallelismGPU": 0,
                                            "BaseMinMemory": 1073741824,
                                            "MaxConcurrent": 0
                                        },
                                        "9": {
                                            "MinMemory": 4294967296,
                                            "MaxMemory": 4294967296,
                                            "GPUUtilization": 0,
                                            "MaxParallelism": 1,
                                            "MaxParallelismGPU": 0,
                                            "BaseMinMemory": 1073741824,
                                            "MaxConcurrent": 0
                                        }
                                    },
                                    "seal/v0/fetch": {
                                        "0": {
                                            "MinMemory": 1048576,
                                            "MaxMemory": 1048576,
                                            "GPUUtilization": 0,
                                            "MaxParallelism": 0,
                                            "MaxParallelismGPU": 0,
                                            "BaseMinMemory": 0,
                                            "MaxConcurrent": 0
                                        },
                                        "1": {
                                            "MinMemory": 1048576,
                                            "MaxMemory": 1048576,
                                            "GPUUtilization": 0,
                                            "MaxParallelism": 0,
                                            "MaxParallelismGPU": 0,
                                            "BaseMinMemory": 0,
                                            "MaxConcurrent": 0
                                        },
                                        "10": {
                                            "MinMemory": 1048576,
                                            "MaxMemory": 1048576,
                                            "GPUUtilization": 0,
                                            "MaxParallelism": 0,
                                            "MaxParallelismGPU": 0,
                                            "BaseMinMemory": 0,
                                            "MaxConcurrent": 0
                                        },
                                        "11": {
                                            "MinMemory": 1048576,
                                            "MaxMemory": 1048576,
                                            "GPUUtilization": 0,
                                            "MaxParallelism": 0,
                                            "MaxParallelismGPU": 0,
                                            "BaseMinMemory": 0,
                                            "MaxConcurrent": 0
                                        },
                                        "12": {
                                            "MinMemory": 1048576,
                                            "MaxMemory": 1048576,
                                            "GPUUtilization": 0,
                                            "MaxParallelism": 0,
                                            "MaxParallelismGPU": 0,
                                            "BaseMinMemory": 0,
                                            "MaxConcurrent": 0
                                        },
                                        "13": {
                                            "MinMemory": 1048576,
                                            "MaxMemory": 1048576,
                                            "GPUUtilization": 0,
                                            "MaxParallelism": 0,
                                            "MaxParallelismGPU": 0,
                                            "BaseMinMemory": 0,
                                            "MaxConcurrent": 0
                                        },
                                        "14": {
                                            "MinMemory": 1048576,
                                            "MaxMemory": 1048576,
                                            "GPUUtilization": 0,
                                            "MaxParallelism": 0,
                                            "MaxParallelismGPU": 0,
                                            "BaseMinMemory": 0,
                                            "MaxConcurrent": 0
                                        },
                                        "2": {
                                            "MinMemory": 1048576,
                                            "MaxMemory": 1048576,
                                            "GPUUtilization": 0,
                                            "MaxParallelism": 0,
                                            "MaxParallelismGPU": 0,
                                            "BaseMinMemory": 0,
                                            "MaxConcurrent": 0
                                        },
                                        "3": {
                                            "MinMemory": 1048576,
                                            "MaxMemory": 1048576,
                                            "GPUUtilization": 0,
                                            "MaxParallelism": 0,
                                            "MaxParallelismGPU": 0,
                                            "BaseMinMemory": 0,
                                            "MaxConcurrent": 0
                                        },
                                        "4": {
                                            "MinMemory": 1048576,
                                            "MaxMemory": 1048576,
                                            "GPUUtilization": 0,
                                            "MaxParallelism": 0,
                                            "MaxParallelismGPU": 0,
                                            "BaseMinMemory": 0,
                                            "MaxConcurrent": 0
                                        },
                                        "5": {
                                            "MinMemory": 1048576,
                                            "MaxMemory": 1048576,
                                            "GPUUtilization": 0,
                                            "MaxParallelism": 0,
                                            "MaxParallelismGPU": 0,
                                            "BaseMinMemory": 0,
                                            "MaxConcurrent": 0
                                        },
                                        "6": {
                                            "MinMemory": 1048576,
                                            "MaxMemory": 1048576,
                                            "GPUUtilization": 0,
                                            "MaxParallelism": 0,
                                            "MaxParallelismGPU": 0,
                                            "BaseMinMemory": 0,
                                            "MaxConcurrent": 0
                                        },
                                        "7": {
                                            "MinMemory": 1048576,
                                            "MaxMemory": 1048576,
                                            "GPUUtilization": 0,
                                            "MaxParallelism": 0,
                                            "MaxParallelismGPU": 0,
                                            "BaseMinMemory": 0,
                                            "MaxConcurrent": 0
                                        },
                                        "8": {
                                            "MinMemory": 1048576,
                                            "MaxMemory": 1048576,
                                            "GPUUtilization": 0,
                                            "MaxParallelism": 0,
                                            "MaxParallelismGPU": 0,
                                            "BaseMinMemory": 0,
                                            "MaxConcurrent": 0
                                        },
                                        "9": {
                                            "MinMemory": 1048576,
                                            "MaxMemory": 1048576,
                                            "GPUUtilization": 0,
                                            "MaxParallelism": 0,
                                            "MaxParallelismGPU": 0,
                                            "BaseMinMemory": 0,
                                            "MaxConcurrent": 0
                                        }
                                    },
                                    "seal/v0/precommit/1": {
                                        "0": {
                                            "MinMemory": 2048,
                                            "MaxMemory": 2048,
                                            "GPUUtilization": 0,
                                            "MaxParallelism": 1,
                                            "MaxParallelismGPU": 0,
                                            "BaseMinMemory": 2048,
                                            "MaxConcurrent": 0
                                        },
                                        "1": {
                                            "MinMemory": 8388608,
                                            "MaxMemory": 8388608,
                                            "GPUUtilization": 0,
                                            "MaxParallelism": 1,
                                            "MaxParallelismGPU": 0,
                                            "BaseMinMemory": 8388608,
                                            "MaxConcurrent": 0
                                        },
                                        "10": {
                                            "MinMemory": 2048,
                                            "MaxMemory": 2048,
                                            "GPUUtilization": 0,
                                            "MaxParallelism": 1,
                                            "MaxParallelismGPU": 0,
                                            "BaseMinMemory": 2048,
                                            "MaxConcurrent": 0
                                        },
                                        "11": {
                                            "MinMemory": 8388608,
                                            "MaxMemory": 8388608,
                                            "GPUUtilization": 0,
                                            "MaxParallelism": 1,
                                            "MaxParallelismGPU": 0,
                                            "BaseMinMemory": 8388608,
                                            "MaxConcurrent": 0
                                        },
                                        "12": {
                                            "MinMemory": 805306368,
                                            "MaxMemory": 1073741824,
                                            "GPUUtilization": 0,
                                            "MaxParallelism": 1,
                                            "MaxParallelismGPU": 0,
                                            "BaseMinMemory": 1048576,
                                            "MaxConcurrent": 0
                                        },
                                        "13": {
                                            "MinMemory": 60129542144,
                                            "MaxMemory": 68719476736,
                                            "GPUUtilization": 0,
                                            "MaxParallelism": 1,
                                            "MaxParallelismGPU": 0,
                                            "BaseMinMemory": 10485760,
                                            "MaxConcurrent": 0
                                        },
                                        "14": {
                                            "MinMemory": 120259084288,
                                            "MaxMemory": 137438953472,
                                            "GPUUtilization": 0,
                                            "MaxParallelism": 1,
                                            "MaxParallelismGPU": 0,
                                            "BaseMinMemory": 10485760,
                                            "MaxConcurrent": 0
                                        },
                                        "2": {
                                            "MinMemory": 805306368,
                                            "MaxMemory": 1073741824,
                                            "GPUUtilization": 0,
                                            "MaxParallelism": 1,
                                            "MaxParallelismGPU": 0,
                                            "BaseMinMemory": 1048576,
                                            "MaxConcurrent": 0
                                        },
                                        "3": {
                                            "MinMemory": 60129542144,
                                            "MaxMemory": 68719476736,
                                            "GPUUtilization": 0,
                                            "MaxParallelism": 1,
                                            "MaxParallelismGPU": 0,
                                            "BaseMinMemory": 10485760,
                                            "MaxConcurrent": 0
                                        },
                                        "4": {
                                            "MinMemory": 120259084288,
                                            "MaxMemory": 137438953472,
                                            "GPUUtilization": 0,
                                            "MaxParallelism": 1,
                                            "MaxParallelismGPU": 0,
                                            "BaseMinMemory": 10485760,
                                            "MaxConcurrent": 0
                                        },
                                        "5": {
                                            "MinMemory": 2048,
                                            "MaxMemory": 2048,
                                            "GPUUtilization": 0,
                                            "MaxParallelism": 1,
                                            "MaxParallelismGPU": 0,
                                            "BaseMinMemory": 2048,
                                            "MaxConcurrent": 0
                                        },
                                        "6": {
                                            "MinMemory": 8388608,
                                            "MaxMemory": 8388608,
                                            "GPUUtilization": 0,
                                            "MaxParallelism": 1,
                                            "MaxParallelismGPU": 0,
                                            "BaseMinMemory": 8388608,
                                            "MaxConcurrent": 0
                                        },
                                        "7": {
                                            "MinMemory": 805306368,
                                            "MaxMemory": 1073741824,
                                            "GPUUtilization": 0,
                                            "MaxParallelism": 1,
                                            "MaxParallelismGPU": 0,
                                            "BaseMinMemory": 1048576,
                                            "MaxConcurrent": 0
                                        },
                                        "8": {
                                            "MinMemory": 60129542144,
                                            "MaxMemory": 68719476736,
                                            "GPUUtilization": 0,
                                            "MaxParallelism": 1,
                                            "MaxParallelismGPU": 0,
                                            "BaseMinMemory": 10485760,
                                            "MaxConcurrent": 0
                                        },
                                        "9": {
                                            "MinMemory": 120259084288,
                                            "MaxMemory": 137438953472,
                                            "GPUUtilization": 0,
                                            "MaxParallelism": 1,
                                            "MaxParallelismGPU": 0,
                                            "BaseMinMemory": 10485760,
                                            "MaxConcurrent": 0
                                        }
                                    },
                                    "seal/v0/precommit/2": {
                                        "0": {
                                            "MinMemory": 2048,
                                            "MaxMemory": 2048,
                                            "GPUUtilization": 0,
                                            "MaxParallelism": -1,
                                            "MaxParallelismGPU": 0,
                                            "BaseMinMemory": 2048,
                                            "MaxConcurrent": 0
                                        },
                                        "1": {
                                            "MinMemory": 8388608,
                                            "MaxMemory": 8388608,
                                            "GPUUtilization": 0,
                                            "MaxParallelism": -1,
                                            "MaxParallelismGPU": 0,
                                            "BaseMinMemory": 8388608,
                                            "MaxConcurrent": 0
                                        },
                                        "10": {
                                            "MinMemory": 2048,
                                            "MaxMemory": 2048,
                                            "GPUUtilization": 0,
                                            "MaxParallelism": -1,
                                            "MaxParallelismGPU": 0,
                                            "BaseMinMemory": 2048,
                                            "MaxConcurrent": 0
                                        },
                                        "11": {
                                            "MinMemory": 8388608,
                                            "MaxMemory": 8388608,
                                            "GPUUtilization": 0,
                                            "MaxParallelism": -1,
                                            "MaxParallelismGPU": 0,
                                            "BaseMinMemory": 8388608,
                                            "MaxConcurrent": 0
                                        },
                                        "12": {
                                            "MinMemory": 1073741824,
                                            "MaxMemory": 1610612736,
                                            "GPUUtilization": 0,
                                            "MaxParallelism": -1,
                                            "MaxParallelismGPU": 0,
                                            "BaseMinMemory": 1073741824,
                                            "MaxConcurrent": 0
                                        },
                                        "13": {
                                            "MinMemory": 16106127360,
                                            "MaxMemory": 16106127360,
                                            "GPUUtilization": 1,
                                            "MaxParallelism": -1,
                                            "MaxParallelismGPU": 6,
                                            "BaseMinMemory": 1073741824,
                                            "MaxConcurrent": 0
                                        },
                                        "14": {
                                            "MinMemory": 32212254720,
                                            "MaxMemory": 32212254720,
                                            "GPUUtilization": 1,
                                            "MaxParallelism": -1,
                                            "MaxParallelismGPU": 6,
                                            "BaseMinMemory": 1073741824,
                                            "MaxConcurrent": 0
                                        },
                                        "2": {
                                            "MinMemory": 1073741824,
                                            "MaxMemory": 1610612736,
                                            "GPUUtilization": 0,
                                            "MaxParallelism": -1,
                                            "MaxParallelismGPU": 0,
                                            "BaseMinMemory": 1073741824,
                                            "MaxConcurrent": 0
                                        },
                                        "3": {
                                            "MinMemory": 16106127360,
                                            "MaxMemory": 16106127360,
                                            "GPUUtilization": 1,
                                            "MaxParallelism": -1,
                                            "MaxParallelismGPU": 6,
                                            "BaseMinMemory": 1073741824,
                                            "MaxConcurrent": 0
                                        },
                                        "4": {
                                            "MinMemory": 32212254720,
                                            "MaxMemory": 32212254720,
                                            "GPUUtilization": 1,
                                            "MaxParallelism": -1,
                                            "MaxParallelismGPU": 6,
                                            "BaseMinMemory": 1073741824,
                                            "MaxConcurrent": 0
                                        },
                                        "5": {
                                            "MinMemory": 2048,
                                            "MaxMemory": 2048,
                                            "GPUUtilization": 0,
                                            "MaxParallelism": -1,
                                            "MaxParallelismGPU": 0,
                                            "BaseMinMemory": 2048,
                                            "MaxConcurrent": 0
                                        },
                                        "6": {
                                            "MinMemory": 8388608,
                                            "MaxMemory": 8388608,
                                            "GPUUtilization": 0,
                                            "MaxParallelism": -1,
                                            "MaxParallelismGPU": 0,
                                            "BaseMinMemory": 8388608,
                                            "MaxConcurrent": 0
                                        },
                                        "7": {
                                            "MinMemory": 1073741824,
                                            "MaxMemory": 1610612736,
                                            "GPUUtilization": 0,
                                            "MaxParallelism": -1,
                                            "MaxParallelismGPU": 0,
                                            "BaseMinMemory": 1073741824,
                                            "MaxConcurrent": 0
                                        },
                                        "8": {
                                            "MinMemory": 16106127360,
                                            "MaxMemory": 16106127360,
                                            "GPUUtilization": 1,
                                            "MaxParallelism": -1,
                                            "MaxParallelismGPU": 6,
                                            "BaseMinMemory": 1073741824,
                                            "MaxConcurrent": 0
                                        },
                                        "9": {
                                            "MinMemory": 32212254720,
                                            "MaxMemory": 32212254720,
                                            "GPUUtilization": 1,
                                            "MaxParallelism": -1,
                                            "MaxParallelismGPU": 6,
                                            "BaseMinMemory": 1073741824,
                                            "MaxConcurrent": 0
                                        }
                                    },
                                    "seal/v0/provereplicaupdate/1": {
                                        "0": {
                                            "MinMemory": 2048,
                                            "MaxMemory": 2048,
                                            "GPUUtilization": 0,
                                            "MaxParallelism": 0,
                                            "MaxParallelismGPU": 0,
                                            "BaseMinMemory": 2048,
                                            "MaxConcurrent": 0
                                        },
                                        "1": {
                                            "MinMemory": 8388608,
                                            "MaxMemory": 8388608,
                                            "GPUUtilization": 0,
                                            "MaxParallelism": 0,
                                            "MaxParallelismGPU": 0,
                                            "BaseMinMemory": 8388608,
                                            "MaxConcurrent": 0
                                        },
                                        "10": {
                                            "MinMemory": 2048,
                                            "MaxMemory": 2048,
                                            "GPUUtilization": 0,
                                            "MaxParallelism": 0,
                                            "MaxParallelismGPU": 0,
                                            "BaseMinMemory": 2048,
                                            "MaxConcurrent": 0
                                        },
                                        "11": {
                                            "MinMemory": 8388608,
                                            "MaxMemory": 8388608,
                                            "GPUUtilization": 0,
                                            "MaxParallelism": 0,
                                            "MaxParallelismGPU": 0,
                                            "BaseMinMemory": 8388608,
                                            "MaxConcurrent": 0
                                        },
                                        "12": {
                                            "MinMemory": 1073741824,
                                            "MaxMemory": 1073741824,
                                            "GPUUtilization": 0,
                                            "MaxParallelism": 0,
                                            "MaxParallelismGPU": 0,
                                            "BaseMinMemory": 1073741824,
                                            "MaxConcurrent": 0
                                        },
                                        "13": {
                                            "MinMemory": 1073741824,
                                            "MaxMemory": 1073741824,
                                            "GPUUtilization": 0,
                                            "MaxParallelism": 0,
                                            "MaxParallelismGPU": 0,
                                            "BaseMinMemory": 1073741824,
                                            "MaxConcurrent": 0
                                        },
                                        "14": {
                                            "MinMemory": 1073741824,
                                            "MaxMemory": 1073741824,
                                            "GPUUtilization": 0,
                                            "MaxParallelism": 0,
                                            "MaxParallelismGPU": 0,
                                            "BaseMinMemory": 1073741824,
                                            "MaxConcurrent": 0
                                        },
                                        "2": {
                                            "MinMemory": 1073741824,
                                            "MaxMemory": 1073741824,
                                            "GPUUtilization": 0,
                                            "MaxParallelism": 0,
                                            "MaxParallelismGPU": 0,
                                            "BaseMinMemory": 1073741824,
                                            "MaxConcurrent": 0
                                        },
                                        "3": {
                                            "MinMemory": 1073741824,
                                            "MaxMemory": 1073741824,
                                            "GPUUtilization": 0,
                                            "MaxParallelism": 0,
                                            "MaxParallelismGPU": 0,
                                            "BaseMinMemory": 1073741824,
                                            "MaxConcurrent": 0
                                        },
                                        "4": {
                                            "MinMemory": 1073741824,
                                            "MaxMemory": 1073741824,
                                            "GPUUtilization": 0,
                                            "MaxParallelism": 0,
                                            "MaxParallelismGPU": 0,
                                            "BaseMinMemory": 1073741824,
                                            "MaxConcurrent": 0
                                        },
                                        "5": {
                                            "MinMemory": 2048,
                                            "MaxMemory": 2048,
                                            "GPUUtilization": 0,
                                            "MaxParallelism": 0,
                                            "MaxParallelismGPU": 0,
                                            "BaseMinMemory": 2048,
                                            "MaxConcurrent": 0
                                        },
                                        "6": {
                                            "MinMemory": 8388608,
                                            "MaxMemory": 8388608,
                                            "GPUUtilization": 0,
                                            "MaxParallelism": 0,
                                            "MaxParallelismGPU": 0,
                                            "BaseMinMemory": 8388608,
                                            "MaxConcurrent": 0
                                        },
                                        "7": {
                                            "MinMemory": 1073741824,
                                            "MaxMemory": 1073741824,
                                            "GPUUtilization": 0,
                                            "MaxParallelism": 0,
                                            "MaxParallelismGPU": 0,
                                            "BaseMinMemory": 1073741824,
                                            "MaxConcurrent": 0
                                        },
                                        "8": {
                                            "MinMemory": 1073741824,
                                            "MaxMemory": 1073741824,
                                            "GPUUtilization": 0,
                                            "MaxParallelism": 0,
                                            "MaxParallelismGPU": 0,
                                            "BaseMinMemory": 1073741824,
                                            "MaxConcurrent": 0
                                        },
                                        "9": {
                                            "MinMemory": 1073741824,
                                            "MaxMemory": 1073741824,
                                            "GPUUtilization": 0,
                                            "MaxParallelism": 0,
                                            "MaxParallelismGPU": 0,
                                            "BaseMinMemory": 1073741824,
                                            "MaxConcurrent": 0
                                        }
                                    },
                                    "seal/v0/provereplicaupdate/2": {
                                        "0": {
                                            "MinMemory": 2048,
                                            "MaxMemory": 2048,
                                            "GPUUtilization": 1,
                                            "MaxParallelism": 1,
                                            "MaxParallelismGPU": 0,
                                            "BaseMinMemory": 2048,
                                            "MaxConcurrent": 0
                                        },
                                        "1": {
                                            "MinMemory": 8388608,
                                            "MaxMemory": 8388608,
                                            "GPUUtilization": 1,
                                            "MaxParallelism": 1,
                                            "MaxParallelismGPU": 0,
                                            "BaseMinMemory": 8388608,
                                            "MaxConcurrent": 0
                                        },
                                        "10": {
                                            "MinMemory": 2048,
                                            "MaxMemory": 2048,
                                            "GPUUtilization": 1,
                                            "MaxParallelism": 1,
                                            "MaxParallelismGPU": 0,
                                            "BaseMinMemory": 2048,
                                            "MaxConcurrent": 0
                                        },
                                        "11": {
                                            "MinMemory": 8388608,
                                            "MaxMemory": 8388608,
                                            "GPUUtilization": 1,
                                            "MaxParallelism": 1,
                                            "MaxParallelismGPU": 0,
                                            "BaseMinMemory": 8388608,
                                            "MaxConcurrent": 0
                                        },
                                        "12": {
                                            "MinMemory": 1073741824,
                                            "MaxMemory": 1610612736,
                                            "GPUUtilization": 1,
                                            "MaxParallelism": 1,
                                            "MaxParallelismGPU": 0,
                                            "BaseMinMemory": 10737418240,
                                            "MaxConcurrent": 0
                                        },
                                        "13": {
                                            "MinMemory": 32212254720,
                                            "MaxMemory": 161061273600,
                                            "GPUUtilization": 1,
                                            "MaxParallelism": -1,
                                            "MaxParallelismGPU": 6,
                                            "BaseMinMemory": 34359738368,
                                            "MaxConcurrent": 0
                                        },
                                        "14": {
                                            "MinMemory": 64424509440,
                                            "MaxMemory": 204010946560,
                                            "GPUUtilization": 1,
                                            "MaxParallelism": -1,
                                            "MaxParallelismGPU": 6,
                                            "BaseMinMemory": 68719476736,
                                            "MaxConcurrent": 0
                                        },
                                        "2": {
                                            "MinMemory": 1073741824,
                                            "MaxMemory": 1610612736,
                                            "GPUUtilization": 1,
                                            "MaxParallelism": 1,
                                            "MaxParallelismGPU": 0,
                                            "BaseMinMemory": 10737418240,
                                            "MaxConcurrent": 0
                                        },
                                        "3": {
                                            "MinMemory": 32212254720,
                                            "MaxMemory": 161061273600,
                                            "GPUUtilization": 1,
                                            "MaxParallelism": -1,
                                            "MaxParallelismGPU": 6,
                                            "BaseMinMemory": 34359738368,
                                            "MaxConcurrent": 0
                                        },
                                        "4": {
                                            "MinMemory": 64424509440,
                                            "MaxMemory": 204010946560,
                                            "GPUUtilization": 1,
                                            "MaxParallelism": -1,
                                            "MaxParallelismGPU": 6,
                                            "BaseMinMemory": 68719476736,
                                            "MaxConcurrent": 0
                                        },
                                        "5": {
                                            "MinMemory": 2048,
                                            "MaxMemory": 2048,
                                            "GPUUtilization": 1,
                                            "MaxParallelism": 1,
                                            "MaxParallelismGPU": 0,
                                            "BaseMinMemory": 2048,
                                            "MaxConcurrent": 0
                                        },
                                        "6": {
                                            "MinMemory": 8388608,
                                            "MaxMemory": 8388608,
                                            "GPUUtilization": 1,
                                            "MaxParallelism": 1,
                                            "MaxParallelismGPU": 0,
                                            "BaseMinMemory": 8388608,
                                            "MaxConcurrent": 0
                                        },
                                        "7": {
                                            "MinMemory": 1073741824,
                                            "MaxMemory": 1610612736,
                                            "GPUUtilization": 1,
                                            "MaxParallelism": 1,
                                            "MaxParallelismGPU": 0,
                                            "BaseMinMemory": 10737418240,
                                            "MaxConcurrent": 0
                                        },
                                        "8": {
                                            "MinMemory": 32212254720,
                                            "MaxMemory": 161061273600,
                                            "GPUUtilization": 1,
                                            "MaxParallelism": -1,
                                            "MaxParallelismGPU": 6,
                                            "BaseMinMemory": 34359738368,
                                            "MaxConcurrent": 0
                                        },
                                        "9": {
                                            "MinMemory": 64424509440,
                                            "MaxMemory": 204010946560,
                                            "GPUUtilization": 1,
                                            "MaxParallelism": -1,
                                            "MaxParallelismGPU": 6,
                                            "BaseMinMemory": 68719476736,
                                            "MaxConcurrent": 0
                                        }
                                    },
                                    "seal/v0/regensectorkey": {
                                        "0": {
                                            "MinMemory": 2048,
                                            "MaxMemory": 2048,
                                            "GPUUtilization": 1,
                                            "MaxParallelism": 1,
                                            "MaxParallelismGPU": 0,
                                            "BaseMinMemory": 2048,
                                            "MaxConcurrent": 0
                                        },
                                        "1": {
                                            "MinMemory": 8388608,
                                            "MaxMemory": 8388608,
                                            "GPUUtilization": 1,
                                            "MaxParallelism": 1,
                                            "MaxParallelismGPU": 0,
                                            "BaseMinMemory": 8388608,
                                            "MaxConcurrent": 0
                                        },
                                        "10": {
                                            "MinMemory": 2048,
                                            "MaxMemory": 2048,
                                            "GPUUtilization": 1,
                                            "MaxParallelism": 1,
                                            "MaxParallelismGPU": 0,
                                            "BaseMinMemory": 2048,
                                            "MaxConcurrent": 0
                                        },
                                        "11": {
                                            "MinMemory": 8388608,
                                            "MaxMemory": 8388608,
                                            "GPUUtilization": 1,
                                            "MaxParallelism": 1,
                                            "MaxParallelismGPU": 0,
                                            "BaseMinMemory": 8388608,
                                            "MaxConcurrent": 0
                                        },
                                        "12": {
                                            "MinMemory": 1073741824,
                                            "MaxMemory": 1073741824,
                                            "GPUUtilization": 1,
                                            "MaxParallelism": 1,
                                            "MaxParallelismGPU": 0,
                                            "BaseMinMemory": 1073741824,
                                            "MaxConcurrent": 0
                                        },
                                        "13": {
                                            "MinMemory": 4294967296,
                                            "MaxMemory": 4294967296,
                                            "GPUUtilization": 1,
                                            "MaxParallelism": 1,
                                            "MaxParallelismGPU": 6,
                                            "BaseMinMemory": 1073741824,
                                            "MaxConcurrent": 0
                                        },
                                        "14": {
                                            "MinMemory": 8589934592,
                                            "MaxMemory": 8589934592,
                                            "GPUUtilization": 1,
                                            "MaxParallelism": 1,
                                            "MaxParallelismGPU": 6,
                                            "BaseMinMemory": 1073741824,
                                            "MaxConcurrent": 0
                                        },
                                        "2": {
                                            "MinMemory": 1073741824,
                                            "MaxMemory": 1073741824,
                                            "GPUUtilization": 1,
                                            "MaxParallelism": 1,
                                            "MaxParallelismGPU": 0,
                                            "BaseMinMemory": 1073741824,
                                            "MaxConcurrent": 0
                                        },
                                        "3": {
                                            "MinMemory": 4294967296,
                                            "MaxMemory": 4294967296,
                                            "GPUUtilization": 1,
                                            "MaxParallelism": 1,
                                            "MaxParallelismGPU": 6,
                                            "BaseMinMemory": 1073741824,
                                            "MaxConcurrent": 0
                                        },
                                        "4": {
                                            "MinMemory": 8589934592,
                                            "MaxMemory": 8589934592,
                                            "GPUUtilization": 1,
                                            "MaxParallelism": 1,
                                            "MaxParallelismGPU": 6,
                                            "BaseMinMemory": 1073741824,
                                            "MaxConcurrent": 0
                                        },
                                        "5": {
                                            "MinMemory": 2048,
                                            "MaxMemory": 2048,
                                            "GPUUtilization": 1,
                                            "MaxParallelism": 1,
                                            "MaxParallelismGPU": 0,
                                            "BaseMinMemory": 2048,
                                            "MaxConcurrent": 0
                                        },
                                        "6": {
                                            "MinMemory": 8388608,
                                            "MaxMemory": 8388608,
                                            "GPUUtilization": 1,
                                            "MaxParallelism": 1,
                                            "MaxParallelismGPU": 0,
                                            "BaseMinMemory": 8388608,
                                            "MaxConcurrent": 0
                                        },
                                        "7": {
                                            "MinMemory": 1073741824,
                                            "MaxMemory": 1073741824,
                                            "GPUUtilization": 1,
                                            "MaxParallelism": 1,
                                            "MaxParallelismGPU": 0,
                                            "BaseMinMemory": 1073741824,
                                            "MaxConcurrent": 0
                                        },
                                        "8": {
                                            "MinMemory": 4294967296,
                                            "MaxMemory": 4294967296,
                                            "GPUUtilization": 1,
                                            "MaxParallelism": 1,
                                            "MaxParallelismGPU": 6,
                                            "BaseMinMemory": 1073741824,
                                            "MaxConcurrent": 0
                                        },
                                        "9": {
                                            "MinMemory": 8589934592,
                                            "MaxMemory": 8589934592,
                                            "GPUUtilization": 1,
                                            "MaxParallelism": 1,
                                            "MaxParallelismGPU": 6,
                                            "BaseMinMemory": 1073741824,
                                            "MaxConcurrent": 0
                                        }
                                    },
                                    "seal/v0/replicaupdate": {
                                        "0": {
                                            "MinMemory": 2048,
                                            "MaxMemory": 2048,
                                            "GPUUtilization": 1,
                                            "MaxParallelism": 1,
                                            "MaxParallelismGPU": 0,
                                            "BaseMinMemory": 2048,
                                            "MaxConcurrent": 0
                                        },
                                        "1": {
                                            "MinMemory": 8388608,
                                            "MaxMemory": 8388608,
                                            "GPUUtilization": 1,
                                            "MaxParallelism": 1,
                                            "MaxParallelismGPU": 0,
                                            "BaseMinMemory": 8388608,
                                            "MaxConcurrent": 0
                                        },
                                        "10": {
                                            "MinMemory": 2048,
                                            "MaxMemory": 2048,
                                            "GPUUtilization": 1,
                                            "MaxParallelism": 1,
                                            "MaxParallelismGPU": 0,
                                            "BaseMinMemory": 2048,
                                            "MaxConcurrent": 0
                                        },
                                        "11": {
                                            "MinMemory": 8388608,
                                            "MaxMemory": 8388608,
                                            "GPUUtilization": 1,
                                            "MaxParallelism": 1,
                                            "MaxParallelismGPU": 0,
                                            "BaseMinMemory": 8388608,
                                            "MaxConcurrent": 0
                                        },
                                        "12": {
                                            "MinMemory": 1073741824,
                                            "MaxMemory": 1073741824,
                                            "GPUUtilization": 1,
                                            "MaxParallelism": 1,
                                            "MaxParallelismGPU": 0,
                                            "BaseMinMemory": 1073741824,
                                            "MaxConcurrent": 0
                                        },
                                        "13": {
                                            "MinMemory": 4294967296,
                                            "MaxMemory": 4294967296,
                                            "GPUUtilization": 1,
                                            "MaxParallelism": 1,
                                            "MaxParallelismGPU": 6,
                                            "BaseMinMemory": 1073741824,
                                            "MaxConcurrent": 0
                                        },
                                        "14": {
                                            "MinMemory": 8589934592,
                                            "MaxMemory": 8589934592,
                                            "GPUUtilization": 1,
                                            "MaxParallelism": 1,
                                            "MaxParallelismGPU": 6,
                                            "BaseMinMemory": 1073741824,
                                            "MaxConcurrent": 0
                                        },
                                        "2": {
                                            "MinMemory": 1073741824,
                                            "MaxMemory": 1073741824,
                                            "GPUUtilization": 1,
                                            "MaxParallelism": 1,
                                            "MaxParallelismGPU": 0,
                                            "BaseMinMemory": 1073741824,
                                            "MaxConcurrent": 0
                                        },
                                        "3": {
                                            "MinMemory": 4294967296,
                                            "MaxMemory": 4294967296,
                                            "GPUUtilization": 1,
                                            "MaxParallelism": 1,
                                            "MaxParallelismGPU": 6,
                                            "BaseMinMemory": 1073741824,
                                            "MaxConcurrent": 0
                                        },
                                        "4": {
                                            "MinMemory": 8589934592,
                                            "MaxMemory": 8589934592,
                                            "GPUUtilization": 1,
                                            "MaxParallelism": 1,
                                            "MaxParallelismGPU": 6,
                                            "BaseMinMemory": 1073741824,
                                            "MaxConcurrent": 0
                                        },
                                        "5": {
                                            "MinMemory": 2048,
                                            "MaxMemory": 2048,
                                            "GPUUtilization": 1,
                                            "MaxParallelism": 1,
                                            "MaxParallelismGPU": 0,
                                            "BaseMinMemory": 2048,
                                            "MaxConcurrent": 0
                                        },
                                        "6": {
                                            "MinMemory": 8388608,
                                            "MaxMemory": 8388608,
                                            "GPUUtilization": 1,
                                            "MaxParallelism": 1,
                                            "MaxParallelismGPU": 0,
                                            "BaseMinMemory": 8388608,
                                            "MaxConcurrent": 0
                                        },
                                        "7": {
                                            "MinMemory": 1073741824,
                                            "MaxMemory": 1073741824,
                                            "GPUUtilization": 1,
                                            "MaxParallelism": 1,
                                            "MaxParallelismGPU": 0,
                                            "BaseMinMemory": 1073741824,
                                            "MaxConcurrent": 0
                                        },
                                        "8": {
                                            "MinMemory": 4294967296,
                                            "MaxMemory": 4294967296,
                                            "GPUUtilization": 1,
                                            "MaxParallelism": 1,
                                            "MaxParallelismGPU": 6,
                                            "BaseMinMemory": 1073741824,
                                            "MaxConcurrent": 0
                                        },
                                        "9": {
                                            "MinMemory": 8589934592,
                                            "MaxMemory": 8589934592,
                                            "GPUUtilization": 1,
                                            "MaxParallelism": 1,
                                            "MaxParallelismGPU": 6,
                                            "BaseMinMemory": 1073741824,
                                            "MaxConcurrent": 0
                                        }
                                    },
                                    "seal/v0/unseal": {
                                        "0": {
                                            "MinMemory": 2048,
                                            "MaxMemory": 2048,
                                            "GPUUtilization": 0,
                                            "MaxParallelism": 1,
                                            "MaxParallelismGPU": 0,
                                            "BaseMinMemory": 2048,
                                            "MaxConcurrent": 0
                                        },
                                        "1": {
                                            "MinMemory": 8388608,
                                            "MaxMemory": 8388608,
                                            "GPUUtilization": 0,
                                            "MaxParallelism": 1,
                                            "MaxParallelismGPU": 0,
                                            "BaseMinMemory": 8388608,
                                            "MaxConcurrent": 0
                                        },
                                        "10": {
                                            "MinMemory": 2048,
                                            "MaxMemory": 2048,
                                            "GPUUtilization": 0,
                                            "MaxParallelism": 1,
                                            "MaxParallelismGPU": 0,
                                            "BaseMinMemory": 2048,
                                            "MaxConcurrent": 0
                                        },
                                        "11": {
                                            "MinMemory": 8388608,
                                            "MaxMemory": 8388608,
                                            "GPUUtilization": 0,
                                            "MaxParallelism": 1,
                                            "MaxParallelismGPU": 0,
                                            "BaseMinMemory": 8388608,
                                            "MaxConcurrent": 0
                                        },
                                        "12": {
                                            "MinMemory": 805306368,
                                            "MaxMemory": 1073741824,
                                            "GPUUtilization": 0,
                                            "MaxParallelism": 1,
                                            "MaxParallelismGPU": 0,
                                            "BaseMinMemory": 1048576,
                                            "MaxConcurrent": 0
                                        },
                                        "13": {
                                            "MinMemory": 60129542144,
                                            "MaxMemory": 68719476736,
                                            "GPUUtilization": 0,
                                            "MaxParallelism": 1,
                                            "MaxParallelismGPU": 0,
                                            "BaseMinMemory": 10485760,
                                            "MaxConcurrent": 0
                                        },
                                        "14": {
                                            "MinMemory": 120259084288,
                                            "MaxMemory": 137438953472,
                                            "GPUUtilization": 0,
                                            "MaxParallelism": 1,
                                            "MaxParallelismGPU": 0,
                                            "BaseMinMemory": 10485760,
                                            "MaxConcurrent": 0
                                        },
                                        "2": {
                                            "MinMemory": 805306368,
                                            "MaxMemory": 1073741824,
                                            "GPUUtilization": 0,
                                            "MaxParallelism": 1,
                                            "MaxParallelismGPU": 0,
                                            "BaseMinMemory": 1048576,
                                            "MaxConcurrent": 0
                                        },
                                        "3": {
                                            "MinMemory": 60129542144,
                                            "MaxMemory": 68719476736,
                                            "GPUUtilization": 0,
                                            "MaxParallelism": 1,
                                            "MaxParallelismGPU": 0,
                                            "BaseMinMemory": 10485760,
                                            "MaxConcurrent": 0
                                        },
                                        "4": {
                                            "MinMemory": 120259084288,
                                            "MaxMemory": 137438953472,
                                            "GPUUtilization": 0,
                                            "MaxParallelism": 1,
                                            "MaxParallelismGPU": 0,
                                            "BaseMinMemory": 10485760,
                                            "MaxConcurrent": 0
                                        },
                                        "5": {
                                            "MinMemory": 2048,
                                            "MaxMemory": 2048,
                                            "GPUUtilization": 0,
                                            "MaxParallelism": 1,
                                            "MaxParallelismGPU": 0,
                                            "BaseMinMemory": 2048,
                                            "MaxConcurrent": 0
                                        },
                                        "6": {
                                            "MinMemory": 8388608,
                                            "MaxMemory": 8388608,
                                            "GPUUtilization": 0,
                                            "MaxParallelism": 1,
                                            "MaxParallelismGPU": 0,
                                            "BaseMinMemory": 8388608,
                                            "MaxConcurrent": 0
                                        },
                                        "7": {
                                            "MinMemory": 805306368,
                                            "MaxMemory": 1073741824,
                                            "GPUUtilization": 0,
                                            "MaxParallelism": 1,
                                            "MaxParallelismGPU": 0,
                                            "BaseMinMemory": 1048576,
                                            "MaxConcurrent": 0
                                        },
                                        "8": {
                                            "MinMemory": 60129542144,
                                            "MaxMemory": 68719476736,
                                            "GPUUtilization": 0,
                                            "MaxParallelism": 1,
                                            "MaxParallelismGPU": 0,
                                            "BaseMinMemory": 10485760,
                                            "MaxConcurrent": 0
                                        },
                                        "9": {
                                            "MinMemory": 120259084288,
                                            "MaxMemory": 137438953472,
                                            "GPUUtilization": 0,
                                            "MaxParallelism": 1,
                                            "MaxParallelismGPU": 0,
                                            "BaseMinMemory": 10485760,
                                            "MaxConcurrent": 0
                                        }
                                    }
                                }
                            }
                        }
                    ],
                    "additionalProperties": false,
                    "properties": {
                        "Hostname": {
                            "type": "string"
                        },
                        "IgnoreResources": {
                            "type": "boolean"
                        },
                        "Resources": {
                            "additionalProperties": false,
                            "properties": {
                                "CPUs": {
                                    "title": "number",
                                    "type": "number"
                                },
                                "GPUs": {
                                    "items": {
                                        "type": "string"
                                    },
                                    "type": "array"
                                },
                                "MemPhysical": {
                                    "title": "number",
                                    "type": "number"
                                },
                                "MemSwap": {
                                    "title": "number",
                                    "type": "number"
                                },
                                "MemSwapUsed": {
                                    "title": "number",
                                    "type": "number"
                                },
                                "MemUsed": {
                                    "title": "number",
                                    "type": "number"
                                },
                                "Resources": {
                                    "patternProperties": {
                                        ".*": {
                                            "patternProperties": {
                                                ".*": {
                                                    "additionalProperties": false,
                                                    "properties": {
                                                        "BaseMinMemory": {
                                                            "title": "number",
                                                            "type": "number"
                                                        },
                                                        "GPUUtilization": {
                                                            "type": "number"
                                                        },
                                                        "MaxConcurrent": {
                                                            "title": "number",
                                                            "type": "number"
                                                        },
                                                        "MaxMemory": {
                                                            "title": "number",
                                                            "type": "number"
                                                        },
                                                        "MaxParallelism": {
                                                            "title": "number",
                                                            "type": "number"
                                                        },
                                                        "MaxParallelismGPU": {
                                                            "title": "number",
                                                            "type": "number"
                                                        },
                                                        "MinMemory": {
                                                            "title": "number",
                                                            "type": "number"
                                                        }
                                                    },
                                                    "type": "object"
                                                }
                                            },
                                            "type": "object"
                                        }
                                    },
                                    "type": "object"
                                }
                            },
                            "type": "object"
                        }
                    },
                    "type": [
                        "object"
                    ]
                },
                "required": true,
                "deprecated": false
            },
            "deprecated": false,
            "externalDocs": {
                "description": "Github remote link",
<<<<<<< HEAD
                "url": "https://github.com/filecoin-project/lotus/blob/master/api/proxy_gen.go#L7416"
=======
                "url": "https://github.com/filecoin-project/lotus/blob/master/api/proxy_gen.go#L7441"
>>>>>>> 4f702043
            }
        },
        {
            "name": "Filecoin.MoveStorage",
            "description": "```go\nfunc (s *WorkerStruct) MoveStorage(p0 context.Context, p1 storiface.SectorRef, p2 storiface.SectorFileType) (storiface.CallID, error) {\n\tif s.Internal.MoveStorage == nil {\n\t\treturn *new(storiface.CallID), ErrNotSupported\n\t}\n\treturn s.Internal.MoveStorage(p0, p1, p2)\n}\n```",
            "summary": "",
            "paramStructure": "by-position",
            "params": [
                {
                    "name": "p1",
                    "description": "storiface.SectorRef",
                    "summary": "",
                    "schema": {
                        "examples": [
                            {
                                "ID": {
                                    "Miner": 1000,
                                    "Number": 9
                                },
                                "ProofType": 8
                            }
                        ],
                        "additionalProperties": false,
                        "properties": {
                            "ID": {
                                "additionalProperties": false,
                                "properties": {
                                    "Miner": {
                                        "title": "number",
                                        "type": "number"
                                    },
                                    "Number": {
                                        "title": "number",
                                        "type": "number"
                                    }
                                },
                                "type": "object"
                            },
                            "ProofType": {
                                "title": "number",
                                "type": "number"
                            }
                        },
                        "type": [
                            "object"
                        ]
                    },
                    "required": true,
                    "deprecated": false
                },
                {
                    "name": "p2",
                    "description": "storiface.SectorFileType",
                    "summary": "",
                    "schema": {
                        "title": "number",
                        "description": "Number is a number",
                        "examples": [
                            1
                        ],
                        "type": [
                            "number"
                        ]
                    },
                    "required": true,
                    "deprecated": false
                }
            ],
            "result": {
                "name": "storiface.CallID",
                "description": "storiface.CallID",
                "summary": "",
                "schema": {
                    "examples": [
                        {
                            "Sector": {
                                "Miner": 1000,
                                "Number": 9
                            },
                            "ID": "07070707-0707-0707-0707-070707070707"
                        }
                    ],
                    "additionalProperties": false,
                    "properties": {
                        "ID": {
                            "items": {
                                "description": "Number is a number",
                                "title": "number",
                                "type": "number"
                            },
                            "maxItems": 16,
                            "minItems": 16,
                            "type": "array"
                        },
                        "Sector": {
                            "additionalProperties": false,
                            "properties": {
                                "Miner": {
                                    "title": "number",
                                    "type": "number"
                                },
                                "Number": {
                                    "title": "number",
                                    "type": "number"
                                }
                            },
                            "type": "object"
                        }
                    },
                    "type": [
                        "object"
                    ]
                },
                "required": true,
                "deprecated": false
            },
            "deprecated": false,
            "externalDocs": {
                "description": "Github remote link",
<<<<<<< HEAD
                "url": "https://github.com/filecoin-project/lotus/blob/master/api/proxy_gen.go#L7427"
=======
                "url": "https://github.com/filecoin-project/lotus/blob/master/api/proxy_gen.go#L7452"
>>>>>>> 4f702043
            }
        },
        {
            "name": "Filecoin.Paths",
            "description": "```go\nfunc (s *WorkerStruct) Paths(p0 context.Context) ([]storiface.StoragePath, error) {\n\tif s.Internal.Paths == nil {\n\t\treturn *new([]storiface.StoragePath), ErrNotSupported\n\t}\n\treturn s.Internal.Paths(p0)\n}\n```",
            "summary": "",
            "paramStructure": "by-position",
            "params": [],
            "result": {
                "name": "[]storiface.StoragePath",
                "description": "[]storiface.StoragePath",
                "summary": "",
                "schema": {
                    "examples": [
                        [
                            {
                                "ID": "76f1988b-ef30-4d7e-b3ec-9a627f4ba5a8",
                                "Weight": 42,
                                "LocalPath": "string value",
                                "CanSeal": true,
                                "CanStore": true
                            }
                        ]
                    ],
                    "items": [
                        {
                            "additionalProperties": false,
                            "properties": {
                                "CanSeal": {
                                    "type": "boolean"
                                },
                                "CanStore": {
                                    "type": "boolean"
                                },
                                "ID": {
                                    "type": "string"
                                },
                                "LocalPath": {
                                    "type": "string"
                                },
                                "Weight": {
                                    "title": "number",
                                    "type": "number"
                                }
                            },
                            "type": [
                                "object"
                            ]
                        }
                    ],
                    "type": [
                        "array"
                    ]
                },
                "required": true,
                "deprecated": false
            },
            "deprecated": false,
            "externalDocs": {
                "description": "Github remote link",
<<<<<<< HEAD
                "url": "https://github.com/filecoin-project/lotus/blob/master/api/proxy_gen.go#L7438"
=======
                "url": "https://github.com/filecoin-project/lotus/blob/master/api/proxy_gen.go#L7463"
>>>>>>> 4f702043
            }
        },
        {
            "name": "Filecoin.ProcessSession",
            "description": "```go\nfunc (s *WorkerStruct) ProcessSession(p0 context.Context) (uuid.UUID, error) {\n\tif s.Internal.ProcessSession == nil {\n\t\treturn *new(uuid.UUID), ErrNotSupported\n\t}\n\treturn s.Internal.ProcessSession(p0)\n}\n```",
            "summary": "returns a random UUID of worker session, generated randomly when worker\nprocess starts\n",
            "paramStructure": "by-position",
            "params": [],
            "result": {
                "name": "uuid.UUID",
                "description": "uuid.UUID",
                "summary": "",
                "schema": {
                    "examples": [
                        "07070707-0707-0707-0707-070707070707"
                    ],
                    "items": [
                        {
                            "title": "number",
                            "description": "Number is a number",
                            "type": [
                                "number"
                            ]
                        }
                    ],
                    "maxItems": 16,
                    "minItems": 16,
                    "type": [
                        "array"
                    ]
                },
                "required": true,
                "deprecated": false
            },
            "deprecated": false,
            "externalDocs": {
                "description": "Github remote link",
<<<<<<< HEAD
                "url": "https://github.com/filecoin-project/lotus/blob/master/api/proxy_gen.go#L7449"
=======
                "url": "https://github.com/filecoin-project/lotus/blob/master/api/proxy_gen.go#L7474"
>>>>>>> 4f702043
            }
        },
        {
            "name": "Filecoin.ProveReplicaUpdate1",
            "description": "```go\nfunc (s *WorkerStruct) ProveReplicaUpdate1(p0 context.Context, p1 storiface.SectorRef, p2 cid.Cid, p3 cid.Cid, p4 cid.Cid) (storiface.CallID, error) {\n\tif s.Internal.ProveReplicaUpdate1 == nil {\n\t\treturn *new(storiface.CallID), ErrNotSupported\n\t}\n\treturn s.Internal.ProveReplicaUpdate1(p0, p1, p2, p3, p4)\n}\n```",
            "summary": "",
            "paramStructure": "by-position",
            "params": [
                {
                    "name": "p1",
                    "description": "storiface.SectorRef",
                    "summary": "",
                    "schema": {
                        "examples": [
                            {
                                "ID": {
                                    "Miner": 1000,
                                    "Number": 9
                                },
                                "ProofType": 8
                            }
                        ],
                        "additionalProperties": false,
                        "properties": {
                            "ID": {
                                "additionalProperties": false,
                                "properties": {
                                    "Miner": {
                                        "title": "number",
                                        "type": "number"
                                    },
                                    "Number": {
                                        "title": "number",
                                        "type": "number"
                                    }
                                },
                                "type": "object"
                            },
                            "ProofType": {
                                "title": "number",
                                "type": "number"
                            }
                        },
                        "type": [
                            "object"
                        ]
                    },
                    "required": true,
                    "deprecated": false
                },
                {
                    "name": "p2",
                    "description": "cid.Cid",
                    "summary": "",
                    "schema": {
                        "title": "Content Identifier",
                        "description": "Cid represents a self-describing content addressed identifier. It is formed by a Version, a Codec (which indicates a multicodec-packed content type) and a Multihash.",
                        "examples": [
                            {
                                "/": "bafy2bzacea3wsdh6y3a36tb3skempjoxqpuyompjbmfeyf34fi3uy6uue42v4"
                            }
                        ],
                        "type": [
                            "string"
                        ]
                    },
                    "required": true,
                    "deprecated": false
                },
                {
                    "name": "p3",
                    "description": "cid.Cid",
                    "summary": "",
                    "schema": {
                        "title": "Content Identifier",
                        "description": "Cid represents a self-describing content addressed identifier. It is formed by a Version, a Codec (which indicates a multicodec-packed content type) and a Multihash.",
                        "examples": [
                            {
                                "/": "bafy2bzacea3wsdh6y3a36tb3skempjoxqpuyompjbmfeyf34fi3uy6uue42v4"
                            }
                        ],
                        "type": [
                            "string"
                        ]
                    },
                    "required": true,
                    "deprecated": false
                },
                {
                    "name": "p4",
                    "description": "cid.Cid",
                    "summary": "",
                    "schema": {
                        "title": "Content Identifier",
                        "description": "Cid represents a self-describing content addressed identifier. It is formed by a Version, a Codec (which indicates a multicodec-packed content type) and a Multihash.",
                        "examples": [
                            {
                                "/": "bafy2bzacea3wsdh6y3a36tb3skempjoxqpuyompjbmfeyf34fi3uy6uue42v4"
                            }
                        ],
                        "type": [
                            "string"
                        ]
                    },
                    "required": true,
                    "deprecated": false
                }
            ],
            "result": {
                "name": "storiface.CallID",
                "description": "storiface.CallID",
                "summary": "",
                "schema": {
                    "examples": [
                        {
                            "Sector": {
                                "Miner": 1000,
                                "Number": 9
                            },
                            "ID": "07070707-0707-0707-0707-070707070707"
                        }
                    ],
                    "additionalProperties": false,
                    "properties": {
                        "ID": {
                            "items": {
                                "description": "Number is a number",
                                "title": "number",
                                "type": "number"
                            },
                            "maxItems": 16,
                            "minItems": 16,
                            "type": "array"
                        },
                        "Sector": {
                            "additionalProperties": false,
                            "properties": {
                                "Miner": {
                                    "title": "number",
                                    "type": "number"
                                },
                                "Number": {
                                    "title": "number",
                                    "type": "number"
                                }
                            },
                            "type": "object"
                        }
                    },
                    "type": [
                        "object"
                    ]
                },
                "required": true,
                "deprecated": false
            },
            "deprecated": false,
            "externalDocs": {
                "description": "Github remote link",
<<<<<<< HEAD
                "url": "https://github.com/filecoin-project/lotus/blob/master/api/proxy_gen.go#L7460"
=======
                "url": "https://github.com/filecoin-project/lotus/blob/master/api/proxy_gen.go#L7485"
>>>>>>> 4f702043
            }
        },
        {
            "name": "Filecoin.ProveReplicaUpdate2",
            "description": "```go\nfunc (s *WorkerStruct) ProveReplicaUpdate2(p0 context.Context, p1 storiface.SectorRef, p2 cid.Cid, p3 cid.Cid, p4 cid.Cid, p5 storiface.ReplicaVanillaProofs) (storiface.CallID, error) {\n\tif s.Internal.ProveReplicaUpdate2 == nil {\n\t\treturn *new(storiface.CallID), ErrNotSupported\n\t}\n\treturn s.Internal.ProveReplicaUpdate2(p0, p1, p2, p3, p4, p5)\n}\n```",
            "summary": "",
            "paramStructure": "by-position",
            "params": [
                {
                    "name": "p1",
                    "description": "storiface.SectorRef",
                    "summary": "",
                    "schema": {
                        "examples": [
                            {
                                "ID": {
                                    "Miner": 1000,
                                    "Number": 9
                                },
                                "ProofType": 8
                            }
                        ],
                        "additionalProperties": false,
                        "properties": {
                            "ID": {
                                "additionalProperties": false,
                                "properties": {
                                    "Miner": {
                                        "title": "number",
                                        "type": "number"
                                    },
                                    "Number": {
                                        "title": "number",
                                        "type": "number"
                                    }
                                },
                                "type": "object"
                            },
                            "ProofType": {
                                "title": "number",
                                "type": "number"
                            }
                        },
                        "type": [
                            "object"
                        ]
                    },
                    "required": true,
                    "deprecated": false
                },
                {
                    "name": "p2",
                    "description": "cid.Cid",
                    "summary": "",
                    "schema": {
                        "title": "Content Identifier",
                        "description": "Cid represents a self-describing content addressed identifier. It is formed by a Version, a Codec (which indicates a multicodec-packed content type) and a Multihash.",
                        "examples": [
                            {
                                "/": "bafy2bzacea3wsdh6y3a36tb3skempjoxqpuyompjbmfeyf34fi3uy6uue42v4"
                            }
                        ],
                        "type": [
                            "string"
                        ]
                    },
                    "required": true,
                    "deprecated": false
                },
                {
                    "name": "p3",
                    "description": "cid.Cid",
                    "summary": "",
                    "schema": {
                        "title": "Content Identifier",
                        "description": "Cid represents a self-describing content addressed identifier. It is formed by a Version, a Codec (which indicates a multicodec-packed content type) and a Multihash.",
                        "examples": [
                            {
                                "/": "bafy2bzacea3wsdh6y3a36tb3skempjoxqpuyompjbmfeyf34fi3uy6uue42v4"
                            }
                        ],
                        "type": [
                            "string"
                        ]
                    },
                    "required": true,
                    "deprecated": false
                },
                {
                    "name": "p4",
                    "description": "cid.Cid",
                    "summary": "",
                    "schema": {
                        "title": "Content Identifier",
                        "description": "Cid represents a self-describing content addressed identifier. It is formed by a Version, a Codec (which indicates a multicodec-packed content type) and a Multihash.",
                        "examples": [
                            {
                                "/": "bafy2bzacea3wsdh6y3a36tb3skempjoxqpuyompjbmfeyf34fi3uy6uue42v4"
                            }
                        ],
                        "type": [
                            "string"
                        ]
                    },
                    "required": true,
                    "deprecated": false
                },
                {
                    "name": "p5",
                    "description": "storiface.ReplicaVanillaProofs",
                    "summary": "",
                    "schema": {
                        "examples": [
                            [
                                "Ynl0ZSBhcnJheQ=="
                            ]
                        ],
                        "items": [
                            {
                                "type": [
                                    "string"
                                ]
                            }
                        ],
                        "type": [
                            "array"
                        ]
                    },
                    "required": true,
                    "deprecated": false
                }
            ],
            "result": {
                "name": "storiface.CallID",
                "description": "storiface.CallID",
                "summary": "",
                "schema": {
                    "examples": [
                        {
                            "Sector": {
                                "Miner": 1000,
                                "Number": 9
                            },
                            "ID": "07070707-0707-0707-0707-070707070707"
                        }
                    ],
                    "additionalProperties": false,
                    "properties": {
                        "ID": {
                            "items": {
                                "description": "Number is a number",
                                "title": "number",
                                "type": "number"
                            },
                            "maxItems": 16,
                            "minItems": 16,
                            "type": "array"
                        },
                        "Sector": {
                            "additionalProperties": false,
                            "properties": {
                                "Miner": {
                                    "title": "number",
                                    "type": "number"
                                },
                                "Number": {
                                    "title": "number",
                                    "type": "number"
                                }
                            },
                            "type": "object"
                        }
                    },
                    "type": [
                        "object"
                    ]
                },
                "required": true,
                "deprecated": false
            },
            "deprecated": false,
            "externalDocs": {
                "description": "Github remote link",
<<<<<<< HEAD
                "url": "https://github.com/filecoin-project/lotus/blob/master/api/proxy_gen.go#L7471"
=======
                "url": "https://github.com/filecoin-project/lotus/blob/master/api/proxy_gen.go#L7496"
>>>>>>> 4f702043
            }
        },
        {
            "name": "Filecoin.ReleaseUnsealed",
            "description": "```go\nfunc (s *WorkerStruct) ReleaseUnsealed(p0 context.Context, p1 storiface.SectorRef, p2 []storiface.Range) (storiface.CallID, error) {\n\tif s.Internal.ReleaseUnsealed == nil {\n\t\treturn *new(storiface.CallID), ErrNotSupported\n\t}\n\treturn s.Internal.ReleaseUnsealed(p0, p1, p2)\n}\n```",
            "summary": "",
            "paramStructure": "by-position",
            "params": [
                {
                    "name": "p1",
                    "description": "storiface.SectorRef",
                    "summary": "",
                    "schema": {
                        "examples": [
                            {
                                "ID": {
                                    "Miner": 1000,
                                    "Number": 9
                                },
                                "ProofType": 8
                            }
                        ],
                        "additionalProperties": false,
                        "properties": {
                            "ID": {
                                "additionalProperties": false,
                                "properties": {
                                    "Miner": {
                                        "title": "number",
                                        "type": "number"
                                    },
                                    "Number": {
                                        "title": "number",
                                        "type": "number"
                                    }
                                },
                                "type": "object"
                            },
                            "ProofType": {
                                "title": "number",
                                "type": "number"
                            }
                        },
                        "type": [
                            "object"
                        ]
                    },
                    "required": true,
                    "deprecated": false
                },
                {
                    "name": "p2",
                    "description": "[]storiface.Range",
                    "summary": "",
                    "schema": {
                        "examples": [
                            [
                                {
                                    "Offset": 1024,
                                    "Size": 1024
                                }
                            ]
                        ],
                        "items": [
                            {
                                "additionalProperties": false,
                                "properties": {
                                    "Offset": {
                                        "title": "number",
                                        "type": "number"
                                    },
                                    "Size": {
                                        "title": "number",
                                        "type": "number"
                                    }
                                },
                                "type": [
                                    "object"
                                ]
                            }
                        ],
                        "type": [
                            "array"
                        ]
                    },
                    "required": true,
                    "deprecated": false
                }
            ],
            "result": {
                "name": "storiface.CallID",
                "description": "storiface.CallID",
                "summary": "",
                "schema": {
                    "examples": [
                        {
                            "Sector": {
                                "Miner": 1000,
                                "Number": 9
                            },
                            "ID": "07070707-0707-0707-0707-070707070707"
                        }
                    ],
                    "additionalProperties": false,
                    "properties": {
                        "ID": {
                            "items": {
                                "description": "Number is a number",
                                "title": "number",
                                "type": "number"
                            },
                            "maxItems": 16,
                            "minItems": 16,
                            "type": "array"
                        },
                        "Sector": {
                            "additionalProperties": false,
                            "properties": {
                                "Miner": {
                                    "title": "number",
                                    "type": "number"
                                },
                                "Number": {
                                    "title": "number",
                                    "type": "number"
                                }
                            },
                            "type": "object"
                        }
                    },
                    "type": [
                        "object"
                    ]
                },
                "required": true,
                "deprecated": false
            },
            "deprecated": false,
            "externalDocs": {
                "description": "Github remote link",
<<<<<<< HEAD
                "url": "https://github.com/filecoin-project/lotus/blob/master/api/proxy_gen.go#L7482"
=======
                "url": "https://github.com/filecoin-project/lotus/blob/master/api/proxy_gen.go#L7507"
>>>>>>> 4f702043
            }
        },
        {
            "name": "Filecoin.Remove",
            "description": "```go\nfunc (s *WorkerStruct) Remove(p0 context.Context, p1 abi.SectorID) error {\n\tif s.Internal.Remove == nil {\n\t\treturn ErrNotSupported\n\t}\n\treturn s.Internal.Remove(p0, p1)\n}\n```",
            "summary": "Storage / Other\n",
            "paramStructure": "by-position",
            "params": [
                {
                    "name": "p1",
                    "description": "abi.SectorID",
                    "summary": "",
                    "schema": {
                        "examples": [
                            {
                                "Miner": 1000,
                                "Number": 9
                            }
                        ],
                        "additionalProperties": false,
                        "properties": {
                            "Miner": {
                                "title": "number",
                                "type": "number"
                            },
                            "Number": {
                                "title": "number",
                                "type": "number"
                            }
                        },
                        "type": [
                            "object"
                        ]
                    },
                    "required": true,
                    "deprecated": false
                }
            ],
            "result": {
                "name": "Null",
                "description": "Null",
                "schema": {
                    "type": [
                        "null"
                    ]
                },
                "required": true,
                "deprecated": false
            },
            "deprecated": false,
            "externalDocs": {
                "description": "Github remote link",
<<<<<<< HEAD
                "url": "https://github.com/filecoin-project/lotus/blob/master/api/proxy_gen.go#L7493"
=======
                "url": "https://github.com/filecoin-project/lotus/blob/master/api/proxy_gen.go#L7518"
>>>>>>> 4f702043
            }
        },
        {
            "name": "Filecoin.ReplicaUpdate",
            "description": "```go\nfunc (s *WorkerStruct) ReplicaUpdate(p0 context.Context, p1 storiface.SectorRef, p2 []abi.PieceInfo) (storiface.CallID, error) {\n\tif s.Internal.ReplicaUpdate == nil {\n\t\treturn *new(storiface.CallID), ErrNotSupported\n\t}\n\treturn s.Internal.ReplicaUpdate(p0, p1, p2)\n}\n```",
            "summary": "",
            "paramStructure": "by-position",
            "params": [
                {
                    "name": "p1",
                    "description": "storiface.SectorRef",
                    "summary": "",
                    "schema": {
                        "examples": [
                            {
                                "ID": {
                                    "Miner": 1000,
                                    "Number": 9
                                },
                                "ProofType": 8
                            }
                        ],
                        "additionalProperties": false,
                        "properties": {
                            "ID": {
                                "additionalProperties": false,
                                "properties": {
                                    "Miner": {
                                        "title": "number",
                                        "type": "number"
                                    },
                                    "Number": {
                                        "title": "number",
                                        "type": "number"
                                    }
                                },
                                "type": "object"
                            },
                            "ProofType": {
                                "title": "number",
                                "type": "number"
                            }
                        },
                        "type": [
                            "object"
                        ]
                    },
                    "required": true,
                    "deprecated": false
                },
                {
                    "name": "p2",
                    "description": "[]abi.PieceInfo",
                    "summary": "",
                    "schema": {
                        "examples": [
                            [
                                {
                                    "Size": 1032,
                                    "PieceCID": {
                                        "/": "bafy2bzacea3wsdh6y3a36tb3skempjoxqpuyompjbmfeyf34fi3uy6uue42v4"
                                    }
                                }
                            ]
                        ],
                        "items": [
                            {
                                "additionalProperties": false,
                                "properties": {
                                    "PieceCID": {
                                        "title": "Content Identifier",
                                        "type": "string"
                                    },
                                    "Size": {
                                        "title": "number",
                                        "type": "number"
                                    }
                                },
                                "type": [
                                    "object"
                                ]
                            }
                        ],
                        "type": [
                            "array"
                        ]
                    },
                    "required": true,
                    "deprecated": false
                }
            ],
            "result": {
                "name": "storiface.CallID",
                "description": "storiface.CallID",
                "summary": "",
                "schema": {
                    "examples": [
                        {
                            "Sector": {
                                "Miner": 1000,
                                "Number": 9
                            },
                            "ID": "07070707-0707-0707-0707-070707070707"
                        }
                    ],
                    "additionalProperties": false,
                    "properties": {
                        "ID": {
                            "items": {
                                "description": "Number is a number",
                                "title": "number",
                                "type": "number"
                            },
                            "maxItems": 16,
                            "minItems": 16,
                            "type": "array"
                        },
                        "Sector": {
                            "additionalProperties": false,
                            "properties": {
                                "Miner": {
                                    "title": "number",
                                    "type": "number"
                                },
                                "Number": {
                                    "title": "number",
                                    "type": "number"
                                }
                            },
                            "type": "object"
                        }
                    },
                    "type": [
                        "object"
                    ]
                },
                "required": true,
                "deprecated": false
            },
            "deprecated": false,
            "externalDocs": {
                "description": "Github remote link",
<<<<<<< HEAD
                "url": "https://github.com/filecoin-project/lotus/blob/master/api/proxy_gen.go#L7504"
=======
                "url": "https://github.com/filecoin-project/lotus/blob/master/api/proxy_gen.go#L7529"
>>>>>>> 4f702043
            }
        },
        {
            "name": "Filecoin.SealCommit1",
            "description": "```go\nfunc (s *WorkerStruct) SealCommit1(p0 context.Context, p1 storiface.SectorRef, p2 abi.SealRandomness, p3 abi.InteractiveSealRandomness, p4 []abi.PieceInfo, p5 storiface.SectorCids) (storiface.CallID, error) {\n\tif s.Internal.SealCommit1 == nil {\n\t\treturn *new(storiface.CallID), ErrNotSupported\n\t}\n\treturn s.Internal.SealCommit1(p0, p1, p2, p3, p4, p5)\n}\n```",
            "summary": "",
            "paramStructure": "by-position",
            "params": [
                {
                    "name": "p1",
                    "description": "storiface.SectorRef",
                    "summary": "",
                    "schema": {
                        "examples": [
                            {
                                "ID": {
                                    "Miner": 1000,
                                    "Number": 9
                                },
                                "ProofType": 8
                            }
                        ],
                        "additionalProperties": false,
                        "properties": {
                            "ID": {
                                "additionalProperties": false,
                                "properties": {
                                    "Miner": {
                                        "title": "number",
                                        "type": "number"
                                    },
                                    "Number": {
                                        "title": "number",
                                        "type": "number"
                                    }
                                },
                                "type": "object"
                            },
                            "ProofType": {
                                "title": "number",
                                "type": "number"
                            }
                        },
                        "type": [
                            "object"
                        ]
                    },
                    "required": true,
                    "deprecated": false
                },
                {
                    "name": "p2",
                    "description": "abi.SealRandomness",
                    "summary": "",
                    "schema": {
                        "examples": [
                            "Bw=="
                        ],
                        "items": [
                            {
                                "title": "number",
                                "description": "Number is a number",
                                "type": [
                                    "number"
                                ]
                            }
                        ],
                        "type": [
                            "array"
                        ]
                    },
                    "required": true,
                    "deprecated": false
                },
                {
                    "name": "p3",
                    "description": "abi.InteractiveSealRandomness",
                    "summary": "",
                    "schema": {
                        "examples": [
                            "Bw=="
                        ],
                        "items": [
                            {
                                "title": "number",
                                "description": "Number is a number",
                                "type": [
                                    "number"
                                ]
                            }
                        ],
                        "type": [
                            "array"
                        ]
                    },
                    "required": true,
                    "deprecated": false
                },
                {
                    "name": "p4",
                    "description": "[]abi.PieceInfo",
                    "summary": "",
                    "schema": {
                        "examples": [
                            [
                                {
                                    "Size": 1032,
                                    "PieceCID": {
                                        "/": "bafy2bzacea3wsdh6y3a36tb3skempjoxqpuyompjbmfeyf34fi3uy6uue42v4"
                                    }
                                }
                            ]
                        ],
                        "items": [
                            {
                                "additionalProperties": false,
                                "properties": {
                                    "PieceCID": {
                                        "title": "Content Identifier",
                                        "type": "string"
                                    },
                                    "Size": {
                                        "title": "number",
                                        "type": "number"
                                    }
                                },
                                "type": [
                                    "object"
                                ]
                            }
                        ],
                        "type": [
                            "array"
                        ]
                    },
                    "required": true,
                    "deprecated": false
                },
                {
                    "name": "p5",
                    "description": "storiface.SectorCids",
                    "summary": "",
                    "schema": {
                        "examples": [
                            {
                                "Unsealed": {
                                    "/": "bafy2bzacea3wsdh6y3a36tb3skempjoxqpuyompjbmfeyf34fi3uy6uue42v4"
                                },
                                "Sealed": {
                                    "/": "bafy2bzacea3wsdh6y3a36tb3skempjoxqpuyompjbmfeyf34fi3uy6uue42v4"
                                }
                            }
                        ],
                        "additionalProperties": false,
                        "properties": {
                            "Sealed": {
                                "title": "Content Identifier",
                                "type": "string"
                            },
                            "Unsealed": {
                                "title": "Content Identifier",
                                "type": "string"
                            }
                        },
                        "type": [
                            "object"
                        ]
                    },
                    "required": true,
                    "deprecated": false
                }
            ],
            "result": {
                "name": "storiface.CallID",
                "description": "storiface.CallID",
                "summary": "",
                "schema": {
                    "examples": [
                        {
                            "Sector": {
                                "Miner": 1000,
                                "Number": 9
                            },
                            "ID": "07070707-0707-0707-0707-070707070707"
                        }
                    ],
                    "additionalProperties": false,
                    "properties": {
                        "ID": {
                            "items": {
                                "description": "Number is a number",
                                "title": "number",
                                "type": "number"
                            },
                            "maxItems": 16,
                            "minItems": 16,
                            "type": "array"
                        },
                        "Sector": {
                            "additionalProperties": false,
                            "properties": {
                                "Miner": {
                                    "title": "number",
                                    "type": "number"
                                },
                                "Number": {
                                    "title": "number",
                                    "type": "number"
                                }
                            },
                            "type": "object"
                        }
                    },
                    "type": [
                        "object"
                    ]
                },
                "required": true,
                "deprecated": false
            },
            "deprecated": false,
            "externalDocs": {
                "description": "Github remote link",
<<<<<<< HEAD
                "url": "https://github.com/filecoin-project/lotus/blob/master/api/proxy_gen.go#L7515"
=======
                "url": "https://github.com/filecoin-project/lotus/blob/master/api/proxy_gen.go#L7540"
>>>>>>> 4f702043
            }
        },
        {
            "name": "Filecoin.SealCommit2",
            "description": "```go\nfunc (s *WorkerStruct) SealCommit2(p0 context.Context, p1 storiface.SectorRef, p2 storiface.Commit1Out) (storiface.CallID, error) {\n\tif s.Internal.SealCommit2 == nil {\n\t\treturn *new(storiface.CallID), ErrNotSupported\n\t}\n\treturn s.Internal.SealCommit2(p0, p1, p2)\n}\n```",
            "summary": "",
            "paramStructure": "by-position",
            "params": [
                {
                    "name": "p1",
                    "description": "storiface.SectorRef",
                    "summary": "",
                    "schema": {
                        "examples": [
                            {
                                "ID": {
                                    "Miner": 1000,
                                    "Number": 9
                                },
                                "ProofType": 8
                            }
                        ],
                        "additionalProperties": false,
                        "properties": {
                            "ID": {
                                "additionalProperties": false,
                                "properties": {
                                    "Miner": {
                                        "title": "number",
                                        "type": "number"
                                    },
                                    "Number": {
                                        "title": "number",
                                        "type": "number"
                                    }
                                },
                                "type": "object"
                            },
                            "ProofType": {
                                "title": "number",
                                "type": "number"
                            }
                        },
                        "type": [
                            "object"
                        ]
                    },
                    "required": true,
                    "deprecated": false
                },
                {
                    "name": "p2",
                    "description": "storiface.Commit1Out",
                    "summary": "",
                    "schema": {
                        "examples": [
                            "Bw=="
                        ],
                        "items": [
                            {
                                "title": "number",
                                "description": "Number is a number",
                                "type": [
                                    "number"
                                ]
                            }
                        ],
                        "type": [
                            "array"
                        ]
                    },
                    "required": true,
                    "deprecated": false
                }
            ],
            "result": {
                "name": "storiface.CallID",
                "description": "storiface.CallID",
                "summary": "",
                "schema": {
                    "examples": [
                        {
                            "Sector": {
                                "Miner": 1000,
                                "Number": 9
                            },
                            "ID": "07070707-0707-0707-0707-070707070707"
                        }
                    ],
                    "additionalProperties": false,
                    "properties": {
                        "ID": {
                            "items": {
                                "description": "Number is a number",
                                "title": "number",
                                "type": "number"
                            },
                            "maxItems": 16,
                            "minItems": 16,
                            "type": "array"
                        },
                        "Sector": {
                            "additionalProperties": false,
                            "properties": {
                                "Miner": {
                                    "title": "number",
                                    "type": "number"
                                },
                                "Number": {
                                    "title": "number",
                                    "type": "number"
                                }
                            },
                            "type": "object"
                        }
                    },
                    "type": [
                        "object"
                    ]
                },
                "required": true,
                "deprecated": false
            },
            "deprecated": false,
            "externalDocs": {
                "description": "Github remote link",
<<<<<<< HEAD
                "url": "https://github.com/filecoin-project/lotus/blob/master/api/proxy_gen.go#L7526"
=======
                "url": "https://github.com/filecoin-project/lotus/blob/master/api/proxy_gen.go#L7551"
>>>>>>> 4f702043
            }
        },
        {
            "name": "Filecoin.SealPreCommit1",
            "description": "```go\nfunc (s *WorkerStruct) SealPreCommit1(p0 context.Context, p1 storiface.SectorRef, p2 abi.SealRandomness, p3 []abi.PieceInfo) (storiface.CallID, error) {\n\tif s.Internal.SealPreCommit1 == nil {\n\t\treturn *new(storiface.CallID), ErrNotSupported\n\t}\n\treturn s.Internal.SealPreCommit1(p0, p1, p2, p3)\n}\n```",
            "summary": "",
            "paramStructure": "by-position",
            "params": [
                {
                    "name": "p1",
                    "description": "storiface.SectorRef",
                    "summary": "",
                    "schema": {
                        "examples": [
                            {
                                "ID": {
                                    "Miner": 1000,
                                    "Number": 9
                                },
                                "ProofType": 8
                            }
                        ],
                        "additionalProperties": false,
                        "properties": {
                            "ID": {
                                "additionalProperties": false,
                                "properties": {
                                    "Miner": {
                                        "title": "number",
                                        "type": "number"
                                    },
                                    "Number": {
                                        "title": "number",
                                        "type": "number"
                                    }
                                },
                                "type": "object"
                            },
                            "ProofType": {
                                "title": "number",
                                "type": "number"
                            }
                        },
                        "type": [
                            "object"
                        ]
                    },
                    "required": true,
                    "deprecated": false
                },
                {
                    "name": "p2",
                    "description": "abi.SealRandomness",
                    "summary": "",
                    "schema": {
                        "examples": [
                            "Bw=="
                        ],
                        "items": [
                            {
                                "title": "number",
                                "description": "Number is a number",
                                "type": [
                                    "number"
                                ]
                            }
                        ],
                        "type": [
                            "array"
                        ]
                    },
                    "required": true,
                    "deprecated": false
                },
                {
                    "name": "p3",
                    "description": "[]abi.PieceInfo",
                    "summary": "",
                    "schema": {
                        "examples": [
                            [
                                {
                                    "Size": 1032,
                                    "PieceCID": {
                                        "/": "bafy2bzacea3wsdh6y3a36tb3skempjoxqpuyompjbmfeyf34fi3uy6uue42v4"
                                    }
                                }
                            ]
                        ],
                        "items": [
                            {
                                "additionalProperties": false,
                                "properties": {
                                    "PieceCID": {
                                        "title": "Content Identifier",
                                        "type": "string"
                                    },
                                    "Size": {
                                        "title": "number",
                                        "type": "number"
                                    }
                                },
                                "type": [
                                    "object"
                                ]
                            }
                        ],
                        "type": [
                            "array"
                        ]
                    },
                    "required": true,
                    "deprecated": false
                }
            ],
            "result": {
                "name": "storiface.CallID",
                "description": "storiface.CallID",
                "summary": "",
                "schema": {
                    "examples": [
                        {
                            "Sector": {
                                "Miner": 1000,
                                "Number": 9
                            },
                            "ID": "07070707-0707-0707-0707-070707070707"
                        }
                    ],
                    "additionalProperties": false,
                    "properties": {
                        "ID": {
                            "items": {
                                "description": "Number is a number",
                                "title": "number",
                                "type": "number"
                            },
                            "maxItems": 16,
                            "minItems": 16,
                            "type": "array"
                        },
                        "Sector": {
                            "additionalProperties": false,
                            "properties": {
                                "Miner": {
                                    "title": "number",
                                    "type": "number"
                                },
                                "Number": {
                                    "title": "number",
                                    "type": "number"
                                }
                            },
                            "type": "object"
                        }
                    },
                    "type": [
                        "object"
                    ]
                },
                "required": true,
                "deprecated": false
            },
            "deprecated": false,
            "externalDocs": {
                "description": "Github remote link",
<<<<<<< HEAD
                "url": "https://github.com/filecoin-project/lotus/blob/master/api/proxy_gen.go#L7537"
=======
                "url": "https://github.com/filecoin-project/lotus/blob/master/api/proxy_gen.go#L7562"
>>>>>>> 4f702043
            }
        },
        {
            "name": "Filecoin.SealPreCommit2",
            "description": "```go\nfunc (s *WorkerStruct) SealPreCommit2(p0 context.Context, p1 storiface.SectorRef, p2 storiface.PreCommit1Out) (storiface.CallID, error) {\n\tif s.Internal.SealPreCommit2 == nil {\n\t\treturn *new(storiface.CallID), ErrNotSupported\n\t}\n\treturn s.Internal.SealPreCommit2(p0, p1, p2)\n}\n```",
            "summary": "",
            "paramStructure": "by-position",
            "params": [
                {
                    "name": "p1",
                    "description": "storiface.SectorRef",
                    "summary": "",
                    "schema": {
                        "examples": [
                            {
                                "ID": {
                                    "Miner": 1000,
                                    "Number": 9
                                },
                                "ProofType": 8
                            }
                        ],
                        "additionalProperties": false,
                        "properties": {
                            "ID": {
                                "additionalProperties": false,
                                "properties": {
                                    "Miner": {
                                        "title": "number",
                                        "type": "number"
                                    },
                                    "Number": {
                                        "title": "number",
                                        "type": "number"
                                    }
                                },
                                "type": "object"
                            },
                            "ProofType": {
                                "title": "number",
                                "type": "number"
                            }
                        },
                        "type": [
                            "object"
                        ]
                    },
                    "required": true,
                    "deprecated": false
                },
                {
                    "name": "p2",
                    "description": "storiface.PreCommit1Out",
                    "summary": "",
                    "schema": {
                        "examples": [
                            "Bw=="
                        ],
                        "items": [
                            {
                                "title": "number",
                                "description": "Number is a number",
                                "type": [
                                    "number"
                                ]
                            }
                        ],
                        "type": [
                            "array"
                        ]
                    },
                    "required": true,
                    "deprecated": false
                }
            ],
            "result": {
                "name": "storiface.CallID",
                "description": "storiface.CallID",
                "summary": "",
                "schema": {
                    "examples": [
                        {
                            "Sector": {
                                "Miner": 1000,
                                "Number": 9
                            },
                            "ID": "07070707-0707-0707-0707-070707070707"
                        }
                    ],
                    "additionalProperties": false,
                    "properties": {
                        "ID": {
                            "items": {
                                "description": "Number is a number",
                                "title": "number",
                                "type": "number"
                            },
                            "maxItems": 16,
                            "minItems": 16,
                            "type": "array"
                        },
                        "Sector": {
                            "additionalProperties": false,
                            "properties": {
                                "Miner": {
                                    "title": "number",
                                    "type": "number"
                                },
                                "Number": {
                                    "title": "number",
                                    "type": "number"
                                }
                            },
                            "type": "object"
                        }
                    },
                    "type": [
                        "object"
                    ]
                },
                "required": true,
                "deprecated": false
            },
            "deprecated": false,
            "externalDocs": {
                "description": "Github remote link",
<<<<<<< HEAD
                "url": "https://github.com/filecoin-project/lotus/blob/master/api/proxy_gen.go#L7548"
=======
                "url": "https://github.com/filecoin-project/lotus/blob/master/api/proxy_gen.go#L7573"
>>>>>>> 4f702043
            }
        },
        {
            "name": "Filecoin.Session",
            "description": "```go\nfunc (s *WorkerStruct) Session(p0 context.Context) (uuid.UUID, error) {\n\tif s.Internal.Session == nil {\n\t\treturn *new(uuid.UUID), ErrNotSupported\n\t}\n\treturn s.Internal.Session(p0)\n}\n```",
            "summary": "Like ProcessSession, but returns an error when worker is disabled\n",
            "paramStructure": "by-position",
            "params": [],
            "result": {
                "name": "uuid.UUID",
                "description": "uuid.UUID",
                "summary": "",
                "schema": {
                    "examples": [
                        "07070707-0707-0707-0707-070707070707"
                    ],
                    "items": [
                        {
                            "title": "number",
                            "description": "Number is a number",
                            "type": [
                                "number"
                            ]
                        }
                    ],
                    "maxItems": 16,
                    "minItems": 16,
                    "type": [
                        "array"
                    ]
                },
                "required": true,
                "deprecated": false
            },
            "deprecated": false,
            "externalDocs": {
                "description": "Github remote link",
<<<<<<< HEAD
                "url": "https://github.com/filecoin-project/lotus/blob/master/api/proxy_gen.go#L7559"
=======
                "url": "https://github.com/filecoin-project/lotus/blob/master/api/proxy_gen.go#L7584"
>>>>>>> 4f702043
            }
        },
        {
            "name": "Filecoin.SetEnabled",
            "description": "```go\nfunc (s *WorkerStruct) SetEnabled(p0 context.Context, p1 bool) error {\n\tif s.Internal.SetEnabled == nil {\n\t\treturn ErrNotSupported\n\t}\n\treturn s.Internal.SetEnabled(p0, p1)\n}\n```",
            "summary": "SetEnabled marks the worker as enabled/disabled. Not that this setting\nmay take a few seconds to propagate to task scheduler\n",
            "paramStructure": "by-position",
            "params": [
                {
                    "name": "p1",
                    "description": "bool",
                    "summary": "",
                    "schema": {
                        "examples": [
                            true
                        ],
                        "type": [
                            "boolean"
                        ]
                    },
                    "required": true,
                    "deprecated": false
                }
            ],
            "result": {
                "name": "Null",
                "description": "Null",
                "schema": {
                    "type": [
                        "null"
                    ]
                },
                "required": true,
                "deprecated": false
            },
            "deprecated": false,
            "externalDocs": {
                "description": "Github remote link",
<<<<<<< HEAD
                "url": "https://github.com/filecoin-project/lotus/blob/master/api/proxy_gen.go#L7570"
=======
                "url": "https://github.com/filecoin-project/lotus/blob/master/api/proxy_gen.go#L7595"
>>>>>>> 4f702043
            }
        },
        {
            "name": "Filecoin.Shutdown",
            "description": "```go\nfunc (s *WorkerStruct) Shutdown(p0 context.Context) error {\n\tif s.Internal.Shutdown == nil {\n\t\treturn ErrNotSupported\n\t}\n\treturn s.Internal.Shutdown(p0)\n}\n```",
            "summary": "Trigger shutdown\n",
            "paramStructure": "by-position",
            "params": [],
            "result": {
                "name": "Null",
                "description": "Null",
                "schema": {
                    "type": [
                        "null"
                    ]
                },
                "required": true,
                "deprecated": false
            },
            "deprecated": false,
            "externalDocs": {
                "description": "Github remote link",
<<<<<<< HEAD
                "url": "https://github.com/filecoin-project/lotus/blob/master/api/proxy_gen.go#L7581"
=======
                "url": "https://github.com/filecoin-project/lotus/blob/master/api/proxy_gen.go#L7606"
>>>>>>> 4f702043
            }
        },
        {
            "name": "Filecoin.StorageAddLocal",
            "description": "```go\nfunc (s *WorkerStruct) StorageAddLocal(p0 context.Context, p1 string) error {\n\tif s.Internal.StorageAddLocal == nil {\n\t\treturn ErrNotSupported\n\t}\n\treturn s.Internal.StorageAddLocal(p0, p1)\n}\n```",
            "summary": "",
            "paramStructure": "by-position",
            "params": [
                {
                    "name": "p1",
                    "description": "string",
                    "summary": "",
                    "schema": {
                        "examples": [
                            "string value"
                        ],
                        "type": [
                            "string"
                        ]
                    },
                    "required": true,
                    "deprecated": false
                }
            ],
            "result": {
                "name": "Null",
                "description": "Null",
                "schema": {
                    "type": [
                        "null"
                    ]
                },
                "required": true,
                "deprecated": false
            },
            "deprecated": false,
            "externalDocs": {
                "description": "Github remote link",
<<<<<<< HEAD
                "url": "https://github.com/filecoin-project/lotus/blob/master/api/proxy_gen.go#L7592"
=======
                "url": "https://github.com/filecoin-project/lotus/blob/master/api/proxy_gen.go#L7617"
>>>>>>> 4f702043
            }
        },
        {
            "name": "Filecoin.StorageDetachAll",
            "description": "```go\nfunc (s *WorkerStruct) StorageDetachAll(p0 context.Context) error {\n\tif s.Internal.StorageDetachAll == nil {\n\t\treturn ErrNotSupported\n\t}\n\treturn s.Internal.StorageDetachAll(p0)\n}\n```",
            "summary": "",
            "paramStructure": "by-position",
            "params": [],
            "result": {
                "name": "Null",
                "description": "Null",
                "schema": {
                    "type": [
                        "null"
                    ]
                },
                "required": true,
                "deprecated": false
            },
            "deprecated": false,
            "externalDocs": {
                "description": "Github remote link",
<<<<<<< HEAD
                "url": "https://github.com/filecoin-project/lotus/blob/master/api/proxy_gen.go#L7603"
=======
                "url": "https://github.com/filecoin-project/lotus/blob/master/api/proxy_gen.go#L7628"
>>>>>>> 4f702043
            }
        },
        {
            "name": "Filecoin.StorageDetachLocal",
            "description": "```go\nfunc (s *WorkerStruct) StorageDetachLocal(p0 context.Context, p1 string) error {\n\tif s.Internal.StorageDetachLocal == nil {\n\t\treturn ErrNotSupported\n\t}\n\treturn s.Internal.StorageDetachLocal(p0, p1)\n}\n```",
            "summary": "",
            "paramStructure": "by-position",
            "params": [
                {
                    "name": "p1",
                    "description": "string",
                    "summary": "",
                    "schema": {
                        "examples": [
                            "string value"
                        ],
                        "type": [
                            "string"
                        ]
                    },
                    "required": true,
                    "deprecated": false
                }
            ],
            "result": {
                "name": "Null",
                "description": "Null",
                "schema": {
                    "type": [
                        "null"
                    ]
                },
                "required": true,
                "deprecated": false
            },
            "deprecated": false,
            "externalDocs": {
                "description": "Github remote link",
<<<<<<< HEAD
                "url": "https://github.com/filecoin-project/lotus/blob/master/api/proxy_gen.go#L7614"
=======
                "url": "https://github.com/filecoin-project/lotus/blob/master/api/proxy_gen.go#L7639"
>>>>>>> 4f702043
            }
        },
        {
            "name": "Filecoin.StorageLocal",
            "description": "```go\nfunc (s *WorkerStruct) StorageLocal(p0 context.Context) (map[storiface.ID]string, error) {\n\tif s.Internal.StorageLocal == nil {\n\t\treturn *new(map[storiface.ID]string), ErrNotSupported\n\t}\n\treturn s.Internal.StorageLocal(p0)\n}\n```",
            "summary": "",
            "paramStructure": "by-position",
            "params": [],
            "result": {
                "name": "map[storiface.ID]string",
                "description": "map[storiface.ID]string",
                "summary": "",
                "schema": {
                    "examples": [
                        {
                            "76f1988b-ef30-4d7e-b3ec-9a627f4ba5a8": "/data/path"
                        }
                    ],
                    "patternProperties": {
                        ".*": {
                            "type": "string"
                        }
                    },
                    "type": [
                        "object"
                    ]
                },
                "required": true,
                "deprecated": false
            },
            "deprecated": false,
            "externalDocs": {
                "description": "Github remote link",
<<<<<<< HEAD
                "url": "https://github.com/filecoin-project/lotus/blob/master/api/proxy_gen.go#L7625"
=======
                "url": "https://github.com/filecoin-project/lotus/blob/master/api/proxy_gen.go#L7650"
>>>>>>> 4f702043
            }
        },
        {
            "name": "Filecoin.StorageRedeclareLocal",
            "description": "```go\nfunc (s *WorkerStruct) StorageRedeclareLocal(p0 context.Context, p1 *storiface.ID, p2 bool) error {\n\tif s.Internal.StorageRedeclareLocal == nil {\n\t\treturn ErrNotSupported\n\t}\n\treturn s.Internal.StorageRedeclareLocal(p0, p1, p2)\n}\n```",
            "summary": "",
            "paramStructure": "by-position",
            "params": [
                {
                    "name": "p1",
                    "description": "*storiface.ID",
                    "summary": "",
                    "schema": {
                        "examples": [
                            "1399aa04-2625-44b1-bad4-bd07b59b22c4"
                        ],
                        "type": [
                            "string"
                        ]
                    },
                    "required": true,
                    "deprecated": false
                },
                {
                    "name": "p2",
                    "description": "bool",
                    "summary": "",
                    "schema": {
                        "examples": [
                            true
                        ],
                        "type": [
                            "boolean"
                        ]
                    },
                    "required": true,
                    "deprecated": false
                }
            ],
            "result": {
                "name": "Null",
                "description": "Null",
                "schema": {
                    "type": [
                        "null"
                    ]
                },
                "required": true,
                "deprecated": false
            },
            "deprecated": false,
            "externalDocs": {
                "description": "Github remote link",
<<<<<<< HEAD
                "url": "https://github.com/filecoin-project/lotus/blob/master/api/proxy_gen.go#L7636"
=======
                "url": "https://github.com/filecoin-project/lotus/blob/master/api/proxy_gen.go#L7661"
>>>>>>> 4f702043
            }
        },
        {
            "name": "Filecoin.TaskDisable",
            "description": "```go\nfunc (s *WorkerStruct) TaskDisable(p0 context.Context, p1 sealtasks.TaskType) error {\n\tif s.Internal.TaskDisable == nil {\n\t\treturn ErrNotSupported\n\t}\n\treturn s.Internal.TaskDisable(p0, p1)\n}\n```",
            "summary": "",
            "paramStructure": "by-position",
            "params": [
                {
                    "name": "p1",
                    "description": "sealtasks.TaskType",
                    "summary": "",
                    "schema": {
                        "examples": [
                            "seal/v0/commit/2"
                        ],
                        "type": [
                            "string"
                        ]
                    },
                    "required": true,
                    "deprecated": false
                }
            ],
            "result": {
                "name": "Null",
                "description": "Null",
                "schema": {
                    "type": [
                        "null"
                    ]
                },
                "required": true,
                "deprecated": false
            },
            "deprecated": false,
            "externalDocs": {
                "description": "Github remote link",
<<<<<<< HEAD
                "url": "https://github.com/filecoin-project/lotus/blob/master/api/proxy_gen.go#L7647"
=======
                "url": "https://github.com/filecoin-project/lotus/blob/master/api/proxy_gen.go#L7672"
>>>>>>> 4f702043
            }
        },
        {
            "name": "Filecoin.TaskEnable",
            "description": "```go\nfunc (s *WorkerStruct) TaskEnable(p0 context.Context, p1 sealtasks.TaskType) error {\n\tif s.Internal.TaskEnable == nil {\n\t\treturn ErrNotSupported\n\t}\n\treturn s.Internal.TaskEnable(p0, p1)\n}\n```",
            "summary": "",
            "paramStructure": "by-position",
            "params": [
                {
                    "name": "p1",
                    "description": "sealtasks.TaskType",
                    "summary": "",
                    "schema": {
                        "examples": [
                            "seal/v0/commit/2"
                        ],
                        "type": [
                            "string"
                        ]
                    },
                    "required": true,
                    "deprecated": false
                }
            ],
            "result": {
                "name": "Null",
                "description": "Null",
                "schema": {
                    "type": [
                        "null"
                    ]
                },
                "required": true,
                "deprecated": false
            },
            "deprecated": false,
            "externalDocs": {
                "description": "Github remote link",
<<<<<<< HEAD
                "url": "https://github.com/filecoin-project/lotus/blob/master/api/proxy_gen.go#L7658"
=======
                "url": "https://github.com/filecoin-project/lotus/blob/master/api/proxy_gen.go#L7683"
>>>>>>> 4f702043
            }
        },
        {
            "name": "Filecoin.TaskTypes",
            "description": "```go\nfunc (s *WorkerStruct) TaskTypes(p0 context.Context) (map[sealtasks.TaskType]struct{}, error) {\n\tif s.Internal.TaskTypes == nil {\n\t\treturn *new(map[sealtasks.TaskType]struct{}), ErrNotSupported\n\t}\n\treturn s.Internal.TaskTypes(p0)\n}\n```",
            "summary": "TaskType -\u003e Weight\n",
            "paramStructure": "by-position",
            "params": [],
            "result": {
                "name": "map[sealtasks.TaskType]struct{}",
                "description": "map[sealtasks.TaskType]struct{}",
                "summary": "",
                "schema": {
                    "examples": [
                        {
                            "seal/v0/precommit/2": {}
                        }
                    ],
                    "patternProperties": {
                        ".*": {
                            "additionalProperties": false,
                            "type": "object"
                        }
                    },
                    "type": [
                        "object"
                    ]
                },
                "required": true,
                "deprecated": false
            },
            "deprecated": false,
            "externalDocs": {
                "description": "Github remote link",
<<<<<<< HEAD
                "url": "https://github.com/filecoin-project/lotus/blob/master/api/proxy_gen.go#L7669"
=======
                "url": "https://github.com/filecoin-project/lotus/blob/master/api/proxy_gen.go#L7694"
>>>>>>> 4f702043
            }
        },
        {
            "name": "Filecoin.UnsealPiece",
            "description": "```go\nfunc (s *WorkerStruct) UnsealPiece(p0 context.Context, p1 storiface.SectorRef, p2 storiface.UnpaddedByteIndex, p3 abi.UnpaddedPieceSize, p4 abi.SealRandomness, p5 cid.Cid) (storiface.CallID, error) {\n\tif s.Internal.UnsealPiece == nil {\n\t\treturn *new(storiface.CallID), ErrNotSupported\n\t}\n\treturn s.Internal.UnsealPiece(p0, p1, p2, p3, p4, p5)\n}\n```",
            "summary": "",
            "paramStructure": "by-position",
            "params": [
                {
                    "name": "p1",
                    "description": "storiface.SectorRef",
                    "summary": "",
                    "schema": {
                        "examples": [
                            {
                                "ID": {
                                    "Miner": 1000,
                                    "Number": 9
                                },
                                "ProofType": 8
                            }
                        ],
                        "additionalProperties": false,
                        "properties": {
                            "ID": {
                                "additionalProperties": false,
                                "properties": {
                                    "Miner": {
                                        "title": "number",
                                        "type": "number"
                                    },
                                    "Number": {
                                        "title": "number",
                                        "type": "number"
                                    }
                                },
                                "type": "object"
                            },
                            "ProofType": {
                                "title": "number",
                                "type": "number"
                            }
                        },
                        "type": [
                            "object"
                        ]
                    },
                    "required": true,
                    "deprecated": false
                },
                {
                    "name": "p2",
                    "description": "storiface.UnpaddedByteIndex",
                    "summary": "",
                    "schema": {
                        "title": "number",
                        "description": "Number is a number",
                        "examples": [
                            1040384
                        ],
                        "type": [
                            "number"
                        ]
                    },
                    "required": true,
                    "deprecated": false
                },
                {
                    "name": "p3",
                    "description": "abi.UnpaddedPieceSize",
                    "summary": "",
                    "schema": {
                        "title": "number",
                        "description": "Number is a number",
                        "examples": [
                            1024
                        ],
                        "type": [
                            "number"
                        ]
                    },
                    "required": true,
                    "deprecated": false
                },
                {
                    "name": "p4",
                    "description": "abi.SealRandomness",
                    "summary": "",
                    "schema": {
                        "examples": [
                            "Bw=="
                        ],
                        "items": [
                            {
                                "title": "number",
                                "description": "Number is a number",
                                "type": [
                                    "number"
                                ]
                            }
                        ],
                        "type": [
                            "array"
                        ]
                    },
                    "required": true,
                    "deprecated": false
                },
                {
                    "name": "p5",
                    "description": "cid.Cid",
                    "summary": "",
                    "schema": {
                        "title": "Content Identifier",
                        "description": "Cid represents a self-describing content addressed identifier. It is formed by a Version, a Codec (which indicates a multicodec-packed content type) and a Multihash.",
                        "examples": [
                            {
                                "/": "bafy2bzacea3wsdh6y3a36tb3skempjoxqpuyompjbmfeyf34fi3uy6uue42v4"
                            }
                        ],
                        "type": [
                            "string"
                        ]
                    },
                    "required": true,
                    "deprecated": false
                }
            ],
            "result": {
                "name": "storiface.CallID",
                "description": "storiface.CallID",
                "summary": "",
                "schema": {
                    "examples": [
                        {
                            "Sector": {
                                "Miner": 1000,
                                "Number": 9
                            },
                            "ID": "07070707-0707-0707-0707-070707070707"
                        }
                    ],
                    "additionalProperties": false,
                    "properties": {
                        "ID": {
                            "items": {
                                "description": "Number is a number",
                                "title": "number",
                                "type": "number"
                            },
                            "maxItems": 16,
                            "minItems": 16,
                            "type": "array"
                        },
                        "Sector": {
                            "additionalProperties": false,
                            "properties": {
                                "Miner": {
                                    "title": "number",
                                    "type": "number"
                                },
                                "Number": {
                                    "title": "number",
                                    "type": "number"
                                }
                            },
                            "type": "object"
                        }
                    },
                    "type": [
                        "object"
                    ]
                },
                "required": true,
                "deprecated": false
            },
            "deprecated": false,
            "externalDocs": {
                "description": "Github remote link",
<<<<<<< HEAD
                "url": "https://github.com/filecoin-project/lotus/blob/master/api/proxy_gen.go#L7680"
=======
                "url": "https://github.com/filecoin-project/lotus/blob/master/api/proxy_gen.go#L7705"
>>>>>>> 4f702043
            }
        },
        {
            "name": "Filecoin.Version",
            "description": "```go\nfunc (s *WorkerStruct) Version(p0 context.Context) (Version, error) {\n\tif s.Internal.Version == nil {\n\t\treturn *new(Version), ErrNotSupported\n\t}\n\treturn s.Internal.Version(p0)\n}\n```",
            "summary": "",
            "paramStructure": "by-position",
            "params": [],
            "result": {
                "name": "Version",
                "description": "Version",
                "summary": "",
                "schema": {
                    "title": "number",
                    "description": "Number is a number",
                    "examples": [
                        131840
                    ],
                    "type": [
                        "number"
                    ]
                },
                "required": true,
                "deprecated": false
            },
            "deprecated": false,
            "externalDocs": {
                "description": "Github remote link",
<<<<<<< HEAD
                "url": "https://github.com/filecoin-project/lotus/blob/master/api/proxy_gen.go#L7691"
=======
                "url": "https://github.com/filecoin-project/lotus/blob/master/api/proxy_gen.go#L7716"
>>>>>>> 4f702043
            }
        },
        {
            "name": "Filecoin.WaitQuiet",
            "description": "```go\nfunc (s *WorkerStruct) WaitQuiet(p0 context.Context) error {\n\tif s.Internal.WaitQuiet == nil {\n\t\treturn ErrNotSupported\n\t}\n\treturn s.Internal.WaitQuiet(p0)\n}\n```",
            "summary": "WaitQuiet blocks until there are no tasks running\n",
            "paramStructure": "by-position",
            "params": [],
            "result": {
                "name": "Null",
                "description": "Null",
                "schema": {
                    "type": [
                        "null"
                    ]
                },
                "required": true,
                "deprecated": false
            },
            "deprecated": false,
            "externalDocs": {
                "description": "Github remote link",
<<<<<<< HEAD
                "url": "https://github.com/filecoin-project/lotus/blob/master/api/proxy_gen.go#L7702"
=======
                "url": "https://github.com/filecoin-project/lotus/blob/master/api/proxy_gen.go#L7727"
>>>>>>> 4f702043
            }
        }
    ]
}<|MERGE_RESOLUTION|>--- conflicted
+++ resolved
@@ -161,11 +161,7 @@
             "deprecated": false,
             "externalDocs": {
                 "description": "Github remote link",
-<<<<<<< HEAD
-                "url": "https://github.com/filecoin-project/lotus/blob/master/api/proxy_gen.go#L7306"
-=======
-                "url": "https://github.com/filecoin-project/lotus/blob/master/api/proxy_gen.go#L7331"
->>>>>>> 4f702043
+                "url": "https://github.com/filecoin-project/lotus/blob/master/api/proxy_gen.go#L7332"
             }
         },
         {
@@ -256,11 +252,7 @@
             "deprecated": false,
             "externalDocs": {
                 "description": "Github remote link",
-<<<<<<< HEAD
-                "url": "https://github.com/filecoin-project/lotus/blob/master/api/proxy_gen.go#L7317"
-=======
-                "url": "https://github.com/filecoin-project/lotus/blob/master/api/proxy_gen.go#L7342"
->>>>>>> 4f702043
+                "url": "https://github.com/filecoin-project/lotus/blob/master/api/proxy_gen.go#L7343"
             }
         },
         {
@@ -428,11 +420,7 @@
             "deprecated": false,
             "externalDocs": {
                 "description": "Github remote link",
-<<<<<<< HEAD
-                "url": "https://github.com/filecoin-project/lotus/blob/master/api/proxy_gen.go#L7328"
-=======
-                "url": "https://github.com/filecoin-project/lotus/blob/master/api/proxy_gen.go#L7353"
->>>>>>> 4f702043
+                "url": "https://github.com/filecoin-project/lotus/blob/master/api/proxy_gen.go#L7354"
             }
         },
         {
@@ -459,11 +447,7 @@
             "deprecated": false,
             "externalDocs": {
                 "description": "Github remote link",
-<<<<<<< HEAD
-                "url": "https://github.com/filecoin-project/lotus/blob/master/api/proxy_gen.go#L7339"
-=======
-                "url": "https://github.com/filecoin-project/lotus/blob/master/api/proxy_gen.go#L7364"
->>>>>>> 4f702043
+                "url": "https://github.com/filecoin-project/lotus/blob/master/api/proxy_gen.go#L7365"
             }
         },
         {
@@ -613,11 +597,7 @@
             "deprecated": false,
             "externalDocs": {
                 "description": "Github remote link",
-<<<<<<< HEAD
-                "url": "https://github.com/filecoin-project/lotus/blob/master/api/proxy_gen.go#L7350"
-=======
-                "url": "https://github.com/filecoin-project/lotus/blob/master/api/proxy_gen.go#L7375"
->>>>>>> 4f702043
+                "url": "https://github.com/filecoin-project/lotus/blob/master/api/proxy_gen.go#L7376"
             }
         },
         {
@@ -720,11 +700,7 @@
             "deprecated": false,
             "externalDocs": {
                 "description": "Github remote link",
-<<<<<<< HEAD
-                "url": "https://github.com/filecoin-project/lotus/blob/master/api/proxy_gen.go#L7361"
-=======
-                "url": "https://github.com/filecoin-project/lotus/blob/master/api/proxy_gen.go#L7386"
->>>>>>> 4f702043
+                "url": "https://github.com/filecoin-project/lotus/blob/master/api/proxy_gen.go#L7387"
             }
         },
         {
@@ -827,11 +803,7 @@
             "deprecated": false,
             "externalDocs": {
                 "description": "Github remote link",
-<<<<<<< HEAD
-                "url": "https://github.com/filecoin-project/lotus/blob/master/api/proxy_gen.go#L7372"
-=======
-                "url": "https://github.com/filecoin-project/lotus/blob/master/api/proxy_gen.go#L7397"
->>>>>>> 4f702043
+                "url": "https://github.com/filecoin-project/lotus/blob/master/api/proxy_gen.go#L7398"
             }
         },
         {
@@ -953,11 +925,7 @@
             "deprecated": false,
             "externalDocs": {
                 "description": "Github remote link",
-<<<<<<< HEAD
-                "url": "https://github.com/filecoin-project/lotus/blob/master/api/proxy_gen.go#L7383"
-=======
-                "url": "https://github.com/filecoin-project/lotus/blob/master/api/proxy_gen.go#L7408"
->>>>>>> 4f702043
+                "url": "https://github.com/filecoin-project/lotus/blob/master/api/proxy_gen.go#L7409"
             }
         },
         {
@@ -1167,11 +1135,7 @@
             "deprecated": false,
             "externalDocs": {
                 "description": "Github remote link",
-<<<<<<< HEAD
-                "url": "https://github.com/filecoin-project/lotus/blob/master/api/proxy_gen.go#L7394"
-=======
-                "url": "https://github.com/filecoin-project/lotus/blob/master/api/proxy_gen.go#L7419"
->>>>>>> 4f702043
+                "url": "https://github.com/filecoin-project/lotus/blob/master/api/proxy_gen.go#L7420"
             }
         },
         {
@@ -1342,11 +1306,7 @@
             "deprecated": false,
             "externalDocs": {
                 "description": "Github remote link",
-<<<<<<< HEAD
-                "url": "https://github.com/filecoin-project/lotus/blob/master/api/proxy_gen.go#L7405"
-=======
-                "url": "https://github.com/filecoin-project/lotus/blob/master/api/proxy_gen.go#L7430"
->>>>>>> 4f702043
+                "url": "https://github.com/filecoin-project/lotus/blob/master/api/proxy_gen.go#L7431"
             }
         },
         {
@@ -3390,11 +3350,7 @@
             "deprecated": false,
             "externalDocs": {
                 "description": "Github remote link",
-<<<<<<< HEAD
-                "url": "https://github.com/filecoin-project/lotus/blob/master/api/proxy_gen.go#L7416"
-=======
-                "url": "https://github.com/filecoin-project/lotus/blob/master/api/proxy_gen.go#L7441"
->>>>>>> 4f702043
+                "url": "https://github.com/filecoin-project/lotus/blob/master/api/proxy_gen.go#L7442"
             }
         },
         {
@@ -3514,11 +3470,7 @@
             "deprecated": false,
             "externalDocs": {
                 "description": "Github remote link",
-<<<<<<< HEAD
-                "url": "https://github.com/filecoin-project/lotus/blob/master/api/proxy_gen.go#L7427"
-=======
-                "url": "https://github.com/filecoin-project/lotus/blob/master/api/proxy_gen.go#L7452"
->>>>>>> 4f702043
+                "url": "https://github.com/filecoin-project/lotus/blob/master/api/proxy_gen.go#L7453"
             }
         },
         {
@@ -3579,11 +3531,7 @@
             "deprecated": false,
             "externalDocs": {
                 "description": "Github remote link",
-<<<<<<< HEAD
-                "url": "https://github.com/filecoin-project/lotus/blob/master/api/proxy_gen.go#L7438"
-=======
-                "url": "https://github.com/filecoin-project/lotus/blob/master/api/proxy_gen.go#L7463"
->>>>>>> 4f702043
+                "url": "https://github.com/filecoin-project/lotus/blob/master/api/proxy_gen.go#L7464"
             }
         },
         {
@@ -3621,11 +3569,7 @@
             "deprecated": false,
             "externalDocs": {
                 "description": "Github remote link",
-<<<<<<< HEAD
-                "url": "https://github.com/filecoin-project/lotus/blob/master/api/proxy_gen.go#L7449"
-=======
-                "url": "https://github.com/filecoin-project/lotus/blob/master/api/proxy_gen.go#L7474"
->>>>>>> 4f702043
+                "url": "https://github.com/filecoin-project/lotus/blob/master/api/proxy_gen.go#L7475"
             }
         },
         {
@@ -3785,11 +3729,7 @@
             "deprecated": false,
             "externalDocs": {
                 "description": "Github remote link",
-<<<<<<< HEAD
-                "url": "https://github.com/filecoin-project/lotus/blob/master/api/proxy_gen.go#L7460"
-=======
-                "url": "https://github.com/filecoin-project/lotus/blob/master/api/proxy_gen.go#L7485"
->>>>>>> 4f702043
+                "url": "https://github.com/filecoin-project/lotus/blob/master/api/proxy_gen.go#L7486"
             }
         },
         {
@@ -3973,11 +3913,7 @@
             "deprecated": false,
             "externalDocs": {
                 "description": "Github remote link",
-<<<<<<< HEAD
-                "url": "https://github.com/filecoin-project/lotus/blob/master/api/proxy_gen.go#L7471"
-=======
-                "url": "https://github.com/filecoin-project/lotus/blob/master/api/proxy_gen.go#L7496"
->>>>>>> 4f702043
+                "url": "https://github.com/filecoin-project/lotus/blob/master/api/proxy_gen.go#L7497"
             }
         },
         {
@@ -4118,11 +4054,7 @@
             "deprecated": false,
             "externalDocs": {
                 "description": "Github remote link",
-<<<<<<< HEAD
-                "url": "https://github.com/filecoin-project/lotus/blob/master/api/proxy_gen.go#L7482"
-=======
-                "url": "https://github.com/filecoin-project/lotus/blob/master/api/proxy_gen.go#L7507"
->>>>>>> 4f702043
+                "url": "https://github.com/filecoin-project/lotus/blob/master/api/proxy_gen.go#L7508"
             }
         },
         {
@@ -4175,11 +4107,7 @@
             "deprecated": false,
             "externalDocs": {
                 "description": "Github remote link",
-<<<<<<< HEAD
-                "url": "https://github.com/filecoin-project/lotus/blob/master/api/proxy_gen.go#L7493"
-=======
-                "url": "https://github.com/filecoin-project/lotus/blob/master/api/proxy_gen.go#L7518"
->>>>>>> 4f702043
+                "url": "https://github.com/filecoin-project/lotus/blob/master/api/proxy_gen.go#L7519"
             }
         },
         {
@@ -4322,11 +4250,7 @@
             "deprecated": false,
             "externalDocs": {
                 "description": "Github remote link",
-<<<<<<< HEAD
-                "url": "https://github.com/filecoin-project/lotus/blob/master/api/proxy_gen.go#L7504"
-=======
-                "url": "https://github.com/filecoin-project/lotus/blob/master/api/proxy_gen.go#L7529"
->>>>>>> 4f702043
+                "url": "https://github.com/filecoin-project/lotus/blob/master/api/proxy_gen.go#L7530"
             }
         },
         {
@@ -4550,11 +4474,7 @@
             "deprecated": false,
             "externalDocs": {
                 "description": "Github remote link",
-<<<<<<< HEAD
-                "url": "https://github.com/filecoin-project/lotus/blob/master/api/proxy_gen.go#L7515"
-=======
-                "url": "https://github.com/filecoin-project/lotus/blob/master/api/proxy_gen.go#L7540"
->>>>>>> 4f702043
+                "url": "https://github.com/filecoin-project/lotus/blob/master/api/proxy_gen.go#L7541"
             }
         },
         {
@@ -4681,11 +4601,7 @@
             "deprecated": false,
             "externalDocs": {
                 "description": "Github remote link",
-<<<<<<< HEAD
-                "url": "https://github.com/filecoin-project/lotus/blob/master/api/proxy_gen.go#L7526"
-=======
-                "url": "https://github.com/filecoin-project/lotus/blob/master/api/proxy_gen.go#L7551"
->>>>>>> 4f702043
+                "url": "https://github.com/filecoin-project/lotus/blob/master/api/proxy_gen.go#L7552"
             }
         },
         {
@@ -4852,11 +4768,7 @@
             "deprecated": false,
             "externalDocs": {
                 "description": "Github remote link",
-<<<<<<< HEAD
-                "url": "https://github.com/filecoin-project/lotus/blob/master/api/proxy_gen.go#L7537"
-=======
-                "url": "https://github.com/filecoin-project/lotus/blob/master/api/proxy_gen.go#L7562"
->>>>>>> 4f702043
+                "url": "https://github.com/filecoin-project/lotus/blob/master/api/proxy_gen.go#L7563"
             }
         },
         {
@@ -4983,11 +4895,7 @@
             "deprecated": false,
             "externalDocs": {
                 "description": "Github remote link",
-<<<<<<< HEAD
-                "url": "https://github.com/filecoin-project/lotus/blob/master/api/proxy_gen.go#L7548"
-=======
-                "url": "https://github.com/filecoin-project/lotus/blob/master/api/proxy_gen.go#L7573"
->>>>>>> 4f702043
+                "url": "https://github.com/filecoin-project/lotus/blob/master/api/proxy_gen.go#L7574"
             }
         },
         {
@@ -5025,11 +4933,7 @@
             "deprecated": false,
             "externalDocs": {
                 "description": "Github remote link",
-<<<<<<< HEAD
-                "url": "https://github.com/filecoin-project/lotus/blob/master/api/proxy_gen.go#L7559"
-=======
-                "url": "https://github.com/filecoin-project/lotus/blob/master/api/proxy_gen.go#L7584"
->>>>>>> 4f702043
+                "url": "https://github.com/filecoin-project/lotus/blob/master/api/proxy_gen.go#L7585"
             }
         },
         {
@@ -5068,11 +4972,7 @@
             "deprecated": false,
             "externalDocs": {
                 "description": "Github remote link",
-<<<<<<< HEAD
-                "url": "https://github.com/filecoin-project/lotus/blob/master/api/proxy_gen.go#L7570"
-=======
-                "url": "https://github.com/filecoin-project/lotus/blob/master/api/proxy_gen.go#L7595"
->>>>>>> 4f702043
+                "url": "https://github.com/filecoin-project/lotus/blob/master/api/proxy_gen.go#L7596"
             }
         },
         {
@@ -5095,11 +4995,7 @@
             "deprecated": false,
             "externalDocs": {
                 "description": "Github remote link",
-<<<<<<< HEAD
-                "url": "https://github.com/filecoin-project/lotus/blob/master/api/proxy_gen.go#L7581"
-=======
-                "url": "https://github.com/filecoin-project/lotus/blob/master/api/proxy_gen.go#L7606"
->>>>>>> 4f702043
+                "url": "https://github.com/filecoin-project/lotus/blob/master/api/proxy_gen.go#L7607"
             }
         },
         {
@@ -5138,11 +5034,7 @@
             "deprecated": false,
             "externalDocs": {
                 "description": "Github remote link",
-<<<<<<< HEAD
-                "url": "https://github.com/filecoin-project/lotus/blob/master/api/proxy_gen.go#L7592"
-=======
-                "url": "https://github.com/filecoin-project/lotus/blob/master/api/proxy_gen.go#L7617"
->>>>>>> 4f702043
+                "url": "https://github.com/filecoin-project/lotus/blob/master/api/proxy_gen.go#L7618"
             }
         },
         {
@@ -5165,11 +5057,7 @@
             "deprecated": false,
             "externalDocs": {
                 "description": "Github remote link",
-<<<<<<< HEAD
-                "url": "https://github.com/filecoin-project/lotus/blob/master/api/proxy_gen.go#L7603"
-=======
-                "url": "https://github.com/filecoin-project/lotus/blob/master/api/proxy_gen.go#L7628"
->>>>>>> 4f702043
+                "url": "https://github.com/filecoin-project/lotus/blob/master/api/proxy_gen.go#L7629"
             }
         },
         {
@@ -5208,11 +5096,7 @@
             "deprecated": false,
             "externalDocs": {
                 "description": "Github remote link",
-<<<<<<< HEAD
-                "url": "https://github.com/filecoin-project/lotus/blob/master/api/proxy_gen.go#L7614"
-=======
-                "url": "https://github.com/filecoin-project/lotus/blob/master/api/proxy_gen.go#L7639"
->>>>>>> 4f702043
+                "url": "https://github.com/filecoin-project/lotus/blob/master/api/proxy_gen.go#L7640"
             }
         },
         {
@@ -5246,11 +5130,7 @@
             "deprecated": false,
             "externalDocs": {
                 "description": "Github remote link",
-<<<<<<< HEAD
-                "url": "https://github.com/filecoin-project/lotus/blob/master/api/proxy_gen.go#L7625"
-=======
-                "url": "https://github.com/filecoin-project/lotus/blob/master/api/proxy_gen.go#L7650"
->>>>>>> 4f702043
+                "url": "https://github.com/filecoin-project/lotus/blob/master/api/proxy_gen.go#L7651"
             }
         },
         {
@@ -5304,11 +5184,7 @@
             "deprecated": false,
             "externalDocs": {
                 "description": "Github remote link",
-<<<<<<< HEAD
-                "url": "https://github.com/filecoin-project/lotus/blob/master/api/proxy_gen.go#L7636"
-=======
-                "url": "https://github.com/filecoin-project/lotus/blob/master/api/proxy_gen.go#L7661"
->>>>>>> 4f702043
+                "url": "https://github.com/filecoin-project/lotus/blob/master/api/proxy_gen.go#L7662"
             }
         },
         {
@@ -5347,11 +5223,7 @@
             "deprecated": false,
             "externalDocs": {
                 "description": "Github remote link",
-<<<<<<< HEAD
-                "url": "https://github.com/filecoin-project/lotus/blob/master/api/proxy_gen.go#L7647"
-=======
-                "url": "https://github.com/filecoin-project/lotus/blob/master/api/proxy_gen.go#L7672"
->>>>>>> 4f702043
+                "url": "https://github.com/filecoin-project/lotus/blob/master/api/proxy_gen.go#L7673"
             }
         },
         {
@@ -5390,11 +5262,7 @@
             "deprecated": false,
             "externalDocs": {
                 "description": "Github remote link",
-<<<<<<< HEAD
-                "url": "https://github.com/filecoin-project/lotus/blob/master/api/proxy_gen.go#L7658"
-=======
-                "url": "https://github.com/filecoin-project/lotus/blob/master/api/proxy_gen.go#L7683"
->>>>>>> 4f702043
+                "url": "https://github.com/filecoin-project/lotus/blob/master/api/proxy_gen.go#L7684"
             }
         },
         {
@@ -5429,11 +5297,7 @@
             "deprecated": false,
             "externalDocs": {
                 "description": "Github remote link",
-<<<<<<< HEAD
-                "url": "https://github.com/filecoin-project/lotus/blob/master/api/proxy_gen.go#L7669"
-=======
-                "url": "https://github.com/filecoin-project/lotus/blob/master/api/proxy_gen.go#L7694"
->>>>>>> 4f702043
+                "url": "https://github.com/filecoin-project/lotus/blob/master/api/proxy_gen.go#L7695"
             }
         },
         {
@@ -5613,11 +5477,7 @@
             "deprecated": false,
             "externalDocs": {
                 "description": "Github remote link",
-<<<<<<< HEAD
-                "url": "https://github.com/filecoin-project/lotus/blob/master/api/proxy_gen.go#L7680"
-=======
-                "url": "https://github.com/filecoin-project/lotus/blob/master/api/proxy_gen.go#L7705"
->>>>>>> 4f702043
+                "url": "https://github.com/filecoin-project/lotus/blob/master/api/proxy_gen.go#L7706"
             }
         },
         {
@@ -5646,11 +5506,7 @@
             "deprecated": false,
             "externalDocs": {
                 "description": "Github remote link",
-<<<<<<< HEAD
-                "url": "https://github.com/filecoin-project/lotus/blob/master/api/proxy_gen.go#L7691"
-=======
-                "url": "https://github.com/filecoin-project/lotus/blob/master/api/proxy_gen.go#L7716"
->>>>>>> 4f702043
+                "url": "https://github.com/filecoin-project/lotus/blob/master/api/proxy_gen.go#L7717"
             }
         },
         {
@@ -5673,11 +5529,7 @@
             "deprecated": false,
             "externalDocs": {
                 "description": "Github remote link",
-<<<<<<< HEAD
-                "url": "https://github.com/filecoin-project/lotus/blob/master/api/proxy_gen.go#L7702"
-=======
-                "url": "https://github.com/filecoin-project/lotus/blob/master/api/proxy_gen.go#L7727"
->>>>>>> 4f702043
+                "url": "https://github.com/filecoin-project/lotus/blob/master/api/proxy_gen.go#L7728"
             }
         }
     ]
