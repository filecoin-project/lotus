--- conflicted
+++ resolved
@@ -161,11 +161,7 @@
             "deprecated": false,
             "externalDocs": {
                 "description": "Github remote link",
-<<<<<<< HEAD
-                "url": "https://github.com/filecoin-project/lotus/blob/master/api/proxy_gen.go#L6282"
-=======
-                "url": "https://github.com/filecoin-project/lotus/blob/master/api/proxy_gen.go#L6269"
->>>>>>> fbae9dda
+                "url": "https://github.com/filecoin-project/lotus/blob/master/api/proxy_gen.go#L6295"
             }
         },
         {
@@ -256,11 +252,7 @@
             "deprecated": false,
             "externalDocs": {
                 "description": "Github remote link",
-<<<<<<< HEAD
-                "url": "https://github.com/filecoin-project/lotus/blob/master/api/proxy_gen.go#L6293"
-=======
-                "url": "https://github.com/filecoin-project/lotus/blob/master/api/proxy_gen.go#L6280"
->>>>>>> fbae9dda
+                "url": "https://github.com/filecoin-project/lotus/blob/master/api/proxy_gen.go#L6306"
             }
         },
         {
@@ -428,11 +420,7 @@
             "deprecated": false,
             "externalDocs": {
                 "description": "Github remote link",
-<<<<<<< HEAD
-                "url": "https://github.com/filecoin-project/lotus/blob/master/api/proxy_gen.go#L6304"
-=======
-                "url": "https://github.com/filecoin-project/lotus/blob/master/api/proxy_gen.go#L6291"
->>>>>>> fbae9dda
+                "url": "https://github.com/filecoin-project/lotus/blob/master/api/proxy_gen.go#L6317"
             }
         },
         {
@@ -459,11 +447,7 @@
             "deprecated": false,
             "externalDocs": {
                 "description": "Github remote link",
-<<<<<<< HEAD
-                "url": "https://github.com/filecoin-project/lotus/blob/master/api/proxy_gen.go#L6315"
-=======
-                "url": "https://github.com/filecoin-project/lotus/blob/master/api/proxy_gen.go#L6302"
->>>>>>> fbae9dda
+                "url": "https://github.com/filecoin-project/lotus/blob/master/api/proxy_gen.go#L6328"
             }
         },
         {
@@ -613,11 +597,7 @@
             "deprecated": false,
             "externalDocs": {
                 "description": "Github remote link",
-<<<<<<< HEAD
-                "url": "https://github.com/filecoin-project/lotus/blob/master/api/proxy_gen.go#L6326"
-=======
-                "url": "https://github.com/filecoin-project/lotus/blob/master/api/proxy_gen.go#L6313"
->>>>>>> fbae9dda
+                "url": "https://github.com/filecoin-project/lotus/blob/master/api/proxy_gen.go#L6339"
             }
         },
         {
@@ -720,11 +700,7 @@
             "deprecated": false,
             "externalDocs": {
                 "description": "Github remote link",
-<<<<<<< HEAD
-                "url": "https://github.com/filecoin-project/lotus/blob/master/api/proxy_gen.go#L6337"
-=======
-                "url": "https://github.com/filecoin-project/lotus/blob/master/api/proxy_gen.go#L6324"
->>>>>>> fbae9dda
+                "url": "https://github.com/filecoin-project/lotus/blob/master/api/proxy_gen.go#L6350"
             }
         },
         {
@@ -827,11 +803,7 @@
             "deprecated": false,
             "externalDocs": {
                 "description": "Github remote link",
-<<<<<<< HEAD
-                "url": "https://github.com/filecoin-project/lotus/blob/master/api/proxy_gen.go#L6348"
-=======
-                "url": "https://github.com/filecoin-project/lotus/blob/master/api/proxy_gen.go#L6335"
->>>>>>> fbae9dda
+                "url": "https://github.com/filecoin-project/lotus/blob/master/api/proxy_gen.go#L6361"
             }
         },
         {
@@ -953,11 +925,7 @@
             "deprecated": false,
             "externalDocs": {
                 "description": "Github remote link",
-<<<<<<< HEAD
-                "url": "https://github.com/filecoin-project/lotus/blob/master/api/proxy_gen.go#L6359"
-=======
-                "url": "https://github.com/filecoin-project/lotus/blob/master/api/proxy_gen.go#L6346"
->>>>>>> fbae9dda
+                "url": "https://github.com/filecoin-project/lotus/blob/master/api/proxy_gen.go#L6372"
             }
         },
         {
@@ -1167,11 +1135,7 @@
             "deprecated": false,
             "externalDocs": {
                 "description": "Github remote link",
-<<<<<<< HEAD
-                "url": "https://github.com/filecoin-project/lotus/blob/master/api/proxy_gen.go#L6370"
-=======
-                "url": "https://github.com/filecoin-project/lotus/blob/master/api/proxy_gen.go#L6357"
->>>>>>> fbae9dda
+                "url": "https://github.com/filecoin-project/lotus/blob/master/api/proxy_gen.go#L6383"
             }
         },
         {
@@ -1342,11 +1306,7 @@
             "deprecated": false,
             "externalDocs": {
                 "description": "Github remote link",
-<<<<<<< HEAD
-                "url": "https://github.com/filecoin-project/lotus/blob/master/api/proxy_gen.go#L6381"
-=======
-                "url": "https://github.com/filecoin-project/lotus/blob/master/api/proxy_gen.go#L6368"
->>>>>>> fbae9dda
+                "url": "https://github.com/filecoin-project/lotus/blob/master/api/proxy_gen.go#L6394"
             }
         },
         {
@@ -3390,11 +3350,7 @@
             "deprecated": false,
             "externalDocs": {
                 "description": "Github remote link",
-<<<<<<< HEAD
-                "url": "https://github.com/filecoin-project/lotus/blob/master/api/proxy_gen.go#L6392"
-=======
-                "url": "https://github.com/filecoin-project/lotus/blob/master/api/proxy_gen.go#L6379"
->>>>>>> fbae9dda
+                "url": "https://github.com/filecoin-project/lotus/blob/master/api/proxy_gen.go#L6405"
             }
         },
         {
@@ -3514,11 +3470,7 @@
             "deprecated": false,
             "externalDocs": {
                 "description": "Github remote link",
-<<<<<<< HEAD
-                "url": "https://github.com/filecoin-project/lotus/blob/master/api/proxy_gen.go#L6403"
-=======
-                "url": "https://github.com/filecoin-project/lotus/blob/master/api/proxy_gen.go#L6390"
->>>>>>> fbae9dda
+                "url": "https://github.com/filecoin-project/lotus/blob/master/api/proxy_gen.go#L6416"
             }
         },
         {
@@ -3579,11 +3531,7 @@
             "deprecated": false,
             "externalDocs": {
                 "description": "Github remote link",
-<<<<<<< HEAD
-                "url": "https://github.com/filecoin-project/lotus/blob/master/api/proxy_gen.go#L6414"
-=======
-                "url": "https://github.com/filecoin-project/lotus/blob/master/api/proxy_gen.go#L6401"
->>>>>>> fbae9dda
+                "url": "https://github.com/filecoin-project/lotus/blob/master/api/proxy_gen.go#L6427"
             }
         },
         {
@@ -3621,11 +3569,7 @@
             "deprecated": false,
             "externalDocs": {
                 "description": "Github remote link",
-<<<<<<< HEAD
-                "url": "https://github.com/filecoin-project/lotus/blob/master/api/proxy_gen.go#L6425"
-=======
-                "url": "https://github.com/filecoin-project/lotus/blob/master/api/proxy_gen.go#L6412"
->>>>>>> fbae9dda
+                "url": "https://github.com/filecoin-project/lotus/blob/master/api/proxy_gen.go#L6438"
             }
         },
         {
@@ -3785,11 +3729,7 @@
             "deprecated": false,
             "externalDocs": {
                 "description": "Github remote link",
-<<<<<<< HEAD
-                "url": "https://github.com/filecoin-project/lotus/blob/master/api/proxy_gen.go#L6436"
-=======
-                "url": "https://github.com/filecoin-project/lotus/blob/master/api/proxy_gen.go#L6423"
->>>>>>> fbae9dda
+                "url": "https://github.com/filecoin-project/lotus/blob/master/api/proxy_gen.go#L6449"
             }
         },
         {
@@ -3973,11 +3913,7 @@
             "deprecated": false,
             "externalDocs": {
                 "description": "Github remote link",
-<<<<<<< HEAD
-                "url": "https://github.com/filecoin-project/lotus/blob/master/api/proxy_gen.go#L6447"
-=======
-                "url": "https://github.com/filecoin-project/lotus/blob/master/api/proxy_gen.go#L6434"
->>>>>>> fbae9dda
+                "url": "https://github.com/filecoin-project/lotus/blob/master/api/proxy_gen.go#L6460"
             }
         },
         {
@@ -4118,11 +4054,7 @@
             "deprecated": false,
             "externalDocs": {
                 "description": "Github remote link",
-<<<<<<< HEAD
-                "url": "https://github.com/filecoin-project/lotus/blob/master/api/proxy_gen.go#L6458"
-=======
-                "url": "https://github.com/filecoin-project/lotus/blob/master/api/proxy_gen.go#L6445"
->>>>>>> fbae9dda
+                "url": "https://github.com/filecoin-project/lotus/blob/master/api/proxy_gen.go#L6471"
             }
         },
         {
@@ -4175,11 +4107,7 @@
             "deprecated": false,
             "externalDocs": {
                 "description": "Github remote link",
-<<<<<<< HEAD
-                "url": "https://github.com/filecoin-project/lotus/blob/master/api/proxy_gen.go#L6469"
-=======
-                "url": "https://github.com/filecoin-project/lotus/blob/master/api/proxy_gen.go#L6456"
->>>>>>> fbae9dda
+                "url": "https://github.com/filecoin-project/lotus/blob/master/api/proxy_gen.go#L6482"
             }
         },
         {
@@ -4322,11 +4250,7 @@
             "deprecated": false,
             "externalDocs": {
                 "description": "Github remote link",
-<<<<<<< HEAD
-                "url": "https://github.com/filecoin-project/lotus/blob/master/api/proxy_gen.go#L6480"
-=======
-                "url": "https://github.com/filecoin-project/lotus/blob/master/api/proxy_gen.go#L6467"
->>>>>>> fbae9dda
+                "url": "https://github.com/filecoin-project/lotus/blob/master/api/proxy_gen.go#L6493"
             }
         },
         {
@@ -4550,11 +4474,7 @@
             "deprecated": false,
             "externalDocs": {
                 "description": "Github remote link",
-<<<<<<< HEAD
-                "url": "https://github.com/filecoin-project/lotus/blob/master/api/proxy_gen.go#L6491"
-=======
-                "url": "https://github.com/filecoin-project/lotus/blob/master/api/proxy_gen.go#L6478"
->>>>>>> fbae9dda
+                "url": "https://github.com/filecoin-project/lotus/blob/master/api/proxy_gen.go#L6504"
             }
         },
         {
@@ -4681,11 +4601,7 @@
             "deprecated": false,
             "externalDocs": {
                 "description": "Github remote link",
-<<<<<<< HEAD
-                "url": "https://github.com/filecoin-project/lotus/blob/master/api/proxy_gen.go#L6502"
-=======
-                "url": "https://github.com/filecoin-project/lotus/blob/master/api/proxy_gen.go#L6489"
->>>>>>> fbae9dda
+                "url": "https://github.com/filecoin-project/lotus/blob/master/api/proxy_gen.go#L6515"
             }
         },
         {
@@ -4852,11 +4768,7 @@
             "deprecated": false,
             "externalDocs": {
                 "description": "Github remote link",
-<<<<<<< HEAD
-                "url": "https://github.com/filecoin-project/lotus/blob/master/api/proxy_gen.go#L6513"
-=======
-                "url": "https://github.com/filecoin-project/lotus/blob/master/api/proxy_gen.go#L6500"
->>>>>>> fbae9dda
+                "url": "https://github.com/filecoin-project/lotus/blob/master/api/proxy_gen.go#L6526"
             }
         },
         {
@@ -4983,11 +4895,7 @@
             "deprecated": false,
             "externalDocs": {
                 "description": "Github remote link",
-<<<<<<< HEAD
-                "url": "https://github.com/filecoin-project/lotus/blob/master/api/proxy_gen.go#L6524"
-=======
-                "url": "https://github.com/filecoin-project/lotus/blob/master/api/proxy_gen.go#L6511"
->>>>>>> fbae9dda
+                "url": "https://github.com/filecoin-project/lotus/blob/master/api/proxy_gen.go#L6537"
             }
         },
         {
@@ -5025,11 +4933,7 @@
             "deprecated": false,
             "externalDocs": {
                 "description": "Github remote link",
-<<<<<<< HEAD
-                "url": "https://github.com/filecoin-project/lotus/blob/master/api/proxy_gen.go#L6535"
-=======
-                "url": "https://github.com/filecoin-project/lotus/blob/master/api/proxy_gen.go#L6522"
->>>>>>> fbae9dda
+                "url": "https://github.com/filecoin-project/lotus/blob/master/api/proxy_gen.go#L6548"
             }
         },
         {
@@ -5068,11 +4972,7 @@
             "deprecated": false,
             "externalDocs": {
                 "description": "Github remote link",
-<<<<<<< HEAD
-                "url": "https://github.com/filecoin-project/lotus/blob/master/api/proxy_gen.go#L6546"
-=======
-                "url": "https://github.com/filecoin-project/lotus/blob/master/api/proxy_gen.go#L6533"
->>>>>>> fbae9dda
+                "url": "https://github.com/filecoin-project/lotus/blob/master/api/proxy_gen.go#L6559"
             }
         },
         {
@@ -5095,11 +4995,7 @@
             "deprecated": false,
             "externalDocs": {
                 "description": "Github remote link",
-<<<<<<< HEAD
-                "url": "https://github.com/filecoin-project/lotus/blob/master/api/proxy_gen.go#L6557"
-=======
-                "url": "https://github.com/filecoin-project/lotus/blob/master/api/proxy_gen.go#L6544"
->>>>>>> fbae9dda
+                "url": "https://github.com/filecoin-project/lotus/blob/master/api/proxy_gen.go#L6570"
             }
         },
         {
@@ -5138,11 +5034,7 @@
             "deprecated": false,
             "externalDocs": {
                 "description": "Github remote link",
-<<<<<<< HEAD
-                "url": "https://github.com/filecoin-project/lotus/blob/master/api/proxy_gen.go#L6568"
-=======
-                "url": "https://github.com/filecoin-project/lotus/blob/master/api/proxy_gen.go#L6555"
->>>>>>> fbae9dda
+                "url": "https://github.com/filecoin-project/lotus/blob/master/api/proxy_gen.go#L6581"
             }
         },
         {
@@ -5165,11 +5057,7 @@
             "deprecated": false,
             "externalDocs": {
                 "description": "Github remote link",
-<<<<<<< HEAD
-                "url": "https://github.com/filecoin-project/lotus/blob/master/api/proxy_gen.go#L6579"
-=======
-                "url": "https://github.com/filecoin-project/lotus/blob/master/api/proxy_gen.go#L6566"
->>>>>>> fbae9dda
+                "url": "https://github.com/filecoin-project/lotus/blob/master/api/proxy_gen.go#L6592"
             }
         },
         {
@@ -5208,11 +5096,7 @@
             "deprecated": false,
             "externalDocs": {
                 "description": "Github remote link",
-<<<<<<< HEAD
-                "url": "https://github.com/filecoin-project/lotus/blob/master/api/proxy_gen.go#L6590"
-=======
-                "url": "https://github.com/filecoin-project/lotus/blob/master/api/proxy_gen.go#L6577"
->>>>>>> fbae9dda
+                "url": "https://github.com/filecoin-project/lotus/blob/master/api/proxy_gen.go#L6603"
             }
         },
         {
@@ -5246,11 +5130,7 @@
             "deprecated": false,
             "externalDocs": {
                 "description": "Github remote link",
-<<<<<<< HEAD
-                "url": "https://github.com/filecoin-project/lotus/blob/master/api/proxy_gen.go#L6601"
-=======
-                "url": "https://github.com/filecoin-project/lotus/blob/master/api/proxy_gen.go#L6588"
->>>>>>> fbae9dda
+                "url": "https://github.com/filecoin-project/lotus/blob/master/api/proxy_gen.go#L6614"
             }
         },
         {
@@ -5304,11 +5184,7 @@
             "deprecated": false,
             "externalDocs": {
                 "description": "Github remote link",
-<<<<<<< HEAD
-                "url": "https://github.com/filecoin-project/lotus/blob/master/api/proxy_gen.go#L6612"
-=======
-                "url": "https://github.com/filecoin-project/lotus/blob/master/api/proxy_gen.go#L6599"
->>>>>>> fbae9dda
+                "url": "https://github.com/filecoin-project/lotus/blob/master/api/proxy_gen.go#L6625"
             }
         },
         {
@@ -5347,11 +5223,7 @@
             "deprecated": false,
             "externalDocs": {
                 "description": "Github remote link",
-<<<<<<< HEAD
-                "url": "https://github.com/filecoin-project/lotus/blob/master/api/proxy_gen.go#L6623"
-=======
-                "url": "https://github.com/filecoin-project/lotus/blob/master/api/proxy_gen.go#L6610"
->>>>>>> fbae9dda
+                "url": "https://github.com/filecoin-project/lotus/blob/master/api/proxy_gen.go#L6636"
             }
         },
         {
@@ -5390,11 +5262,7 @@
             "deprecated": false,
             "externalDocs": {
                 "description": "Github remote link",
-<<<<<<< HEAD
-                "url": "https://github.com/filecoin-project/lotus/blob/master/api/proxy_gen.go#L6634"
-=======
-                "url": "https://github.com/filecoin-project/lotus/blob/master/api/proxy_gen.go#L6621"
->>>>>>> fbae9dda
+                "url": "https://github.com/filecoin-project/lotus/blob/master/api/proxy_gen.go#L6647"
             }
         },
         {
@@ -5429,11 +5297,7 @@
             "deprecated": false,
             "externalDocs": {
                 "description": "Github remote link",
-<<<<<<< HEAD
-                "url": "https://github.com/filecoin-project/lotus/blob/master/api/proxy_gen.go#L6645"
-=======
-                "url": "https://github.com/filecoin-project/lotus/blob/master/api/proxy_gen.go#L6632"
->>>>>>> fbae9dda
+                "url": "https://github.com/filecoin-project/lotus/blob/master/api/proxy_gen.go#L6658"
             }
         },
         {
@@ -5613,11 +5477,7 @@
             "deprecated": false,
             "externalDocs": {
                 "description": "Github remote link",
-<<<<<<< HEAD
-                "url": "https://github.com/filecoin-project/lotus/blob/master/api/proxy_gen.go#L6656"
-=======
-                "url": "https://github.com/filecoin-project/lotus/blob/master/api/proxy_gen.go#L6643"
->>>>>>> fbae9dda
+                "url": "https://github.com/filecoin-project/lotus/blob/master/api/proxy_gen.go#L6669"
             }
         },
         {
@@ -5646,11 +5506,7 @@
             "deprecated": false,
             "externalDocs": {
                 "description": "Github remote link",
-<<<<<<< HEAD
-                "url": "https://github.com/filecoin-project/lotus/blob/master/api/proxy_gen.go#L6667"
-=======
-                "url": "https://github.com/filecoin-project/lotus/blob/master/api/proxy_gen.go#L6654"
->>>>>>> fbae9dda
+                "url": "https://github.com/filecoin-project/lotus/blob/master/api/proxy_gen.go#L6680"
             }
         },
         {
@@ -5673,11 +5529,7 @@
             "deprecated": false,
             "externalDocs": {
                 "description": "Github remote link",
-<<<<<<< HEAD
-                "url": "https://github.com/filecoin-project/lotus/blob/master/api/proxy_gen.go#L6678"
-=======
-                "url": "https://github.com/filecoin-project/lotus/blob/master/api/proxy_gen.go#L6665"
->>>>>>> fbae9dda
+                "url": "https://github.com/filecoin-project/lotus/blob/master/api/proxy_gen.go#L6691"
             }
         }
     ]
