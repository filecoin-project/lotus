{
    "openrpc": "1.2.6",
    "info": {
        "title": "Lotus RPC API",
        "version": "1.29.3-dev"
    },
    "methods": [
        {
            "name": "Filecoin.AddPiece",
            "description": "```go\nfunc (s *WorkerStruct) AddPiece(p0 context.Context, p1 storiface.SectorRef, p2 []abi.UnpaddedPieceSize, p3 abi.UnpaddedPieceSize, p4 storiface.Data) (storiface.CallID, error) {\n\tif s.Internal.AddPiece == nil {\n\t\treturn *new(storiface.CallID), ErrNotSupported\n\t}\n\treturn s.Internal.AddPiece(p0, p1, p2, p3, p4)\n}\n```",
            "summary": "",
            "paramStructure": "by-position",
            "params": [
                {
                    "name": "p1",
                    "description": "storiface.SectorRef",
                    "summary": "",
                    "schema": {
                        "examples": [
                            {
                                "ID": {
                                    "Miner": 1000,
                                    "Number": 9
                                },
                                "ProofType": 8
                            }
                        ],
                        "additionalProperties": false,
                        "properties": {
                            "ID": {
                                "additionalProperties": false,
                                "properties": {
                                    "Miner": {
                                        "title": "number",
                                        "type": "number"
                                    },
                                    "Number": {
                                        "title": "number",
                                        "type": "number"
                                    }
                                },
                                "type": "object"
                            },
                            "ProofType": {
                                "title": "number",
                                "type": "number"
                            }
                        },
                        "type": [
                            "object"
                        ]
                    },
                    "required": true,
                    "deprecated": false
                },
                {
                    "name": "p2",
                    "description": "[]abi.UnpaddedPieceSize",
                    "summary": "",
                    "schema": {
                        "examples": [
                            [
                                1024
                            ]
                        ],
                        "items": [
                            {
                                "title": "number",
                                "description": "Number is a number",
                                "type": [
                                    "number"
                                ]
                            }
                        ],
                        "type": [
                            "array"
                        ]
                    },
                    "required": true,
                    "deprecated": false
                },
                {
                    "name": "p3",
                    "description": "abi.UnpaddedPieceSize",
                    "summary": "",
                    "schema": {
                        "title": "number",
                        "description": "Number is a number",
                        "examples": [
                            1024
                        ],
                        "type": [
                            "number"
                        ]
                    },
                    "required": true,
                    "deprecated": false
                },
                {
                    "name": "p4",
                    "description": "storiface.Data",
                    "summary": "",
                    "schema": {
                        "examples": [
                            {}
                        ],
                        "additionalProperties": true
                    },
                    "required": true,
                    "deprecated": false
                }
            ],
            "result": {
                "name": "storiface.CallID",
                "description": "storiface.CallID",
                "summary": "",
                "schema": {
                    "examples": [
                        {
                            "Sector": {
                                "Miner": 1000,
                                "Number": 9
                            },
                            "ID": "07070707-0707-0707-0707-070707070707"
                        }
                    ],
                    "additionalProperties": false,
                    "properties": {
                        "ID": {
                            "items": {
                                "description": "Number is a number",
                                "title": "number",
                                "type": "number"
                            },
                            "maxItems": 16,
                            "minItems": 16,
                            "type": "array"
                        },
                        "Sector": {
                            "additionalProperties": false,
                            "properties": {
                                "Miner": {
                                    "title": "number",
                                    "type": "number"
                                },
                                "Number": {
                                    "title": "number",
                                    "type": "number"
                                }
                            },
                            "type": "object"
                        }
                    },
                    "type": [
                        "object"
                    ]
                },
                "required": true,
                "deprecated": false
            },
            "deprecated": false,
            "externalDocs": {
                "description": "Github remote link",
<<<<<<< HEAD
                "url": "https://github.com/filecoin-project/lotus/blob/master/api/proxy_gen.go#L6335"
=======
                "url": "https://github.com/filecoin-project/lotus/blob/master/api/proxy_gen.go#L6360"
>>>>>>> 5d415785
            }
        },
        {
            "name": "Filecoin.DataCid",
            "description": "```go\nfunc (s *WorkerStruct) DataCid(p0 context.Context, p1 abi.UnpaddedPieceSize, p2 storiface.Data) (storiface.CallID, error) {\n\tif s.Internal.DataCid == nil {\n\t\treturn *new(storiface.CallID), ErrNotSupported\n\t}\n\treturn s.Internal.DataCid(p0, p1, p2)\n}\n```",
            "summary": "storiface.WorkerCalls\n",
            "paramStructure": "by-position",
            "params": [
                {
                    "name": "p1",
                    "description": "abi.UnpaddedPieceSize",
                    "summary": "",
                    "schema": {
                        "title": "number",
                        "description": "Number is a number",
                        "examples": [
                            1024
                        ],
                        "type": [
                            "number"
                        ]
                    },
                    "required": true,
                    "deprecated": false
                },
                {
                    "name": "p2",
                    "description": "storiface.Data",
                    "summary": "",
                    "schema": {
                        "examples": [
                            {}
                        ],
                        "additionalProperties": true
                    },
                    "required": true,
                    "deprecated": false
                }
            ],
            "result": {
                "name": "storiface.CallID",
                "description": "storiface.CallID",
                "summary": "",
                "schema": {
                    "examples": [
                        {
                            "Sector": {
                                "Miner": 1000,
                                "Number": 9
                            },
                            "ID": "07070707-0707-0707-0707-070707070707"
                        }
                    ],
                    "additionalProperties": false,
                    "properties": {
                        "ID": {
                            "items": {
                                "description": "Number is a number",
                                "title": "number",
                                "type": "number"
                            },
                            "maxItems": 16,
                            "minItems": 16,
                            "type": "array"
                        },
                        "Sector": {
                            "additionalProperties": false,
                            "properties": {
                                "Miner": {
                                    "title": "number",
                                    "type": "number"
                                },
                                "Number": {
                                    "title": "number",
                                    "type": "number"
                                }
                            },
                            "type": "object"
                        }
                    },
                    "type": [
                        "object"
                    ]
                },
                "required": true,
                "deprecated": false
            },
            "deprecated": false,
            "externalDocs": {
                "description": "Github remote link",
<<<<<<< HEAD
                "url": "https://github.com/filecoin-project/lotus/blob/master/api/proxy_gen.go#L6346"
=======
                "url": "https://github.com/filecoin-project/lotus/blob/master/api/proxy_gen.go#L6371"
>>>>>>> 5d415785
            }
        },
        {
            "name": "Filecoin.DownloadSectorData",
            "description": "```go\nfunc (s *WorkerStruct) DownloadSectorData(p0 context.Context, p1 storiface.SectorRef, p2 bool, p3 map[storiface.SectorFileType]storiface.SectorLocation) (storiface.CallID, error) {\n\tif s.Internal.DownloadSectorData == nil {\n\t\treturn *new(storiface.CallID), ErrNotSupported\n\t}\n\treturn s.Internal.DownloadSectorData(p0, p1, p2, p3)\n}\n```",
            "summary": "",
            "paramStructure": "by-position",
            "params": [
                {
                    "name": "p1",
                    "description": "storiface.SectorRef",
                    "summary": "",
                    "schema": {
                        "examples": [
                            {
                                "ID": {
                                    "Miner": 1000,
                                    "Number": 9
                                },
                                "ProofType": 8
                            }
                        ],
                        "additionalProperties": false,
                        "properties": {
                            "ID": {
                                "additionalProperties": false,
                                "properties": {
                                    "Miner": {
                                        "title": "number",
                                        "type": "number"
                                    },
                                    "Number": {
                                        "title": "number",
                                        "type": "number"
                                    }
                                },
                                "type": "object"
                            },
                            "ProofType": {
                                "title": "number",
                                "type": "number"
                            }
                        },
                        "type": [
                            "object"
                        ]
                    },
                    "required": true,
                    "deprecated": false
                },
                {
                    "name": "p2",
                    "description": "bool",
                    "summary": "",
                    "schema": {
                        "examples": [
                            true
                        ],
                        "type": [
                            "boolean"
                        ]
                    },
                    "required": true,
                    "deprecated": false
                },
                {
                    "name": "p3",
                    "description": "map[storiface.SectorFileType]storiface.SectorLocation",
                    "summary": "",
                    "schema": {
                        "examples": [
                            {
                                "2": {
                                    "Local": false,
                                    "URL": "https://example.com/sealingservice/sectors/s-f0123-12345",
                                    "Headers": null
                                }
                            }
                        ],
                        "patternProperties": {
                            ".*": {
                                "additionalProperties": false,
                                "properties": {
                                    "Headers": {
                                        "items": {
                                            "additionalProperties": false,
                                            "properties": {
                                                "Key": {
                                                    "type": "string"
                                                },
                                                "Value": {
                                                    "type": "string"
                                                }
                                            },
                                            "type": "object"
                                        },
                                        "type": "array"
                                    },
                                    "Local": {
                                        "type": "boolean"
                                    },
                                    "URL": {
                                        "type": "string"
                                    }
                                },
                                "type": "object"
                            }
                        },
                        "type": [
                            "object"
                        ]
                    },
                    "required": true,
                    "deprecated": false
                }
            ],
            "result": {
                "name": "storiface.CallID",
                "description": "storiface.CallID",
                "summary": "",
                "schema": {
                    "examples": [
                        {
                            "Sector": {
                                "Miner": 1000,
                                "Number": 9
                            },
                            "ID": "07070707-0707-0707-0707-070707070707"
                        }
                    ],
                    "additionalProperties": false,
                    "properties": {
                        "ID": {
                            "items": {
                                "description": "Number is a number",
                                "title": "number",
                                "type": "number"
                            },
                            "maxItems": 16,
                            "minItems": 16,
                            "type": "array"
                        },
                        "Sector": {
                            "additionalProperties": false,
                            "properties": {
                                "Miner": {
                                    "title": "number",
                                    "type": "number"
                                },
                                "Number": {
                                    "title": "number",
                                    "type": "number"
                                }
                            },
                            "type": "object"
                        }
                    },
                    "type": [
                        "object"
                    ]
                },
                "required": true,
                "deprecated": false
            },
            "deprecated": false,
            "externalDocs": {
                "description": "Github remote link",
<<<<<<< HEAD
                "url": "https://github.com/filecoin-project/lotus/blob/master/api/proxy_gen.go#L6357"
=======
                "url": "https://github.com/filecoin-project/lotus/blob/master/api/proxy_gen.go#L6382"
>>>>>>> 5d415785
            }
        },
        {
            "name": "Filecoin.Enabled",
            "description": "```go\nfunc (s *WorkerStruct) Enabled(p0 context.Context) (bool, error) {\n\tif s.Internal.Enabled == nil {\n\t\treturn false, ErrNotSupported\n\t}\n\treturn s.Internal.Enabled(p0)\n}\n```",
            "summary": "",
            "paramStructure": "by-position",
            "params": [],
            "result": {
                "name": "bool",
                "description": "bool",
                "summary": "",
                "schema": {
                    "examples": [
                        true
                    ],
                    "type": [
                        "boolean"
                    ]
                },
                "required": true,
                "deprecated": false
            },
            "deprecated": false,
            "externalDocs": {
                "description": "Github remote link",
<<<<<<< HEAD
                "url": "https://github.com/filecoin-project/lotus/blob/master/api/proxy_gen.go#L6368"
=======
                "url": "https://github.com/filecoin-project/lotus/blob/master/api/proxy_gen.go#L6393"
>>>>>>> 5d415785
            }
        },
        {
            "name": "Filecoin.Fetch",
            "description": "```go\nfunc (s *WorkerStruct) Fetch(p0 context.Context, p1 storiface.SectorRef, p2 storiface.SectorFileType, p3 storiface.PathType, p4 storiface.AcquireMode) (storiface.CallID, error) {\n\tif s.Internal.Fetch == nil {\n\t\treturn *new(storiface.CallID), ErrNotSupported\n\t}\n\treturn s.Internal.Fetch(p0, p1, p2, p3, p4)\n}\n```",
            "summary": "",
            "paramStructure": "by-position",
            "params": [
                {
                    "name": "p1",
                    "description": "storiface.SectorRef",
                    "summary": "",
                    "schema": {
                        "examples": [
                            {
                                "ID": {
                                    "Miner": 1000,
                                    "Number": 9
                                },
                                "ProofType": 8
                            }
                        ],
                        "additionalProperties": false,
                        "properties": {
                            "ID": {
                                "additionalProperties": false,
                                "properties": {
                                    "Miner": {
                                        "title": "number",
                                        "type": "number"
                                    },
                                    "Number": {
                                        "title": "number",
                                        "type": "number"
                                    }
                                },
                                "type": "object"
                            },
                            "ProofType": {
                                "title": "number",
                                "type": "number"
                            }
                        },
                        "type": [
                            "object"
                        ]
                    },
                    "required": true,
                    "deprecated": false
                },
                {
                    "name": "p2",
                    "description": "storiface.SectorFileType",
                    "summary": "",
                    "schema": {
                        "title": "number",
                        "description": "Number is a number",
                        "examples": [
                            1
                        ],
                        "type": [
                            "number"
                        ]
                    },
                    "required": true,
                    "deprecated": false
                },
                {
                    "name": "p3",
                    "description": "storiface.PathType",
                    "summary": "",
                    "schema": {
                        "examples": [
                            "sealing"
                        ],
                        "type": [
                            "string"
                        ]
                    },
                    "required": true,
                    "deprecated": false
                },
                {
                    "name": "p4",
                    "description": "storiface.AcquireMode",
                    "summary": "",
                    "schema": {
                        "examples": [
                            "move"
                        ],
                        "type": [
                            "string"
                        ]
                    },
                    "required": true,
                    "deprecated": false
                }
            ],
            "result": {
                "name": "storiface.CallID",
                "description": "storiface.CallID",
                "summary": "",
                "schema": {
                    "examples": [
                        {
                            "Sector": {
                                "Miner": 1000,
                                "Number": 9
                            },
                            "ID": "07070707-0707-0707-0707-070707070707"
                        }
                    ],
                    "additionalProperties": false,
                    "properties": {
                        "ID": {
                            "items": {
                                "description": "Number is a number",
                                "title": "number",
                                "type": "number"
                            },
                            "maxItems": 16,
                            "minItems": 16,
                            "type": "array"
                        },
                        "Sector": {
                            "additionalProperties": false,
                            "properties": {
                                "Miner": {
                                    "title": "number",
                                    "type": "number"
                                },
                                "Number": {
                                    "title": "number",
                                    "type": "number"
                                }
                            },
                            "type": "object"
                        }
                    },
                    "type": [
                        "object"
                    ]
                },
                "required": true,
                "deprecated": false
            },
            "deprecated": false,
            "externalDocs": {
                "description": "Github remote link",
<<<<<<< HEAD
                "url": "https://github.com/filecoin-project/lotus/blob/master/api/proxy_gen.go#L6379"
=======
                "url": "https://github.com/filecoin-project/lotus/blob/master/api/proxy_gen.go#L6404"
>>>>>>> 5d415785
            }
        },
        {
            "name": "Filecoin.FinalizeReplicaUpdate",
            "description": "```go\nfunc (s *WorkerStruct) FinalizeReplicaUpdate(p0 context.Context, p1 storiface.SectorRef) (storiface.CallID, error) {\n\tif s.Internal.FinalizeReplicaUpdate == nil {\n\t\treturn *new(storiface.CallID), ErrNotSupported\n\t}\n\treturn s.Internal.FinalizeReplicaUpdate(p0, p1)\n}\n```",
            "summary": "",
            "paramStructure": "by-position",
            "params": [
                {
                    "name": "p1",
                    "description": "storiface.SectorRef",
                    "summary": "",
                    "schema": {
                        "examples": [
                            {
                                "ID": {
                                    "Miner": 1000,
                                    "Number": 9
                                },
                                "ProofType": 8
                            }
                        ],
                        "additionalProperties": false,
                        "properties": {
                            "ID": {
                                "additionalProperties": false,
                                "properties": {
                                    "Miner": {
                                        "title": "number",
                                        "type": "number"
                                    },
                                    "Number": {
                                        "title": "number",
                                        "type": "number"
                                    }
                                },
                                "type": "object"
                            },
                            "ProofType": {
                                "title": "number",
                                "type": "number"
                            }
                        },
                        "type": [
                            "object"
                        ]
                    },
                    "required": true,
                    "deprecated": false
                }
            ],
            "result": {
                "name": "storiface.CallID",
                "description": "storiface.CallID",
                "summary": "",
                "schema": {
                    "examples": [
                        {
                            "Sector": {
                                "Miner": 1000,
                                "Number": 9
                            },
                            "ID": "07070707-0707-0707-0707-070707070707"
                        }
                    ],
                    "additionalProperties": false,
                    "properties": {
                        "ID": {
                            "items": {
                                "description": "Number is a number",
                                "title": "number",
                                "type": "number"
                            },
                            "maxItems": 16,
                            "minItems": 16,
                            "type": "array"
                        },
                        "Sector": {
                            "additionalProperties": false,
                            "properties": {
                                "Miner": {
                                    "title": "number",
                                    "type": "number"
                                },
                                "Number": {
                                    "title": "number",
                                    "type": "number"
                                }
                            },
                            "type": "object"
                        }
                    },
                    "type": [
                        "object"
                    ]
                },
                "required": true,
                "deprecated": false
            },
            "deprecated": false,
            "externalDocs": {
                "description": "Github remote link",
<<<<<<< HEAD
                "url": "https://github.com/filecoin-project/lotus/blob/master/api/proxy_gen.go#L6390"
=======
                "url": "https://github.com/filecoin-project/lotus/blob/master/api/proxy_gen.go#L6415"
>>>>>>> 5d415785
            }
        },
        {
            "name": "Filecoin.FinalizeSector",
            "description": "```go\nfunc (s *WorkerStruct) FinalizeSector(p0 context.Context, p1 storiface.SectorRef) (storiface.CallID, error) {\n\tif s.Internal.FinalizeSector == nil {\n\t\treturn *new(storiface.CallID), ErrNotSupported\n\t}\n\treturn s.Internal.FinalizeSector(p0, p1)\n}\n```",
            "summary": "",
            "paramStructure": "by-position",
            "params": [
                {
                    "name": "p1",
                    "description": "storiface.SectorRef",
                    "summary": "",
                    "schema": {
                        "examples": [
                            {
                                "ID": {
                                    "Miner": 1000,
                                    "Number": 9
                                },
                                "ProofType": 8
                            }
                        ],
                        "additionalProperties": false,
                        "properties": {
                            "ID": {
                                "additionalProperties": false,
                                "properties": {
                                    "Miner": {
                                        "title": "number",
                                        "type": "number"
                                    },
                                    "Number": {
                                        "title": "number",
                                        "type": "number"
                                    }
                                },
                                "type": "object"
                            },
                            "ProofType": {
                                "title": "number",
                                "type": "number"
                            }
                        },
                        "type": [
                            "object"
                        ]
                    },
                    "required": true,
                    "deprecated": false
                }
            ],
            "result": {
                "name": "storiface.CallID",
                "description": "storiface.CallID",
                "summary": "",
                "schema": {
                    "examples": [
                        {
                            "Sector": {
                                "Miner": 1000,
                                "Number": 9
                            },
                            "ID": "07070707-0707-0707-0707-070707070707"
                        }
                    ],
                    "additionalProperties": false,
                    "properties": {
                        "ID": {
                            "items": {
                                "description": "Number is a number",
                                "title": "number",
                                "type": "number"
                            },
                            "maxItems": 16,
                            "minItems": 16,
                            "type": "array"
                        },
                        "Sector": {
                            "additionalProperties": false,
                            "properties": {
                                "Miner": {
                                    "title": "number",
                                    "type": "number"
                                },
                                "Number": {
                                    "title": "number",
                                    "type": "number"
                                }
                            },
                            "type": "object"
                        }
                    },
                    "type": [
                        "object"
                    ]
                },
                "required": true,
                "deprecated": false
            },
            "deprecated": false,
            "externalDocs": {
                "description": "Github remote link",
<<<<<<< HEAD
                "url": "https://github.com/filecoin-project/lotus/blob/master/api/proxy_gen.go#L6401"
=======
                "url": "https://github.com/filecoin-project/lotus/blob/master/api/proxy_gen.go#L6426"
>>>>>>> 5d415785
            }
        },
        {
            "name": "Filecoin.GenerateSectorKeyFromData",
            "description": "```go\nfunc (s *WorkerStruct) GenerateSectorKeyFromData(p0 context.Context, p1 storiface.SectorRef, p2 cid.Cid) (storiface.CallID, error) {\n\tif s.Internal.GenerateSectorKeyFromData == nil {\n\t\treturn *new(storiface.CallID), ErrNotSupported\n\t}\n\treturn s.Internal.GenerateSectorKeyFromData(p0, p1, p2)\n}\n```",
            "summary": "",
            "paramStructure": "by-position",
            "params": [
                {
                    "name": "p1",
                    "description": "storiface.SectorRef",
                    "summary": "",
                    "schema": {
                        "examples": [
                            {
                                "ID": {
                                    "Miner": 1000,
                                    "Number": 9
                                },
                                "ProofType": 8
                            }
                        ],
                        "additionalProperties": false,
                        "properties": {
                            "ID": {
                                "additionalProperties": false,
                                "properties": {
                                    "Miner": {
                                        "title": "number",
                                        "type": "number"
                                    },
                                    "Number": {
                                        "title": "number",
                                        "type": "number"
                                    }
                                },
                                "type": "object"
                            },
                            "ProofType": {
                                "title": "number",
                                "type": "number"
                            }
                        },
                        "type": [
                            "object"
                        ]
                    },
                    "required": true,
                    "deprecated": false
                },
                {
                    "name": "p2",
                    "description": "cid.Cid",
                    "summary": "",
                    "schema": {
                        "title": "Content Identifier",
                        "description": "Cid represents a self-describing content addressed identifier. It is formed by a Version, a Codec (which indicates a multicodec-packed content type) and a Multihash.",
                        "examples": [
                            {
                                "/": "bafy2bzacea3wsdh6y3a36tb3skempjoxqpuyompjbmfeyf34fi3uy6uue42v4"
                            }
                        ],
                        "type": [
                            "string"
                        ]
                    },
                    "required": true,
                    "deprecated": false
                }
            ],
            "result": {
                "name": "storiface.CallID",
                "description": "storiface.CallID",
                "summary": "",
                "schema": {
                    "examples": [
                        {
                            "Sector": {
                                "Miner": 1000,
                                "Number": 9
                            },
                            "ID": "07070707-0707-0707-0707-070707070707"
                        }
                    ],
                    "additionalProperties": false,
                    "properties": {
                        "ID": {
                            "items": {
                                "description": "Number is a number",
                                "title": "number",
                                "type": "number"
                            },
                            "maxItems": 16,
                            "minItems": 16,
                            "type": "array"
                        },
                        "Sector": {
                            "additionalProperties": false,
                            "properties": {
                                "Miner": {
                                    "title": "number",
                                    "type": "number"
                                },
                                "Number": {
                                    "title": "number",
                                    "type": "number"
                                }
                            },
                            "type": "object"
                        }
                    },
                    "type": [
                        "object"
                    ]
                },
                "required": true,
                "deprecated": false
            },
            "deprecated": false,
            "externalDocs": {
                "description": "Github remote link",
<<<<<<< HEAD
                "url": "https://github.com/filecoin-project/lotus/blob/master/api/proxy_gen.go#L6412"
=======
                "url": "https://github.com/filecoin-project/lotus/blob/master/api/proxy_gen.go#L6437"
>>>>>>> 5d415785
            }
        },
        {
            "name": "Filecoin.GenerateWindowPoSt",
            "description": "```go\nfunc (s *WorkerStruct) GenerateWindowPoSt(p0 context.Context, p1 abi.RegisteredPoStProof, p2 abi.ActorID, p3 []storiface.PostSectorChallenge, p4 int, p5 abi.PoStRandomness) (storiface.WindowPoStResult, error) {\n\tif s.Internal.GenerateWindowPoSt == nil {\n\t\treturn *new(storiface.WindowPoStResult), ErrNotSupported\n\t}\n\treturn s.Internal.GenerateWindowPoSt(p0, p1, p2, p3, p4, p5)\n}\n```",
            "summary": "",
            "paramStructure": "by-position",
            "params": [
                {
                    "name": "p1",
                    "description": "abi.RegisteredPoStProof",
                    "summary": "",
                    "schema": {
                        "title": "number",
                        "description": "Number is a number",
                        "examples": [
                            8
                        ],
                        "type": [
                            "number"
                        ]
                    },
                    "required": true,
                    "deprecated": false
                },
                {
                    "name": "p2",
                    "description": "abi.ActorID",
                    "summary": "",
                    "schema": {
                        "title": "number",
                        "description": "Number is a number",
                        "examples": [
                            1000
                        ],
                        "type": [
                            "number"
                        ]
                    },
                    "required": true,
                    "deprecated": false
                },
                {
                    "name": "p3",
                    "description": "[]storiface.PostSectorChallenge",
                    "summary": "",
                    "schema": {
                        "examples": [
                            [
                                {
                                    "SealProof": 8,
                                    "SectorNumber": 9,
                                    "SealedCID": {
                                        "/": "bafy2bzacea3wsdh6y3a36tb3skempjoxqpuyompjbmfeyf34fi3uy6uue42v4"
                                    },
                                    "Challenge": [
                                        42
                                    ],
                                    "Update": true
                                }
                            ]
                        ],
                        "items": [
                            {
                                "additionalProperties": false,
                                "properties": {
                                    "Challenge": {
                                        "items": {
                                            "description": "Number is a number",
                                            "title": "number",
                                            "type": "number"
                                        },
                                        "type": "array"
                                    },
                                    "SealProof": {
                                        "title": "number",
                                        "type": "number"
                                    },
                                    "SealedCID": {
                                        "title": "Content Identifier",
                                        "type": "string"
                                    },
                                    "SectorNumber": {
                                        "title": "number",
                                        "type": "number"
                                    },
                                    "Update": {
                                        "type": "boolean"
                                    }
                                },
                                "type": [
                                    "object"
                                ]
                            }
                        ],
                        "type": [
                            "array"
                        ]
                    },
                    "required": true,
                    "deprecated": false
                },
                {
                    "name": "p4",
                    "description": "int",
                    "summary": "",
                    "schema": {
                        "title": "number",
                        "description": "Number is a number",
                        "examples": [
                            123
                        ],
                        "type": [
                            "number"
                        ]
                    },
                    "required": true,
                    "deprecated": false
                },
                {
                    "name": "p5",
                    "description": "abi.PoStRandomness",
                    "summary": "",
                    "schema": {
                        "examples": [
                            "Bw=="
                        ],
                        "items": [
                            {
                                "title": "number",
                                "description": "Number is a number",
                                "type": [
                                    "number"
                                ]
                            }
                        ],
                        "type": [
                            "array"
                        ]
                    },
                    "required": true,
                    "deprecated": false
                }
            ],
            "result": {
                "name": "storiface.WindowPoStResult",
                "description": "storiface.WindowPoStResult",
                "summary": "",
                "schema": {
                    "examples": [
                        {
                            "PoStProofs": {
                                "PoStProof": 8,
                                "ProofBytes": "Ynl0ZSBhcnJheQ=="
                            },
                            "Skipped": [
                                {
                                    "Miner": 1000,
                                    "Number": 9
                                }
                            ]
                        }
                    ],
                    "additionalProperties": false,
                    "properties": {
                        "PoStProofs": {
                            "additionalProperties": false,
                            "properties": {
                                "PoStProof": {
                                    "title": "number",
                                    "type": "number"
                                },
                                "ProofBytes": {
                                    "media": {
                                        "binaryEncoding": "base64"
                                    },
                                    "type": "string"
                                }
                            },
                            "type": "object"
                        },
                        "Skipped": {
                            "items": {
                                "additionalProperties": false,
                                "properties": {
                                    "Miner": {
                                        "title": "number",
                                        "type": "number"
                                    },
                                    "Number": {
                                        "title": "number",
                                        "type": "number"
                                    }
                                },
                                "type": "object"
                            },
                            "type": "array"
                        }
                    },
                    "type": [
                        "object"
                    ]
                },
                "required": true,
                "deprecated": false
            },
            "deprecated": false,
            "externalDocs": {
                "description": "Github remote link",
<<<<<<< HEAD
                "url": "https://github.com/filecoin-project/lotus/blob/master/api/proxy_gen.go#L6423"
=======
                "url": "https://github.com/filecoin-project/lotus/blob/master/api/proxy_gen.go#L6448"
>>>>>>> 5d415785
            }
        },
        {
            "name": "Filecoin.GenerateWinningPoSt",
            "description": "```go\nfunc (s *WorkerStruct) GenerateWinningPoSt(p0 context.Context, p1 abi.RegisteredPoStProof, p2 abi.ActorID, p3 []storiface.PostSectorChallenge, p4 abi.PoStRandomness) ([]proof.PoStProof, error) {\n\tif s.Internal.GenerateWinningPoSt == nil {\n\t\treturn *new([]proof.PoStProof), ErrNotSupported\n\t}\n\treturn s.Internal.GenerateWinningPoSt(p0, p1, p2, p3, p4)\n}\n```",
            "summary": "",
            "paramStructure": "by-position",
            "params": [
                {
                    "name": "p1",
                    "description": "abi.RegisteredPoStProof",
                    "summary": "",
                    "schema": {
                        "title": "number",
                        "description": "Number is a number",
                        "examples": [
                            8
                        ],
                        "type": [
                            "number"
                        ]
                    },
                    "required": true,
                    "deprecated": false
                },
                {
                    "name": "p2",
                    "description": "abi.ActorID",
                    "summary": "",
                    "schema": {
                        "title": "number",
                        "description": "Number is a number",
                        "examples": [
                            1000
                        ],
                        "type": [
                            "number"
                        ]
                    },
                    "required": true,
                    "deprecated": false
                },
                {
                    "name": "p3",
                    "description": "[]storiface.PostSectorChallenge",
                    "summary": "",
                    "schema": {
                        "examples": [
                            [
                                {
                                    "SealProof": 8,
                                    "SectorNumber": 9,
                                    "SealedCID": {
                                        "/": "bafy2bzacea3wsdh6y3a36tb3skempjoxqpuyompjbmfeyf34fi3uy6uue42v4"
                                    },
                                    "Challenge": [
                                        42
                                    ],
                                    "Update": true
                                }
                            ]
                        ],
                        "items": [
                            {
                                "additionalProperties": false,
                                "properties": {
                                    "Challenge": {
                                        "items": {
                                            "description": "Number is a number",
                                            "title": "number",
                                            "type": "number"
                                        },
                                        "type": "array"
                                    },
                                    "SealProof": {
                                        "title": "number",
                                        "type": "number"
                                    },
                                    "SealedCID": {
                                        "title": "Content Identifier",
                                        "type": "string"
                                    },
                                    "SectorNumber": {
                                        "title": "number",
                                        "type": "number"
                                    },
                                    "Update": {
                                        "type": "boolean"
                                    }
                                },
                                "type": [
                                    "object"
                                ]
                            }
                        ],
                        "type": [
                            "array"
                        ]
                    },
                    "required": true,
                    "deprecated": false
                },
                {
                    "name": "p4",
                    "description": "abi.PoStRandomness",
                    "summary": "",
                    "schema": {
                        "examples": [
                            "Bw=="
                        ],
                        "items": [
                            {
                                "title": "number",
                                "description": "Number is a number",
                                "type": [
                                    "number"
                                ]
                            }
                        ],
                        "type": [
                            "array"
                        ]
                    },
                    "required": true,
                    "deprecated": false
                }
            ],
            "result": {
                "name": "[]proof.PoStProof",
                "description": "[]proof.PoStProof",
                "summary": "",
                "schema": {
                    "examples": [
                        [
                            {
                                "PoStProof": 8,
                                "ProofBytes": "Ynl0ZSBhcnJheQ=="
                            }
                        ]
                    ],
                    "items": [
                        {
                            "additionalProperties": false,
                            "properties": {
                                "PoStProof": {
                                    "title": "number",
                                    "type": "number"
                                },
                                "ProofBytes": {
                                    "media": {
                                        "binaryEncoding": "base64"
                                    },
                                    "type": "string"
                                }
                            },
                            "type": [
                                "object"
                            ]
                        }
                    ],
                    "type": [
                        "array"
                    ]
                },
                "required": true,
                "deprecated": false
            },
            "deprecated": false,
            "externalDocs": {
                "description": "Github remote link",
<<<<<<< HEAD
                "url": "https://github.com/filecoin-project/lotus/blob/master/api/proxy_gen.go#L6434"
=======
                "url": "https://github.com/filecoin-project/lotus/blob/master/api/proxy_gen.go#L6459"
>>>>>>> 5d415785
            }
        },
        {
            "name": "Filecoin.Info",
            "description": "```go\nfunc (s *WorkerStruct) Info(p0 context.Context) (storiface.WorkerInfo, error) {\n\tif s.Internal.Info == nil {\n\t\treturn *new(storiface.WorkerInfo), ErrNotSupported\n\t}\n\treturn s.Internal.Info(p0)\n}\n```",
            "summary": "",
            "paramStructure": "by-position",
            "params": [],
            "result": {
                "name": "storiface.WorkerInfo",
                "description": "storiface.WorkerInfo",
                "summary": "",
                "schema": {
                    "examples": [
                        {
                            "Hostname": "string value",
                            "IgnoreResources": true,
                            "Resources": {
                                "MemPhysical": 42,
                                "MemUsed": 42,
                                "MemSwap": 42,
                                "MemSwapUsed": 42,
                                "CPUs": 42,
                                "GPUs": [
                                    "string value"
                                ],
                                "Resources": {
                                    "post/v0/windowproof": {
                                        "0": {
                                            "MinMemory": 2048,
                                            "MaxMemory": 2048,
                                            "GPUUtilization": 1,
                                            "MaxParallelism": 1,
                                            "MaxParallelismGPU": 0,
                                            "BaseMinMemory": 2048,
                                            "MaxConcurrent": 0
                                        },
                                        "1": {
                                            "MinMemory": 8388608,
                                            "MaxMemory": 8388608,
                                            "GPUUtilization": 1,
                                            "MaxParallelism": 1,
                                            "MaxParallelismGPU": 0,
                                            "BaseMinMemory": 8388608,
                                            "MaxConcurrent": 0
                                        },
                                        "10": {
                                            "MinMemory": 2048,
                                            "MaxMemory": 2048,
                                            "GPUUtilization": 1,
                                            "MaxParallelism": 1,
                                            "MaxParallelismGPU": 0,
                                            "BaseMinMemory": 2048,
                                            "MaxConcurrent": 0
                                        },
                                        "11": {
                                            "MinMemory": 8388608,
                                            "MaxMemory": 8388608,
                                            "GPUUtilization": 1,
                                            "MaxParallelism": 1,
                                            "MaxParallelismGPU": 0,
                                            "BaseMinMemory": 8388608,
                                            "MaxConcurrent": 0
                                        },
                                        "12": {
                                            "MinMemory": 1073741824,
                                            "MaxMemory": 1610612736,
                                            "GPUUtilization": 1,
                                            "MaxParallelism": 1,
                                            "MaxParallelismGPU": 0,
                                            "BaseMinMemory": 10737418240,
                                            "MaxConcurrent": 0
                                        },
                                        "13": {
                                            "MinMemory": 32212254720,
                                            "MaxMemory": 103079215104,
                                            "GPUUtilization": 1,
                                            "MaxParallelism": -1,
                                            "MaxParallelismGPU": 6,
                                            "BaseMinMemory": 34359738368,
                                            "MaxConcurrent": 0
                                        },
                                        "14": {
                                            "MinMemory": 64424509440,
                                            "MaxMemory": 128849018880,
                                            "GPUUtilization": 1,
                                            "MaxParallelism": -1,
                                            "MaxParallelismGPU": 6,
                                            "BaseMinMemory": 68719476736,
                                            "MaxConcurrent": 0
                                        },
                                        "2": {
                                            "MinMemory": 1073741824,
                                            "MaxMemory": 1610612736,
                                            "GPUUtilization": 1,
                                            "MaxParallelism": 1,
                                            "MaxParallelismGPU": 0,
                                            "BaseMinMemory": 10737418240,
                                            "MaxConcurrent": 0
                                        },
                                        "3": {
                                            "MinMemory": 32212254720,
                                            "MaxMemory": 103079215104,
                                            "GPUUtilization": 1,
                                            "MaxParallelism": -1,
                                            "MaxParallelismGPU": 6,
                                            "BaseMinMemory": 34359738368,
                                            "MaxConcurrent": 0
                                        },
                                        "4": {
                                            "MinMemory": 64424509440,
                                            "MaxMemory": 128849018880,
                                            "GPUUtilization": 1,
                                            "MaxParallelism": -1,
                                            "MaxParallelismGPU": 6,
                                            "BaseMinMemory": 68719476736,
                                            "MaxConcurrent": 0
                                        },
                                        "5": {
                                            "MinMemory": 2048,
                                            "MaxMemory": 2048,
                                            "GPUUtilization": 1,
                                            "MaxParallelism": 1,
                                            "MaxParallelismGPU": 0,
                                            "BaseMinMemory": 2048,
                                            "MaxConcurrent": 0
                                        },
                                        "6": {
                                            "MinMemory": 8388608,
                                            "MaxMemory": 8388608,
                                            "GPUUtilization": 1,
                                            "MaxParallelism": 1,
                                            "MaxParallelismGPU": 0,
                                            "BaseMinMemory": 8388608,
                                            "MaxConcurrent": 0
                                        },
                                        "7": {
                                            "MinMemory": 1073741824,
                                            "MaxMemory": 1610612736,
                                            "GPUUtilization": 1,
                                            "MaxParallelism": 1,
                                            "MaxParallelismGPU": 0,
                                            "BaseMinMemory": 10737418240,
                                            "MaxConcurrent": 0
                                        },
                                        "8": {
                                            "MinMemory": 32212254720,
                                            "MaxMemory": 103079215104,
                                            "GPUUtilization": 1,
                                            "MaxParallelism": -1,
                                            "MaxParallelismGPU": 6,
                                            "BaseMinMemory": 34359738368,
                                            "MaxConcurrent": 0
                                        },
                                        "9": {
                                            "MinMemory": 64424509440,
                                            "MaxMemory": 128849018880,
                                            "GPUUtilization": 1,
                                            "MaxParallelism": -1,
                                            "MaxParallelismGPU": 6,
                                            "BaseMinMemory": 68719476736,
                                            "MaxConcurrent": 0
                                        }
                                    },
                                    "post/v0/winningproof": {
                                        "0": {
                                            "MinMemory": 2048,
                                            "MaxMemory": 2048,
                                            "GPUUtilization": 1,
                                            "MaxParallelism": 1,
                                            "MaxParallelismGPU": 0,
                                            "BaseMinMemory": 2048,
                                            "MaxConcurrent": 0
                                        },
                                        "1": {
                                            "MinMemory": 8388608,
                                            "MaxMemory": 8388608,
                                            "GPUUtilization": 1,
                                            "MaxParallelism": 1,
                                            "MaxParallelismGPU": 0,
                                            "BaseMinMemory": 8388608,
                                            "MaxConcurrent": 0
                                        },
                                        "10": {
                                            "MinMemory": 2048,
                                            "MaxMemory": 2048,
                                            "GPUUtilization": 1,
                                            "MaxParallelism": 1,
                                            "MaxParallelismGPU": 0,
                                            "BaseMinMemory": 2048,
                                            "MaxConcurrent": 0
                                        },
                                        "11": {
                                            "MinMemory": 8388608,
                                            "MaxMemory": 8388608,
                                            "GPUUtilization": 1,
                                            "MaxParallelism": 1,
                                            "MaxParallelismGPU": 0,
                                            "BaseMinMemory": 8388608,
                                            "MaxConcurrent": 0
                                        },
                                        "12": {
                                            "MinMemory": 2048,
                                            "MaxMemory": 2048,
                                            "GPUUtilization": 1,
                                            "MaxParallelism": 1,
                                            "MaxParallelismGPU": 0,
                                            "BaseMinMemory": 10737418240,
                                            "MaxConcurrent": 0
                                        },
                                        "13": {
                                            "MinMemory": 1073741824,
                                            "MaxMemory": 1073741824,
                                            "GPUUtilization": 1,
                                            "MaxParallelism": -1,
                                            "MaxParallelismGPU": 6,
                                            "BaseMinMemory": 34359738368,
                                            "MaxConcurrent": 0
                                        },
                                        "14": {
                                            "MinMemory": 1073741824,
                                            "MaxMemory": 1073741824,
                                            "GPUUtilization": 1,
                                            "MaxParallelism": -1,
                                            "MaxParallelismGPU": 6,
                                            "BaseMinMemory": 68719476736,
                                            "MaxConcurrent": 0
                                        },
                                        "2": {
                                            "MinMemory": 2048,
                                            "MaxMemory": 2048,
                                            "GPUUtilization": 1,
                                            "MaxParallelism": 1,
                                            "MaxParallelismGPU": 0,
                                            "BaseMinMemory": 10737418240,
                                            "MaxConcurrent": 0
                                        },
                                        "3": {
                                            "MinMemory": 1073741824,
                                            "MaxMemory": 1073741824,
                                            "GPUUtilization": 1,
                                            "MaxParallelism": -1,
                                            "MaxParallelismGPU": 6,
                                            "BaseMinMemory": 34359738368,
                                            "MaxConcurrent": 0
                                        },
                                        "4": {
                                            "MinMemory": 1073741824,
                                            "MaxMemory": 1073741824,
                                            "GPUUtilization": 1,
                                            "MaxParallelism": -1,
                                            "MaxParallelismGPU": 6,
                                            "BaseMinMemory": 68719476736,
                                            "MaxConcurrent": 0
                                        },
                                        "5": {
                                            "MinMemory": 2048,
                                            "MaxMemory": 2048,
                                            "GPUUtilization": 1,
                                            "MaxParallelism": 1,
                                            "MaxParallelismGPU": 0,
                                            "BaseMinMemory": 2048,
                                            "MaxConcurrent": 0
                                        },
                                        "6": {
                                            "MinMemory": 8388608,
                                            "MaxMemory": 8388608,
                                            "GPUUtilization": 1,
                                            "MaxParallelism": 1,
                                            "MaxParallelismGPU": 0,
                                            "BaseMinMemory": 8388608,
                                            "MaxConcurrent": 0
                                        },
                                        "7": {
                                            "MinMemory": 2048,
                                            "MaxMemory": 2048,
                                            "GPUUtilization": 1,
                                            "MaxParallelism": 1,
                                            "MaxParallelismGPU": 0,
                                            "BaseMinMemory": 10737418240,
                                            "MaxConcurrent": 0
                                        },
                                        "8": {
                                            "MinMemory": 1073741824,
                                            "MaxMemory": 1073741824,
                                            "GPUUtilization": 1,
                                            "MaxParallelism": -1,
                                            "MaxParallelismGPU": 6,
                                            "BaseMinMemory": 34359738368,
                                            "MaxConcurrent": 0
                                        },
                                        "9": {
                                            "MinMemory": 1073741824,
                                            "MaxMemory": 1073741824,
                                            "GPUUtilization": 1,
                                            "MaxParallelism": -1,
                                            "MaxParallelismGPU": 6,
                                            "BaseMinMemory": 68719476736,
                                            "MaxConcurrent": 0
                                        }
                                    },
                                    "seal/v0/addpiece": {
                                        "0": {
                                            "MinMemory": 2048,
                                            "MaxMemory": 2048,
                                            "GPUUtilization": 0,
                                            "MaxParallelism": 1,
                                            "MaxParallelismGPU": 0,
                                            "BaseMinMemory": 2048,
                                            "MaxConcurrent": 0
                                        },
                                        "1": {
                                            "MinMemory": 8388608,
                                            "MaxMemory": 8388608,
                                            "GPUUtilization": 0,
                                            "MaxParallelism": 1,
                                            "MaxParallelismGPU": 0,
                                            "BaseMinMemory": 8388608,
                                            "MaxConcurrent": 0
                                        },
                                        "10": {
                                            "MinMemory": 2048,
                                            "MaxMemory": 2048,
                                            "GPUUtilization": 0,
                                            "MaxParallelism": 1,
                                            "MaxParallelismGPU": 0,
                                            "BaseMinMemory": 2048,
                                            "MaxConcurrent": 0
                                        },
                                        "11": {
                                            "MinMemory": 8388608,
                                            "MaxMemory": 8388608,
                                            "GPUUtilization": 0,
                                            "MaxParallelism": 1,
                                            "MaxParallelismGPU": 0,
                                            "BaseMinMemory": 8388608,
                                            "MaxConcurrent": 0
                                        },
                                        "12": {
                                            "MinMemory": 1073741824,
                                            "MaxMemory": 1073741824,
                                            "GPUUtilization": 0,
                                            "MaxParallelism": 1,
                                            "MaxParallelismGPU": 0,
                                            "BaseMinMemory": 1073741824,
                                            "MaxConcurrent": 0
                                        },
                                        "13": {
                                            "MinMemory": 4294967296,
                                            "MaxMemory": 4294967296,
                                            "GPUUtilization": 0,
                                            "MaxParallelism": 1,
                                            "MaxParallelismGPU": 0,
                                            "BaseMinMemory": 1073741824,
                                            "MaxConcurrent": 0
                                        },
                                        "14": {
                                            "MinMemory": 8589934592,
                                            "MaxMemory": 8589934592,
                                            "GPUUtilization": 0,
                                            "MaxParallelism": 1,
                                            "MaxParallelismGPU": 0,
                                            "BaseMinMemory": 1073741824,
                                            "MaxConcurrent": 0
                                        },
                                        "2": {
                                            "MinMemory": 1073741824,
                                            "MaxMemory": 1073741824,
                                            "GPUUtilization": 0,
                                            "MaxParallelism": 1,
                                            "MaxParallelismGPU": 0,
                                            "BaseMinMemory": 1073741824,
                                            "MaxConcurrent": 0
                                        },
                                        "3": {
                                            "MinMemory": 4294967296,
                                            "MaxMemory": 4294967296,
                                            "GPUUtilization": 0,
                                            "MaxParallelism": 1,
                                            "MaxParallelismGPU": 0,
                                            "BaseMinMemory": 1073741824,
                                            "MaxConcurrent": 0
                                        },
                                        "4": {
                                            "MinMemory": 8589934592,
                                            "MaxMemory": 8589934592,
                                            "GPUUtilization": 0,
                                            "MaxParallelism": 1,
                                            "MaxParallelismGPU": 0,
                                            "BaseMinMemory": 1073741824,
                                            "MaxConcurrent": 0
                                        },
                                        "5": {
                                            "MinMemory": 2048,
                                            "MaxMemory": 2048,
                                            "GPUUtilization": 0,
                                            "MaxParallelism": 1,
                                            "MaxParallelismGPU": 0,
                                            "BaseMinMemory": 2048,
                                            "MaxConcurrent": 0
                                        },
                                        "6": {
                                            "MinMemory": 8388608,
                                            "MaxMemory": 8388608,
                                            "GPUUtilization": 0,
                                            "MaxParallelism": 1,
                                            "MaxParallelismGPU": 0,
                                            "BaseMinMemory": 8388608,
                                            "MaxConcurrent": 0
                                        },
                                        "7": {
                                            "MinMemory": 1073741824,
                                            "MaxMemory": 1073741824,
                                            "GPUUtilization": 0,
                                            "MaxParallelism": 1,
                                            "MaxParallelismGPU": 0,
                                            "BaseMinMemory": 1073741824,
                                            "MaxConcurrent": 0
                                        },
                                        "8": {
                                            "MinMemory": 4294967296,
                                            "MaxMemory": 4294967296,
                                            "GPUUtilization": 0,
                                            "MaxParallelism": 1,
                                            "MaxParallelismGPU": 0,
                                            "BaseMinMemory": 1073741824,
                                            "MaxConcurrent": 0
                                        },
                                        "9": {
                                            "MinMemory": 8589934592,
                                            "MaxMemory": 8589934592,
                                            "GPUUtilization": 0,
                                            "MaxParallelism": 1,
                                            "MaxParallelismGPU": 0,
                                            "BaseMinMemory": 1073741824,
                                            "MaxConcurrent": 0
                                        }
                                    },
                                    "seal/v0/commit/1": {
                                        "0": {
                                            "MinMemory": 2048,
                                            "MaxMemory": 2048,
                                            "GPUUtilization": 0,
                                            "MaxParallelism": 0,
                                            "MaxParallelismGPU": 0,
                                            "BaseMinMemory": 2048,
                                            "MaxConcurrent": 0
                                        },
                                        "1": {
                                            "MinMemory": 8388608,
                                            "MaxMemory": 8388608,
                                            "GPUUtilization": 0,
                                            "MaxParallelism": 0,
                                            "MaxParallelismGPU": 0,
                                            "BaseMinMemory": 8388608,
                                            "MaxConcurrent": 0
                                        },
                                        "10": {
                                            "MinMemory": 2048,
                                            "MaxMemory": 2048,
                                            "GPUUtilization": 0,
                                            "MaxParallelism": 0,
                                            "MaxParallelismGPU": 0,
                                            "BaseMinMemory": 2048,
                                            "MaxConcurrent": 0
                                        },
                                        "11": {
                                            "MinMemory": 8388608,
                                            "MaxMemory": 8388608,
                                            "GPUUtilization": 0,
                                            "MaxParallelism": 0,
                                            "MaxParallelismGPU": 0,
                                            "BaseMinMemory": 8388608,
                                            "MaxConcurrent": 0
                                        },
                                        "12": {
                                            "MinMemory": 1073741824,
                                            "MaxMemory": 1073741824,
                                            "GPUUtilization": 0,
                                            "MaxParallelism": 0,
                                            "MaxParallelismGPU": 0,
                                            "BaseMinMemory": 1073741824,
                                            "MaxConcurrent": 0
                                        },
                                        "13": {
                                            "MinMemory": 1073741824,
                                            "MaxMemory": 1073741824,
                                            "GPUUtilization": 0,
                                            "MaxParallelism": 0,
                                            "MaxParallelismGPU": 0,
                                            "BaseMinMemory": 1073741824,
                                            "MaxConcurrent": 0
                                        },
                                        "14": {
                                            "MinMemory": 1073741824,
                                            "MaxMemory": 1073741824,
                                            "GPUUtilization": 0,
                                            "MaxParallelism": 0,
                                            "MaxParallelismGPU": 0,
                                            "BaseMinMemory": 1073741824,
                                            "MaxConcurrent": 0
                                        },
                                        "2": {
                                            "MinMemory": 1073741824,
                                            "MaxMemory": 1073741824,
                                            "GPUUtilization": 0,
                                            "MaxParallelism": 0,
                                            "MaxParallelismGPU": 0,
                                            "BaseMinMemory": 1073741824,
                                            "MaxConcurrent": 0
                                        },
                                        "3": {
                                            "MinMemory": 1073741824,
                                            "MaxMemory": 1073741824,
                                            "GPUUtilization": 0,
                                            "MaxParallelism": 0,
                                            "MaxParallelismGPU": 0,
                                            "BaseMinMemory": 1073741824,
                                            "MaxConcurrent": 0
                                        },
                                        "4": {
                                            "MinMemory": 1073741824,
                                            "MaxMemory": 1073741824,
                                            "GPUUtilization": 0,
                                            "MaxParallelism": 0,
                                            "MaxParallelismGPU": 0,
                                            "BaseMinMemory": 1073741824,
                                            "MaxConcurrent": 0
                                        },
                                        "5": {
                                            "MinMemory": 2048,
                                            "MaxMemory": 2048,
                                            "GPUUtilization": 0,
                                            "MaxParallelism": 0,
                                            "MaxParallelismGPU": 0,
                                            "BaseMinMemory": 2048,
                                            "MaxConcurrent": 0
                                        },
                                        "6": {
                                            "MinMemory": 8388608,
                                            "MaxMemory": 8388608,
                                            "GPUUtilization": 0,
                                            "MaxParallelism": 0,
                                            "MaxParallelismGPU": 0,
                                            "BaseMinMemory": 8388608,
                                            "MaxConcurrent": 0
                                        },
                                        "7": {
                                            "MinMemory": 1073741824,
                                            "MaxMemory": 1073741824,
                                            "GPUUtilization": 0,
                                            "MaxParallelism": 0,
                                            "MaxParallelismGPU": 0,
                                            "BaseMinMemory": 1073741824,
                                            "MaxConcurrent": 0
                                        },
                                        "8": {
                                            "MinMemory": 1073741824,
                                            "MaxMemory": 1073741824,
                                            "GPUUtilization": 0,
                                            "MaxParallelism": 0,
                                            "MaxParallelismGPU": 0,
                                            "BaseMinMemory": 1073741824,
                                            "MaxConcurrent": 0
                                        },
                                        "9": {
                                            "MinMemory": 1073741824,
                                            "MaxMemory": 1073741824,
                                            "GPUUtilization": 0,
                                            "MaxParallelism": 0,
                                            "MaxParallelismGPU": 0,
                                            "BaseMinMemory": 1073741824,
                                            "MaxConcurrent": 0
                                        }
                                    },
                                    "seal/v0/commit/2": {
                                        "0": {
                                            "MinMemory": 2048,
                                            "MaxMemory": 2048,
                                            "GPUUtilization": 1,
                                            "MaxParallelism": 1,
                                            "MaxParallelismGPU": 0,
                                            "BaseMinMemory": 2048,
                                            "MaxConcurrent": 0
                                        },
                                        "1": {
                                            "MinMemory": 8388608,
                                            "MaxMemory": 8388608,
                                            "GPUUtilization": 1,
                                            "MaxParallelism": 1,
                                            "MaxParallelismGPU": 0,
                                            "BaseMinMemory": 8388608,
                                            "MaxConcurrent": 0
                                        },
                                        "10": {
                                            "MinMemory": 2048,
                                            "MaxMemory": 2048,
                                            "GPUUtilization": 1,
                                            "MaxParallelism": 1,
                                            "MaxParallelismGPU": 0,
                                            "BaseMinMemory": 2048,
                                            "MaxConcurrent": 0
                                        },
                                        "11": {
                                            "MinMemory": 8388608,
                                            "MaxMemory": 8388608,
                                            "GPUUtilization": 1,
                                            "MaxParallelism": 1,
                                            "MaxParallelismGPU": 0,
                                            "BaseMinMemory": 8388608,
                                            "MaxConcurrent": 0
                                        },
                                        "12": {
                                            "MinMemory": 1073741824,
                                            "MaxMemory": 1610612736,
                                            "GPUUtilization": 1,
                                            "MaxParallelism": 1,
                                            "MaxParallelismGPU": 0,
                                            "BaseMinMemory": 10737418240,
                                            "MaxConcurrent": 0
                                        },
                                        "13": {
                                            "MinMemory": 32212254720,
                                            "MaxMemory": 161061273600,
                                            "GPUUtilization": 1,
                                            "MaxParallelism": -1,
                                            "MaxParallelismGPU": 6,
                                            "BaseMinMemory": 34359738368,
                                            "MaxConcurrent": 0
                                        },
                                        "14": {
                                            "MinMemory": 64424509440,
                                            "MaxMemory": 204010946560,
                                            "GPUUtilization": 1,
                                            "MaxParallelism": -1,
                                            "MaxParallelismGPU": 6,
                                            "BaseMinMemory": 68719476736,
                                            "MaxConcurrent": 0
                                        },
                                        "2": {
                                            "MinMemory": 1073741824,
                                            "MaxMemory": 1610612736,
                                            "GPUUtilization": 1,
                                            "MaxParallelism": 1,
                                            "MaxParallelismGPU": 0,
                                            "BaseMinMemory": 10737418240,
                                            "MaxConcurrent": 0
                                        },
                                        "3": {
                                            "MinMemory": 32212254720,
                                            "MaxMemory": 161061273600,
                                            "GPUUtilization": 1,
                                            "MaxParallelism": -1,
                                            "MaxParallelismGPU": 6,
                                            "BaseMinMemory": 34359738368,
                                            "MaxConcurrent": 0
                                        },
                                        "4": {
                                            "MinMemory": 64424509440,
                                            "MaxMemory": 204010946560,
                                            "GPUUtilization": 1,
                                            "MaxParallelism": -1,
                                            "MaxParallelismGPU": 6,
                                            "BaseMinMemory": 68719476736,
                                            "MaxConcurrent": 0
                                        },
                                        "5": {
                                            "MinMemory": 2048,
                                            "MaxMemory": 2048,
                                            "GPUUtilization": 1,
                                            "MaxParallelism": 1,
                                            "MaxParallelismGPU": 0,
                                            "BaseMinMemory": 2048,
                                            "MaxConcurrent": 0
                                        },
                                        "6": {
                                            "MinMemory": 8388608,
                                            "MaxMemory": 8388608,
                                            "GPUUtilization": 1,
                                            "MaxParallelism": 1,
                                            "MaxParallelismGPU": 0,
                                            "BaseMinMemory": 8388608,
                                            "MaxConcurrent": 0
                                        },
                                        "7": {
                                            "MinMemory": 1073741824,
                                            "MaxMemory": 1610612736,
                                            "GPUUtilization": 1,
                                            "MaxParallelism": 1,
                                            "MaxParallelismGPU": 0,
                                            "BaseMinMemory": 10737418240,
                                            "MaxConcurrent": 0
                                        },
                                        "8": {
                                            "MinMemory": 32212254720,
                                            "MaxMemory": 161061273600,
                                            "GPUUtilization": 1,
                                            "MaxParallelism": -1,
                                            "MaxParallelismGPU": 6,
                                            "BaseMinMemory": 34359738368,
                                            "MaxConcurrent": 0
                                        },
                                        "9": {
                                            "MinMemory": 64424509440,
                                            "MaxMemory": 204010946560,
                                            "GPUUtilization": 1,
                                            "MaxParallelism": -1,
                                            "MaxParallelismGPU": 6,
                                            "BaseMinMemory": 68719476736,
                                            "MaxConcurrent": 0
                                        }
                                    },
                                    "seal/v0/datacid": {
                                        "0": {
                                            "MinMemory": 4294967296,
                                            "MaxMemory": 4294967296,
                                            "GPUUtilization": 0,
                                            "MaxParallelism": 1,
                                            "MaxParallelismGPU": 0,
                                            "BaseMinMemory": 1073741824,
                                            "MaxConcurrent": 0
                                        },
                                        "1": {
                                            "MinMemory": 4294967296,
                                            "MaxMemory": 4294967296,
                                            "GPUUtilization": 0,
                                            "MaxParallelism": 1,
                                            "MaxParallelismGPU": 0,
                                            "BaseMinMemory": 1073741824,
                                            "MaxConcurrent": 0
                                        },
                                        "10": {
                                            "MinMemory": 4294967296,
                                            "MaxMemory": 4294967296,
                                            "GPUUtilization": 0,
                                            "MaxParallelism": 1,
                                            "MaxParallelismGPU": 0,
                                            "BaseMinMemory": 1073741824,
                                            "MaxConcurrent": 0
                                        },
                                        "11": {
                                            "MinMemory": 4294967296,
                                            "MaxMemory": 4294967296,
                                            "GPUUtilization": 0,
                                            "MaxParallelism": 1,
                                            "MaxParallelismGPU": 0,
                                            "BaseMinMemory": 1073741824,
                                            "MaxConcurrent": 0
                                        },
                                        "12": {
                                            "MinMemory": 4294967296,
                                            "MaxMemory": 4294967296,
                                            "GPUUtilization": 0,
                                            "MaxParallelism": 1,
                                            "MaxParallelismGPU": 0,
                                            "BaseMinMemory": 1073741824,
                                            "MaxConcurrent": 0
                                        },
                                        "13": {
                                            "MinMemory": 4294967296,
                                            "MaxMemory": 4294967296,
                                            "GPUUtilization": 0,
                                            "MaxParallelism": 1,
                                            "MaxParallelismGPU": 0,
                                            "BaseMinMemory": 1073741824,
                                            "MaxConcurrent": 0
                                        },
                                        "14": {
                                            "MinMemory": 4294967296,
                                            "MaxMemory": 4294967296,
                                            "GPUUtilization": 0,
                                            "MaxParallelism": 1,
                                            "MaxParallelismGPU": 0,
                                            "BaseMinMemory": 1073741824,
                                            "MaxConcurrent": 0
                                        },
                                        "2": {
                                            "MinMemory": 4294967296,
                                            "MaxMemory": 4294967296,
                                            "GPUUtilization": 0,
                                            "MaxParallelism": 1,
                                            "MaxParallelismGPU": 0,
                                            "BaseMinMemory": 1073741824,
                                            "MaxConcurrent": 0
                                        },
                                        "3": {
                                            "MinMemory": 4294967296,
                                            "MaxMemory": 4294967296,
                                            "GPUUtilization": 0,
                                            "MaxParallelism": 1,
                                            "MaxParallelismGPU": 0,
                                            "BaseMinMemory": 1073741824,
                                            "MaxConcurrent": 0
                                        },
                                        "4": {
                                            "MinMemory": 4294967296,
                                            "MaxMemory": 4294967296,
                                            "GPUUtilization": 0,
                                            "MaxParallelism": 1,
                                            "MaxParallelismGPU": 0,
                                            "BaseMinMemory": 1073741824,
                                            "MaxConcurrent": 0
                                        },
                                        "5": {
                                            "MinMemory": 4294967296,
                                            "MaxMemory": 4294967296,
                                            "GPUUtilization": 0,
                                            "MaxParallelism": 1,
                                            "MaxParallelismGPU": 0,
                                            "BaseMinMemory": 1073741824,
                                            "MaxConcurrent": 0
                                        },
                                        "6": {
                                            "MinMemory": 4294967296,
                                            "MaxMemory": 4294967296,
                                            "GPUUtilization": 0,
                                            "MaxParallelism": 1,
                                            "MaxParallelismGPU": 0,
                                            "BaseMinMemory": 1073741824,
                                            "MaxConcurrent": 0
                                        },
                                        "7": {
                                            "MinMemory": 4294967296,
                                            "MaxMemory": 4294967296,
                                            "GPUUtilization": 0,
                                            "MaxParallelism": 1,
                                            "MaxParallelismGPU": 0,
                                            "BaseMinMemory": 1073741824,
                                            "MaxConcurrent": 0
                                        },
                                        "8": {
                                            "MinMemory": 4294967296,
                                            "MaxMemory": 4294967296,
                                            "GPUUtilization": 0,
                                            "MaxParallelism": 1,
                                            "MaxParallelismGPU": 0,
                                            "BaseMinMemory": 1073741824,
                                            "MaxConcurrent": 0
                                        },
                                        "9": {
                                            "MinMemory": 4294967296,
                                            "MaxMemory": 4294967296,
                                            "GPUUtilization": 0,
                                            "MaxParallelism": 1,
                                            "MaxParallelismGPU": 0,
                                            "BaseMinMemory": 1073741824,
                                            "MaxConcurrent": 0
                                        }
                                    },
                                    "seal/v0/fetch": {
                                        "0": {
                                            "MinMemory": 1048576,
                                            "MaxMemory": 1048576,
                                            "GPUUtilization": 0,
                                            "MaxParallelism": 0,
                                            "MaxParallelismGPU": 0,
                                            "BaseMinMemory": 0,
                                            "MaxConcurrent": 0
                                        },
                                        "1": {
                                            "MinMemory": 1048576,
                                            "MaxMemory": 1048576,
                                            "GPUUtilization": 0,
                                            "MaxParallelism": 0,
                                            "MaxParallelismGPU": 0,
                                            "BaseMinMemory": 0,
                                            "MaxConcurrent": 0
                                        },
                                        "10": {
                                            "MinMemory": 1048576,
                                            "MaxMemory": 1048576,
                                            "GPUUtilization": 0,
                                            "MaxParallelism": 0,
                                            "MaxParallelismGPU": 0,
                                            "BaseMinMemory": 0,
                                            "MaxConcurrent": 0
                                        },
                                        "11": {
                                            "MinMemory": 1048576,
                                            "MaxMemory": 1048576,
                                            "GPUUtilization": 0,
                                            "MaxParallelism": 0,
                                            "MaxParallelismGPU": 0,
                                            "BaseMinMemory": 0,
                                            "MaxConcurrent": 0
                                        },
                                        "12": {
                                            "MinMemory": 1048576,
                                            "MaxMemory": 1048576,
                                            "GPUUtilization": 0,
                                            "MaxParallelism": 0,
                                            "MaxParallelismGPU": 0,
                                            "BaseMinMemory": 0,
                                            "MaxConcurrent": 0
                                        },
                                        "13": {
                                            "MinMemory": 1048576,
                                            "MaxMemory": 1048576,
                                            "GPUUtilization": 0,
                                            "MaxParallelism": 0,
                                            "MaxParallelismGPU": 0,
                                            "BaseMinMemory": 0,
                                            "MaxConcurrent": 0
                                        },
                                        "14": {
                                            "MinMemory": 1048576,
                                            "MaxMemory": 1048576,
                                            "GPUUtilization": 0,
                                            "MaxParallelism": 0,
                                            "MaxParallelismGPU": 0,
                                            "BaseMinMemory": 0,
                                            "MaxConcurrent": 0
                                        },
                                        "2": {
                                            "MinMemory": 1048576,
                                            "MaxMemory": 1048576,
                                            "GPUUtilization": 0,
                                            "MaxParallelism": 0,
                                            "MaxParallelismGPU": 0,
                                            "BaseMinMemory": 0,
                                            "MaxConcurrent": 0
                                        },
                                        "3": {
                                            "MinMemory": 1048576,
                                            "MaxMemory": 1048576,
                                            "GPUUtilization": 0,
                                            "MaxParallelism": 0,
                                            "MaxParallelismGPU": 0,
                                            "BaseMinMemory": 0,
                                            "MaxConcurrent": 0
                                        },
                                        "4": {
                                            "MinMemory": 1048576,
                                            "MaxMemory": 1048576,
                                            "GPUUtilization": 0,
                                            "MaxParallelism": 0,
                                            "MaxParallelismGPU": 0,
                                            "BaseMinMemory": 0,
                                            "MaxConcurrent": 0
                                        },
                                        "5": {
                                            "MinMemory": 1048576,
                                            "MaxMemory": 1048576,
                                            "GPUUtilization": 0,
                                            "MaxParallelism": 0,
                                            "MaxParallelismGPU": 0,
                                            "BaseMinMemory": 0,
                                            "MaxConcurrent": 0
                                        },
                                        "6": {
                                            "MinMemory": 1048576,
                                            "MaxMemory": 1048576,
                                            "GPUUtilization": 0,
                                            "MaxParallelism": 0,
                                            "MaxParallelismGPU": 0,
                                            "BaseMinMemory": 0,
                                            "MaxConcurrent": 0
                                        },
                                        "7": {
                                            "MinMemory": 1048576,
                                            "MaxMemory": 1048576,
                                            "GPUUtilization": 0,
                                            "MaxParallelism": 0,
                                            "MaxParallelismGPU": 0,
                                            "BaseMinMemory": 0,
                                            "MaxConcurrent": 0
                                        },
                                        "8": {
                                            "MinMemory": 1048576,
                                            "MaxMemory": 1048576,
                                            "GPUUtilization": 0,
                                            "MaxParallelism": 0,
                                            "MaxParallelismGPU": 0,
                                            "BaseMinMemory": 0,
                                            "MaxConcurrent": 0
                                        },
                                        "9": {
                                            "MinMemory": 1048576,
                                            "MaxMemory": 1048576,
                                            "GPUUtilization": 0,
                                            "MaxParallelism": 0,
                                            "MaxParallelismGPU": 0,
                                            "BaseMinMemory": 0,
                                            "MaxConcurrent": 0
                                        }
                                    },
                                    "seal/v0/precommit/1": {
                                        "0": {
                                            "MinMemory": 2048,
                                            "MaxMemory": 2048,
                                            "GPUUtilization": 0,
                                            "MaxParallelism": 1,
                                            "MaxParallelismGPU": 0,
                                            "BaseMinMemory": 2048,
                                            "MaxConcurrent": 0
                                        },
                                        "1": {
                                            "MinMemory": 8388608,
                                            "MaxMemory": 8388608,
                                            "GPUUtilization": 0,
                                            "MaxParallelism": 1,
                                            "MaxParallelismGPU": 0,
                                            "BaseMinMemory": 8388608,
                                            "MaxConcurrent": 0
                                        },
                                        "10": {
                                            "MinMemory": 2048,
                                            "MaxMemory": 2048,
                                            "GPUUtilization": 0,
                                            "MaxParallelism": 1,
                                            "MaxParallelismGPU": 0,
                                            "BaseMinMemory": 2048,
                                            "MaxConcurrent": 0
                                        },
                                        "11": {
                                            "MinMemory": 8388608,
                                            "MaxMemory": 8388608,
                                            "GPUUtilization": 0,
                                            "MaxParallelism": 1,
                                            "MaxParallelismGPU": 0,
                                            "BaseMinMemory": 8388608,
                                            "MaxConcurrent": 0
                                        },
                                        "12": {
                                            "MinMemory": 805306368,
                                            "MaxMemory": 1073741824,
                                            "GPUUtilization": 0,
                                            "MaxParallelism": 1,
                                            "MaxParallelismGPU": 0,
                                            "BaseMinMemory": 1048576,
                                            "MaxConcurrent": 0
                                        },
                                        "13": {
                                            "MinMemory": 60129542144,
                                            "MaxMemory": 68719476736,
                                            "GPUUtilization": 0,
                                            "MaxParallelism": 1,
                                            "MaxParallelismGPU": 0,
                                            "BaseMinMemory": 10485760,
                                            "MaxConcurrent": 0
                                        },
                                        "14": {
                                            "MinMemory": 120259084288,
                                            "MaxMemory": 137438953472,
                                            "GPUUtilization": 0,
                                            "MaxParallelism": 1,
                                            "MaxParallelismGPU": 0,
                                            "BaseMinMemory": 10485760,
                                            "MaxConcurrent": 0
                                        },
                                        "2": {
                                            "MinMemory": 805306368,
                                            "MaxMemory": 1073741824,
                                            "GPUUtilization": 0,
                                            "MaxParallelism": 1,
                                            "MaxParallelismGPU": 0,
                                            "BaseMinMemory": 1048576,
                                            "MaxConcurrent": 0
                                        },
                                        "3": {
                                            "MinMemory": 60129542144,
                                            "MaxMemory": 68719476736,
                                            "GPUUtilization": 0,
                                            "MaxParallelism": 1,
                                            "MaxParallelismGPU": 0,
                                            "BaseMinMemory": 10485760,
                                            "MaxConcurrent": 0
                                        },
                                        "4": {
                                            "MinMemory": 120259084288,
                                            "MaxMemory": 137438953472,
                                            "GPUUtilization": 0,
                                            "MaxParallelism": 1,
                                            "MaxParallelismGPU": 0,
                                            "BaseMinMemory": 10485760,
                                            "MaxConcurrent": 0
                                        },
                                        "5": {
                                            "MinMemory": 2048,
                                            "MaxMemory": 2048,
                                            "GPUUtilization": 0,
                                            "MaxParallelism": 1,
                                            "MaxParallelismGPU": 0,
                                            "BaseMinMemory": 2048,
                                            "MaxConcurrent": 0
                                        },
                                        "6": {
                                            "MinMemory": 8388608,
                                            "MaxMemory": 8388608,
                                            "GPUUtilization": 0,
                                            "MaxParallelism": 1,
                                            "MaxParallelismGPU": 0,
                                            "BaseMinMemory": 8388608,
                                            "MaxConcurrent": 0
                                        },
                                        "7": {
                                            "MinMemory": 805306368,
                                            "MaxMemory": 1073741824,
                                            "GPUUtilization": 0,
                                            "MaxParallelism": 1,
                                            "MaxParallelismGPU": 0,
                                            "BaseMinMemory": 1048576,
                                            "MaxConcurrent": 0
                                        },
                                        "8": {
                                            "MinMemory": 60129542144,
                                            "MaxMemory": 68719476736,
                                            "GPUUtilization": 0,
                                            "MaxParallelism": 1,
                                            "MaxParallelismGPU": 0,
                                            "BaseMinMemory": 10485760,
                                            "MaxConcurrent": 0
                                        },
                                        "9": {
                                            "MinMemory": 120259084288,
                                            "MaxMemory": 137438953472,
                                            "GPUUtilization": 0,
                                            "MaxParallelism": 1,
                                            "MaxParallelismGPU": 0,
                                            "BaseMinMemory": 10485760,
                                            "MaxConcurrent": 0
                                        }
                                    },
                                    "seal/v0/precommit/2": {
                                        "0": {
                                            "MinMemory": 2048,
                                            "MaxMemory": 2048,
                                            "GPUUtilization": 0,
                                            "MaxParallelism": -1,
                                            "MaxParallelismGPU": 0,
                                            "BaseMinMemory": 2048,
                                            "MaxConcurrent": 0
                                        },
                                        "1": {
                                            "MinMemory": 8388608,
                                            "MaxMemory": 8388608,
                                            "GPUUtilization": 0,
                                            "MaxParallelism": -1,
                                            "MaxParallelismGPU": 0,
                                            "BaseMinMemory": 8388608,
                                            "MaxConcurrent": 0
                                        },
                                        "10": {
                                            "MinMemory": 2048,
                                            "MaxMemory": 2048,
                                            "GPUUtilization": 0,
                                            "MaxParallelism": -1,
                                            "MaxParallelismGPU": 0,
                                            "BaseMinMemory": 2048,
                                            "MaxConcurrent": 0
                                        },
                                        "11": {
                                            "MinMemory": 8388608,
                                            "MaxMemory": 8388608,
                                            "GPUUtilization": 0,
                                            "MaxParallelism": -1,
                                            "MaxParallelismGPU": 0,
                                            "BaseMinMemory": 8388608,
                                            "MaxConcurrent": 0
                                        },
                                        "12": {
                                            "MinMemory": 1073741824,
                                            "MaxMemory": 1610612736,
                                            "GPUUtilization": 0,
                                            "MaxParallelism": -1,
                                            "MaxParallelismGPU": 0,
                                            "BaseMinMemory": 1073741824,
                                            "MaxConcurrent": 0
                                        },
                                        "13": {
                                            "MinMemory": 16106127360,
                                            "MaxMemory": 16106127360,
                                            "GPUUtilization": 1,
                                            "MaxParallelism": -1,
                                            "MaxParallelismGPU": 6,
                                            "BaseMinMemory": 1073741824,
                                            "MaxConcurrent": 0
                                        },
                                        "14": {
                                            "MinMemory": 32212254720,
                                            "MaxMemory": 32212254720,
                                            "GPUUtilization": 1,
                                            "MaxParallelism": -1,
                                            "MaxParallelismGPU": 6,
                                            "BaseMinMemory": 1073741824,
                                            "MaxConcurrent": 0
                                        },
                                        "2": {
                                            "MinMemory": 1073741824,
                                            "MaxMemory": 1610612736,
                                            "GPUUtilization": 0,
                                            "MaxParallelism": -1,
                                            "MaxParallelismGPU": 0,
                                            "BaseMinMemory": 1073741824,
                                            "MaxConcurrent": 0
                                        },
                                        "3": {
                                            "MinMemory": 16106127360,
                                            "MaxMemory": 16106127360,
                                            "GPUUtilization": 1,
                                            "MaxParallelism": -1,
                                            "MaxParallelismGPU": 6,
                                            "BaseMinMemory": 1073741824,
                                            "MaxConcurrent": 0
                                        },
                                        "4": {
                                            "MinMemory": 32212254720,
                                            "MaxMemory": 32212254720,
                                            "GPUUtilization": 1,
                                            "MaxParallelism": -1,
                                            "MaxParallelismGPU": 6,
                                            "BaseMinMemory": 1073741824,
                                            "MaxConcurrent": 0
                                        },
                                        "5": {
                                            "MinMemory": 2048,
                                            "MaxMemory": 2048,
                                            "GPUUtilization": 0,
                                            "MaxParallelism": -1,
                                            "MaxParallelismGPU": 0,
                                            "BaseMinMemory": 2048,
                                            "MaxConcurrent": 0
                                        },
                                        "6": {
                                            "MinMemory": 8388608,
                                            "MaxMemory": 8388608,
                                            "GPUUtilization": 0,
                                            "MaxParallelism": -1,
                                            "MaxParallelismGPU": 0,
                                            "BaseMinMemory": 8388608,
                                            "MaxConcurrent": 0
                                        },
                                        "7": {
                                            "MinMemory": 1073741824,
                                            "MaxMemory": 1610612736,
                                            "GPUUtilization": 0,
                                            "MaxParallelism": -1,
                                            "MaxParallelismGPU": 0,
                                            "BaseMinMemory": 1073741824,
                                            "MaxConcurrent": 0
                                        },
                                        "8": {
                                            "MinMemory": 16106127360,
                                            "MaxMemory": 16106127360,
                                            "GPUUtilization": 1,
                                            "MaxParallelism": -1,
                                            "MaxParallelismGPU": 6,
                                            "BaseMinMemory": 1073741824,
                                            "MaxConcurrent": 0
                                        },
                                        "9": {
                                            "MinMemory": 32212254720,
                                            "MaxMemory": 32212254720,
                                            "GPUUtilization": 1,
                                            "MaxParallelism": -1,
                                            "MaxParallelismGPU": 6,
                                            "BaseMinMemory": 1073741824,
                                            "MaxConcurrent": 0
                                        }
                                    },
                                    "seal/v0/provereplicaupdate/1": {
                                        "0": {
                                            "MinMemory": 2048,
                                            "MaxMemory": 2048,
                                            "GPUUtilization": 0,
                                            "MaxParallelism": 0,
                                            "MaxParallelismGPU": 0,
                                            "BaseMinMemory": 2048,
                                            "MaxConcurrent": 0
                                        },
                                        "1": {
                                            "MinMemory": 8388608,
                                            "MaxMemory": 8388608,
                                            "GPUUtilization": 0,
                                            "MaxParallelism": 0,
                                            "MaxParallelismGPU": 0,
                                            "BaseMinMemory": 8388608,
                                            "MaxConcurrent": 0
                                        },
                                        "10": {
                                            "MinMemory": 2048,
                                            "MaxMemory": 2048,
                                            "GPUUtilization": 0,
                                            "MaxParallelism": 0,
                                            "MaxParallelismGPU": 0,
                                            "BaseMinMemory": 2048,
                                            "MaxConcurrent": 0
                                        },
                                        "11": {
                                            "MinMemory": 8388608,
                                            "MaxMemory": 8388608,
                                            "GPUUtilization": 0,
                                            "MaxParallelism": 0,
                                            "MaxParallelismGPU": 0,
                                            "BaseMinMemory": 8388608,
                                            "MaxConcurrent": 0
                                        },
                                        "12": {
                                            "MinMemory": 1073741824,
                                            "MaxMemory": 1073741824,
                                            "GPUUtilization": 0,
                                            "MaxParallelism": 0,
                                            "MaxParallelismGPU": 0,
                                            "BaseMinMemory": 1073741824,
                                            "MaxConcurrent": 0
                                        },
                                        "13": {
                                            "MinMemory": 1073741824,
                                            "MaxMemory": 1073741824,
                                            "GPUUtilization": 0,
                                            "MaxParallelism": 0,
                                            "MaxParallelismGPU": 0,
                                            "BaseMinMemory": 1073741824,
                                            "MaxConcurrent": 0
                                        },
                                        "14": {
                                            "MinMemory": 1073741824,
                                            "MaxMemory": 1073741824,
                                            "GPUUtilization": 0,
                                            "MaxParallelism": 0,
                                            "MaxParallelismGPU": 0,
                                            "BaseMinMemory": 1073741824,
                                            "MaxConcurrent": 0
                                        },
                                        "2": {
                                            "MinMemory": 1073741824,
                                            "MaxMemory": 1073741824,
                                            "GPUUtilization": 0,
                                            "MaxParallelism": 0,
                                            "MaxParallelismGPU": 0,
                                            "BaseMinMemory": 1073741824,
                                            "MaxConcurrent": 0
                                        },
                                        "3": {
                                            "MinMemory": 1073741824,
                                            "MaxMemory": 1073741824,
                                            "GPUUtilization": 0,
                                            "MaxParallelism": 0,
                                            "MaxParallelismGPU": 0,
                                            "BaseMinMemory": 1073741824,
                                            "MaxConcurrent": 0
                                        },
                                        "4": {
                                            "MinMemory": 1073741824,
                                            "MaxMemory": 1073741824,
                                            "GPUUtilization": 0,
                                            "MaxParallelism": 0,
                                            "MaxParallelismGPU": 0,
                                            "BaseMinMemory": 1073741824,
                                            "MaxConcurrent": 0
                                        },
                                        "5": {
                                            "MinMemory": 2048,
                                            "MaxMemory": 2048,
                                            "GPUUtilization": 0,
                                            "MaxParallelism": 0,
                                            "MaxParallelismGPU": 0,
                                            "BaseMinMemory": 2048,
                                            "MaxConcurrent": 0
                                        },
                                        "6": {
                                            "MinMemory": 8388608,
                                            "MaxMemory": 8388608,
                                            "GPUUtilization": 0,
                                            "MaxParallelism": 0,
                                            "MaxParallelismGPU": 0,
                                            "BaseMinMemory": 8388608,
                                            "MaxConcurrent": 0
                                        },
                                        "7": {
                                            "MinMemory": 1073741824,
                                            "MaxMemory": 1073741824,
                                            "GPUUtilization": 0,
                                            "MaxParallelism": 0,
                                            "MaxParallelismGPU": 0,
                                            "BaseMinMemory": 1073741824,
                                            "MaxConcurrent": 0
                                        },
                                        "8": {
                                            "MinMemory": 1073741824,
                                            "MaxMemory": 1073741824,
                                            "GPUUtilization": 0,
                                            "MaxParallelism": 0,
                                            "MaxParallelismGPU": 0,
                                            "BaseMinMemory": 1073741824,
                                            "MaxConcurrent": 0
                                        },
                                        "9": {
                                            "MinMemory": 1073741824,
                                            "MaxMemory": 1073741824,
                                            "GPUUtilization": 0,
                                            "MaxParallelism": 0,
                                            "MaxParallelismGPU": 0,
                                            "BaseMinMemory": 1073741824,
                                            "MaxConcurrent": 0
                                        }
                                    },
                                    "seal/v0/provereplicaupdate/2": {
                                        "0": {
                                            "MinMemory": 2048,
                                            "MaxMemory": 2048,
                                            "GPUUtilization": 1,
                                            "MaxParallelism": 1,
                                            "MaxParallelismGPU": 0,
                                            "BaseMinMemory": 2048,
                                            "MaxConcurrent": 0
                                        },
                                        "1": {
                                            "MinMemory": 8388608,
                                            "MaxMemory": 8388608,
                                            "GPUUtilization": 1,
                                            "MaxParallelism": 1,
                                            "MaxParallelismGPU": 0,
                                            "BaseMinMemory": 8388608,
                                            "MaxConcurrent": 0
                                        },
                                        "10": {
                                            "MinMemory": 2048,
                                            "MaxMemory": 2048,
                                            "GPUUtilization": 1,
                                            "MaxParallelism": 1,
                                            "MaxParallelismGPU": 0,
                                            "BaseMinMemory": 2048,
                                            "MaxConcurrent": 0
                                        },
                                        "11": {
                                            "MinMemory": 8388608,
                                            "MaxMemory": 8388608,
                                            "GPUUtilization": 1,
                                            "MaxParallelism": 1,
                                            "MaxParallelismGPU": 0,
                                            "BaseMinMemory": 8388608,
                                            "MaxConcurrent": 0
                                        },
                                        "12": {
                                            "MinMemory": 1073741824,
                                            "MaxMemory": 1610612736,
                                            "GPUUtilization": 1,
                                            "MaxParallelism": 1,
                                            "MaxParallelismGPU": 0,
                                            "BaseMinMemory": 10737418240,
                                            "MaxConcurrent": 0
                                        },
                                        "13": {
                                            "MinMemory": 32212254720,
                                            "MaxMemory": 161061273600,
                                            "GPUUtilization": 1,
                                            "MaxParallelism": -1,
                                            "MaxParallelismGPU": 6,
                                            "BaseMinMemory": 34359738368,
                                            "MaxConcurrent": 0
                                        },
                                        "14": {
                                            "MinMemory": 64424509440,
                                            "MaxMemory": 204010946560,
                                            "GPUUtilization": 1,
                                            "MaxParallelism": -1,
                                            "MaxParallelismGPU": 6,
                                            "BaseMinMemory": 68719476736,
                                            "MaxConcurrent": 0
                                        },
                                        "2": {
                                            "MinMemory": 1073741824,
                                            "MaxMemory": 1610612736,
                                            "GPUUtilization": 1,
                                            "MaxParallelism": 1,
                                            "MaxParallelismGPU": 0,
                                            "BaseMinMemory": 10737418240,
                                            "MaxConcurrent": 0
                                        },
                                        "3": {
                                            "MinMemory": 32212254720,
                                            "MaxMemory": 161061273600,
                                            "GPUUtilization": 1,
                                            "MaxParallelism": -1,
                                            "MaxParallelismGPU": 6,
                                            "BaseMinMemory": 34359738368,
                                            "MaxConcurrent": 0
                                        },
                                        "4": {
                                            "MinMemory": 64424509440,
                                            "MaxMemory": 204010946560,
                                            "GPUUtilization": 1,
                                            "MaxParallelism": -1,
                                            "MaxParallelismGPU": 6,
                                            "BaseMinMemory": 68719476736,
                                            "MaxConcurrent": 0
                                        },
                                        "5": {
                                            "MinMemory": 2048,
                                            "MaxMemory": 2048,
                                            "GPUUtilization": 1,
                                            "MaxParallelism": 1,
                                            "MaxParallelismGPU": 0,
                                            "BaseMinMemory": 2048,
                                            "MaxConcurrent": 0
                                        },
                                        "6": {
                                            "MinMemory": 8388608,
                                            "MaxMemory": 8388608,
                                            "GPUUtilization": 1,
                                            "MaxParallelism": 1,
                                            "MaxParallelismGPU": 0,
                                            "BaseMinMemory": 8388608,
                                            "MaxConcurrent": 0
                                        },
                                        "7": {
                                            "MinMemory": 1073741824,
                                            "MaxMemory": 1610612736,
                                            "GPUUtilization": 1,
                                            "MaxParallelism": 1,
                                            "MaxParallelismGPU": 0,
                                            "BaseMinMemory": 10737418240,
                                            "MaxConcurrent": 0
                                        },
                                        "8": {
                                            "MinMemory": 32212254720,
                                            "MaxMemory": 161061273600,
                                            "GPUUtilization": 1,
                                            "MaxParallelism": -1,
                                            "MaxParallelismGPU": 6,
                                            "BaseMinMemory": 34359738368,
                                            "MaxConcurrent": 0
                                        },
                                        "9": {
                                            "MinMemory": 64424509440,
                                            "MaxMemory": 204010946560,
                                            "GPUUtilization": 1,
                                            "MaxParallelism": -1,
                                            "MaxParallelismGPU": 6,
                                            "BaseMinMemory": 68719476736,
                                            "MaxConcurrent": 0
                                        }
                                    },
                                    "seal/v0/regensectorkey": {
                                        "0": {
                                            "MinMemory": 2048,
                                            "MaxMemory": 2048,
                                            "GPUUtilization": 1,
                                            "MaxParallelism": 1,
                                            "MaxParallelismGPU": 0,
                                            "BaseMinMemory": 2048,
                                            "MaxConcurrent": 0
                                        },
                                        "1": {
                                            "MinMemory": 8388608,
                                            "MaxMemory": 8388608,
                                            "GPUUtilization": 1,
                                            "MaxParallelism": 1,
                                            "MaxParallelismGPU": 0,
                                            "BaseMinMemory": 8388608,
                                            "MaxConcurrent": 0
                                        },
                                        "10": {
                                            "MinMemory": 2048,
                                            "MaxMemory": 2048,
                                            "GPUUtilization": 1,
                                            "MaxParallelism": 1,
                                            "MaxParallelismGPU": 0,
                                            "BaseMinMemory": 2048,
                                            "MaxConcurrent": 0
                                        },
                                        "11": {
                                            "MinMemory": 8388608,
                                            "MaxMemory": 8388608,
                                            "GPUUtilization": 1,
                                            "MaxParallelism": 1,
                                            "MaxParallelismGPU": 0,
                                            "BaseMinMemory": 8388608,
                                            "MaxConcurrent": 0
                                        },
                                        "12": {
                                            "MinMemory": 1073741824,
                                            "MaxMemory": 1073741824,
                                            "GPUUtilization": 1,
                                            "MaxParallelism": 1,
                                            "MaxParallelismGPU": 0,
                                            "BaseMinMemory": 1073741824,
                                            "MaxConcurrent": 0
                                        },
                                        "13": {
                                            "MinMemory": 4294967296,
                                            "MaxMemory": 4294967296,
                                            "GPUUtilization": 1,
                                            "MaxParallelism": 1,
                                            "MaxParallelismGPU": 6,
                                            "BaseMinMemory": 1073741824,
                                            "MaxConcurrent": 0
                                        },
                                        "14": {
                                            "MinMemory": 8589934592,
                                            "MaxMemory": 8589934592,
                                            "GPUUtilization": 1,
                                            "MaxParallelism": 1,
                                            "MaxParallelismGPU": 6,
                                            "BaseMinMemory": 1073741824,
                                            "MaxConcurrent": 0
                                        },
                                        "2": {
                                            "MinMemory": 1073741824,
                                            "MaxMemory": 1073741824,
                                            "GPUUtilization": 1,
                                            "MaxParallelism": 1,
                                            "MaxParallelismGPU": 0,
                                            "BaseMinMemory": 1073741824,
                                            "MaxConcurrent": 0
                                        },
                                        "3": {
                                            "MinMemory": 4294967296,
                                            "MaxMemory": 4294967296,
                                            "GPUUtilization": 1,
                                            "MaxParallelism": 1,
                                            "MaxParallelismGPU": 6,
                                            "BaseMinMemory": 1073741824,
                                            "MaxConcurrent": 0
                                        },
                                        "4": {
                                            "MinMemory": 8589934592,
                                            "MaxMemory": 8589934592,
                                            "GPUUtilization": 1,
                                            "MaxParallelism": 1,
                                            "MaxParallelismGPU": 6,
                                            "BaseMinMemory": 1073741824,
                                            "MaxConcurrent": 0
                                        },
                                        "5": {
                                            "MinMemory": 2048,
                                            "MaxMemory": 2048,
                                            "GPUUtilization": 1,
                                            "MaxParallelism": 1,
                                            "MaxParallelismGPU": 0,
                                            "BaseMinMemory": 2048,
                                            "MaxConcurrent": 0
                                        },
                                        "6": {
                                            "MinMemory": 8388608,
                                            "MaxMemory": 8388608,
                                            "GPUUtilization": 1,
                                            "MaxParallelism": 1,
                                            "MaxParallelismGPU": 0,
                                            "BaseMinMemory": 8388608,
                                            "MaxConcurrent": 0
                                        },
                                        "7": {
                                            "MinMemory": 1073741824,
                                            "MaxMemory": 1073741824,
                                            "GPUUtilization": 1,
                                            "MaxParallelism": 1,
                                            "MaxParallelismGPU": 0,
                                            "BaseMinMemory": 1073741824,
                                            "MaxConcurrent": 0
                                        },
                                        "8": {
                                            "MinMemory": 4294967296,
                                            "MaxMemory": 4294967296,
                                            "GPUUtilization": 1,
                                            "MaxParallelism": 1,
                                            "MaxParallelismGPU": 6,
                                            "BaseMinMemory": 1073741824,
                                            "MaxConcurrent": 0
                                        },
                                        "9": {
                                            "MinMemory": 8589934592,
                                            "MaxMemory": 8589934592,
                                            "GPUUtilization": 1,
                                            "MaxParallelism": 1,
                                            "MaxParallelismGPU": 6,
                                            "BaseMinMemory": 1073741824,
                                            "MaxConcurrent": 0
                                        }
                                    },
                                    "seal/v0/replicaupdate": {
                                        "0": {
                                            "MinMemory": 2048,
                                            "MaxMemory": 2048,
                                            "GPUUtilization": 1,
                                            "MaxParallelism": 1,
                                            "MaxParallelismGPU": 0,
                                            "BaseMinMemory": 2048,
                                            "MaxConcurrent": 0
                                        },
                                        "1": {
                                            "MinMemory": 8388608,
                                            "MaxMemory": 8388608,
                                            "GPUUtilization": 1,
                                            "MaxParallelism": 1,
                                            "MaxParallelismGPU": 0,
                                            "BaseMinMemory": 8388608,
                                            "MaxConcurrent": 0
                                        },
                                        "10": {
                                            "MinMemory": 2048,
                                            "MaxMemory": 2048,
                                            "GPUUtilization": 1,
                                            "MaxParallelism": 1,
                                            "MaxParallelismGPU": 0,
                                            "BaseMinMemory": 2048,
                                            "MaxConcurrent": 0
                                        },
                                        "11": {
                                            "MinMemory": 8388608,
                                            "MaxMemory": 8388608,
                                            "GPUUtilization": 1,
                                            "MaxParallelism": 1,
                                            "MaxParallelismGPU": 0,
                                            "BaseMinMemory": 8388608,
                                            "MaxConcurrent": 0
                                        },
                                        "12": {
                                            "MinMemory": 1073741824,
                                            "MaxMemory": 1073741824,
                                            "GPUUtilization": 1,
                                            "MaxParallelism": 1,
                                            "MaxParallelismGPU": 0,
                                            "BaseMinMemory": 1073741824,
                                            "MaxConcurrent": 0
                                        },
                                        "13": {
                                            "MinMemory": 4294967296,
                                            "MaxMemory": 4294967296,
                                            "GPUUtilization": 1,
                                            "MaxParallelism": 1,
                                            "MaxParallelismGPU": 6,
                                            "BaseMinMemory": 1073741824,
                                            "MaxConcurrent": 0
                                        },
                                        "14": {
                                            "MinMemory": 8589934592,
                                            "MaxMemory": 8589934592,
                                            "GPUUtilization": 1,
                                            "MaxParallelism": 1,
                                            "MaxParallelismGPU": 6,
                                            "BaseMinMemory": 1073741824,
                                            "MaxConcurrent": 0
                                        },
                                        "2": {
                                            "MinMemory": 1073741824,
                                            "MaxMemory": 1073741824,
                                            "GPUUtilization": 1,
                                            "MaxParallelism": 1,
                                            "MaxParallelismGPU": 0,
                                            "BaseMinMemory": 1073741824,
                                            "MaxConcurrent": 0
                                        },
                                        "3": {
                                            "MinMemory": 4294967296,
                                            "MaxMemory": 4294967296,
                                            "GPUUtilization": 1,
                                            "MaxParallelism": 1,
                                            "MaxParallelismGPU": 6,
                                            "BaseMinMemory": 1073741824,
                                            "MaxConcurrent": 0
                                        },
                                        "4": {
                                            "MinMemory": 8589934592,
                                            "MaxMemory": 8589934592,
                                            "GPUUtilization": 1,
                                            "MaxParallelism": 1,
                                            "MaxParallelismGPU": 6,
                                            "BaseMinMemory": 1073741824,
                                            "MaxConcurrent": 0
                                        },
                                        "5": {
                                            "MinMemory": 2048,
                                            "MaxMemory": 2048,
                                            "GPUUtilization": 1,
                                            "MaxParallelism": 1,
                                            "MaxParallelismGPU": 0,
                                            "BaseMinMemory": 2048,
                                            "MaxConcurrent": 0
                                        },
                                        "6": {
                                            "MinMemory": 8388608,
                                            "MaxMemory": 8388608,
                                            "GPUUtilization": 1,
                                            "MaxParallelism": 1,
                                            "MaxParallelismGPU": 0,
                                            "BaseMinMemory": 8388608,
                                            "MaxConcurrent": 0
                                        },
                                        "7": {
                                            "MinMemory": 1073741824,
                                            "MaxMemory": 1073741824,
                                            "GPUUtilization": 1,
                                            "MaxParallelism": 1,
                                            "MaxParallelismGPU": 0,
                                            "BaseMinMemory": 1073741824,
                                            "MaxConcurrent": 0
                                        },
                                        "8": {
                                            "MinMemory": 4294967296,
                                            "MaxMemory": 4294967296,
                                            "GPUUtilization": 1,
                                            "MaxParallelism": 1,
                                            "MaxParallelismGPU": 6,
                                            "BaseMinMemory": 1073741824,
                                            "MaxConcurrent": 0
                                        },
                                        "9": {
                                            "MinMemory": 8589934592,
                                            "MaxMemory": 8589934592,
                                            "GPUUtilization": 1,
                                            "MaxParallelism": 1,
                                            "MaxParallelismGPU": 6,
                                            "BaseMinMemory": 1073741824,
                                            "MaxConcurrent": 0
                                        }
                                    },
                                    "seal/v0/unseal": {
                                        "0": {
                                            "MinMemory": 2048,
                                            "MaxMemory": 2048,
                                            "GPUUtilization": 0,
                                            "MaxParallelism": 1,
                                            "MaxParallelismGPU": 0,
                                            "BaseMinMemory": 2048,
                                            "MaxConcurrent": 0
                                        },
                                        "1": {
                                            "MinMemory": 8388608,
                                            "MaxMemory": 8388608,
                                            "GPUUtilization": 0,
                                            "MaxParallelism": 1,
                                            "MaxParallelismGPU": 0,
                                            "BaseMinMemory": 8388608,
                                            "MaxConcurrent": 0
                                        },
                                        "10": {
                                            "MinMemory": 2048,
                                            "MaxMemory": 2048,
                                            "GPUUtilization": 0,
                                            "MaxParallelism": 1,
                                            "MaxParallelismGPU": 0,
                                            "BaseMinMemory": 2048,
                                            "MaxConcurrent": 0
                                        },
                                        "11": {
                                            "MinMemory": 8388608,
                                            "MaxMemory": 8388608,
                                            "GPUUtilization": 0,
                                            "MaxParallelism": 1,
                                            "MaxParallelismGPU": 0,
                                            "BaseMinMemory": 8388608,
                                            "MaxConcurrent": 0
                                        },
                                        "12": {
                                            "MinMemory": 805306368,
                                            "MaxMemory": 1073741824,
                                            "GPUUtilization": 0,
                                            "MaxParallelism": 1,
                                            "MaxParallelismGPU": 0,
                                            "BaseMinMemory": 1048576,
                                            "MaxConcurrent": 0
                                        },
                                        "13": {
                                            "MinMemory": 60129542144,
                                            "MaxMemory": 68719476736,
                                            "GPUUtilization": 0,
                                            "MaxParallelism": 1,
                                            "MaxParallelismGPU": 0,
                                            "BaseMinMemory": 10485760,
                                            "MaxConcurrent": 0
                                        },
                                        "14": {
                                            "MinMemory": 120259084288,
                                            "MaxMemory": 137438953472,
                                            "GPUUtilization": 0,
                                            "MaxParallelism": 1,
                                            "MaxParallelismGPU": 0,
                                            "BaseMinMemory": 10485760,
                                            "MaxConcurrent": 0
                                        },
                                        "2": {
                                            "MinMemory": 805306368,
                                            "MaxMemory": 1073741824,
                                            "GPUUtilization": 0,
                                            "MaxParallelism": 1,
                                            "MaxParallelismGPU": 0,
                                            "BaseMinMemory": 1048576,
                                            "MaxConcurrent": 0
                                        },
                                        "3": {
                                            "MinMemory": 60129542144,
                                            "MaxMemory": 68719476736,
                                            "GPUUtilization": 0,
                                            "MaxParallelism": 1,
                                            "MaxParallelismGPU": 0,
                                            "BaseMinMemory": 10485760,
                                            "MaxConcurrent": 0
                                        },
                                        "4": {
                                            "MinMemory": 120259084288,
                                            "MaxMemory": 137438953472,
                                            "GPUUtilization": 0,
                                            "MaxParallelism": 1,
                                            "MaxParallelismGPU": 0,
                                            "BaseMinMemory": 10485760,
                                            "MaxConcurrent": 0
                                        },
                                        "5": {
                                            "MinMemory": 2048,
                                            "MaxMemory": 2048,
                                            "GPUUtilization": 0,
                                            "MaxParallelism": 1,
                                            "MaxParallelismGPU": 0,
                                            "BaseMinMemory": 2048,
                                            "MaxConcurrent": 0
                                        },
                                        "6": {
                                            "MinMemory": 8388608,
                                            "MaxMemory": 8388608,
                                            "GPUUtilization": 0,
                                            "MaxParallelism": 1,
                                            "MaxParallelismGPU": 0,
                                            "BaseMinMemory": 8388608,
                                            "MaxConcurrent": 0
                                        },
                                        "7": {
                                            "MinMemory": 805306368,
                                            "MaxMemory": 1073741824,
                                            "GPUUtilization": 0,
                                            "MaxParallelism": 1,
                                            "MaxParallelismGPU": 0,
                                            "BaseMinMemory": 1048576,
                                            "MaxConcurrent": 0
                                        },
                                        "8": {
                                            "MinMemory": 60129542144,
                                            "MaxMemory": 68719476736,
                                            "GPUUtilization": 0,
                                            "MaxParallelism": 1,
                                            "MaxParallelismGPU": 0,
                                            "BaseMinMemory": 10485760,
                                            "MaxConcurrent": 0
                                        },
                                        "9": {
                                            "MinMemory": 120259084288,
                                            "MaxMemory": 137438953472,
                                            "GPUUtilization": 0,
                                            "MaxParallelism": 1,
                                            "MaxParallelismGPU": 0,
                                            "BaseMinMemory": 10485760,
                                            "MaxConcurrent": 0
                                        }
                                    }
                                }
                            }
                        }
                    ],
                    "additionalProperties": false,
                    "properties": {
                        "Hostname": {
                            "type": "string"
                        },
                        "IgnoreResources": {
                            "type": "boolean"
                        },
                        "Resources": {
                            "additionalProperties": false,
                            "properties": {
                                "CPUs": {
                                    "title": "number",
                                    "type": "number"
                                },
                                "GPUs": {
                                    "items": {
                                        "type": "string"
                                    },
                                    "type": "array"
                                },
                                "MemPhysical": {
                                    "title": "number",
                                    "type": "number"
                                },
                                "MemSwap": {
                                    "title": "number",
                                    "type": "number"
                                },
                                "MemSwapUsed": {
                                    "title": "number",
                                    "type": "number"
                                },
                                "MemUsed": {
                                    "title": "number",
                                    "type": "number"
                                },
                                "Resources": {
                                    "patternProperties": {
                                        ".*": {
                                            "patternProperties": {
                                                ".*": {
                                                    "additionalProperties": false,
                                                    "properties": {
                                                        "BaseMinMemory": {
                                                            "title": "number",
                                                            "type": "number"
                                                        },
                                                        "GPUUtilization": {
                                                            "type": "number"
                                                        },
                                                        "MaxConcurrent": {
                                                            "title": "number",
                                                            "type": "number"
                                                        },
                                                        "MaxMemory": {
                                                            "title": "number",
                                                            "type": "number"
                                                        },
                                                        "MaxParallelism": {
                                                            "title": "number",
                                                            "type": "number"
                                                        },
                                                        "MaxParallelismGPU": {
                                                            "title": "number",
                                                            "type": "number"
                                                        },
                                                        "MinMemory": {
                                                            "title": "number",
                                                            "type": "number"
                                                        }
                                                    },
                                                    "type": "object"
                                                }
                                            },
                                            "type": "object"
                                        }
                                    },
                                    "type": "object"
                                }
                            },
                            "type": "object"
                        }
                    },
                    "type": [
                        "object"
                    ]
                },
                "required": true,
                "deprecated": false
            },
            "deprecated": false,
            "externalDocs": {
                "description": "Github remote link",
<<<<<<< HEAD
                "url": "https://github.com/filecoin-project/lotus/blob/master/api/proxy_gen.go#L6445"
=======
                "url": "https://github.com/filecoin-project/lotus/blob/master/api/proxy_gen.go#L6470"
>>>>>>> 5d415785
            }
        },
        {
            "name": "Filecoin.MoveStorage",
            "description": "```go\nfunc (s *WorkerStruct) MoveStorage(p0 context.Context, p1 storiface.SectorRef, p2 storiface.SectorFileType) (storiface.CallID, error) {\n\tif s.Internal.MoveStorage == nil {\n\t\treturn *new(storiface.CallID), ErrNotSupported\n\t}\n\treturn s.Internal.MoveStorage(p0, p1, p2)\n}\n```",
            "summary": "",
            "paramStructure": "by-position",
            "params": [
                {
                    "name": "p1",
                    "description": "storiface.SectorRef",
                    "summary": "",
                    "schema": {
                        "examples": [
                            {
                                "ID": {
                                    "Miner": 1000,
                                    "Number": 9
                                },
                                "ProofType": 8
                            }
                        ],
                        "additionalProperties": false,
                        "properties": {
                            "ID": {
                                "additionalProperties": false,
                                "properties": {
                                    "Miner": {
                                        "title": "number",
                                        "type": "number"
                                    },
                                    "Number": {
                                        "title": "number",
                                        "type": "number"
                                    }
                                },
                                "type": "object"
                            },
                            "ProofType": {
                                "title": "number",
                                "type": "number"
                            }
                        },
                        "type": [
                            "object"
                        ]
                    },
                    "required": true,
                    "deprecated": false
                },
                {
                    "name": "p2",
                    "description": "storiface.SectorFileType",
                    "summary": "",
                    "schema": {
                        "title": "number",
                        "description": "Number is a number",
                        "examples": [
                            1
                        ],
                        "type": [
                            "number"
                        ]
                    },
                    "required": true,
                    "deprecated": false
                }
            ],
            "result": {
                "name": "storiface.CallID",
                "description": "storiface.CallID",
                "summary": "",
                "schema": {
                    "examples": [
                        {
                            "Sector": {
                                "Miner": 1000,
                                "Number": 9
                            },
                            "ID": "07070707-0707-0707-0707-070707070707"
                        }
                    ],
                    "additionalProperties": false,
                    "properties": {
                        "ID": {
                            "items": {
                                "description": "Number is a number",
                                "title": "number",
                                "type": "number"
                            },
                            "maxItems": 16,
                            "minItems": 16,
                            "type": "array"
                        },
                        "Sector": {
                            "additionalProperties": false,
                            "properties": {
                                "Miner": {
                                    "title": "number",
                                    "type": "number"
                                },
                                "Number": {
                                    "title": "number",
                                    "type": "number"
                                }
                            },
                            "type": "object"
                        }
                    },
                    "type": [
                        "object"
                    ]
                },
                "required": true,
                "deprecated": false
            },
            "deprecated": false,
            "externalDocs": {
                "description": "Github remote link",
<<<<<<< HEAD
                "url": "https://github.com/filecoin-project/lotus/blob/master/api/proxy_gen.go#L6456"
=======
                "url": "https://github.com/filecoin-project/lotus/blob/master/api/proxy_gen.go#L6481"
>>>>>>> 5d415785
            }
        },
        {
            "name": "Filecoin.Paths",
            "description": "```go\nfunc (s *WorkerStruct) Paths(p0 context.Context) ([]storiface.StoragePath, error) {\n\tif s.Internal.Paths == nil {\n\t\treturn *new([]storiface.StoragePath), ErrNotSupported\n\t}\n\treturn s.Internal.Paths(p0)\n}\n```",
            "summary": "",
            "paramStructure": "by-position",
            "params": [],
            "result": {
                "name": "[]storiface.StoragePath",
                "description": "[]storiface.StoragePath",
                "summary": "",
                "schema": {
                    "examples": [
                        [
                            {
                                "ID": "76f1988b-ef30-4d7e-b3ec-9a627f4ba5a8",
                                "Weight": 42,
                                "LocalPath": "string value",
                                "CanSeal": true,
                                "CanStore": true
                            }
                        ]
                    ],
                    "items": [
                        {
                            "additionalProperties": false,
                            "properties": {
                                "CanSeal": {
                                    "type": "boolean"
                                },
                                "CanStore": {
                                    "type": "boolean"
                                },
                                "ID": {
                                    "type": "string"
                                },
                                "LocalPath": {
                                    "type": "string"
                                },
                                "Weight": {
                                    "title": "number",
                                    "type": "number"
                                }
                            },
                            "type": [
                                "object"
                            ]
                        }
                    ],
                    "type": [
                        "array"
                    ]
                },
                "required": true,
                "deprecated": false
            },
            "deprecated": false,
            "externalDocs": {
                "description": "Github remote link",
<<<<<<< HEAD
                "url": "https://github.com/filecoin-project/lotus/blob/master/api/proxy_gen.go#L6467"
=======
                "url": "https://github.com/filecoin-project/lotus/blob/master/api/proxy_gen.go#L6492"
>>>>>>> 5d415785
            }
        },
        {
            "name": "Filecoin.ProcessSession",
            "description": "```go\nfunc (s *WorkerStruct) ProcessSession(p0 context.Context) (uuid.UUID, error) {\n\tif s.Internal.ProcessSession == nil {\n\t\treturn *new(uuid.UUID), ErrNotSupported\n\t}\n\treturn s.Internal.ProcessSession(p0)\n}\n```",
            "summary": "returns a random UUID of worker session, generated randomly when worker\nprocess starts\n",
            "paramStructure": "by-position",
            "params": [],
            "result": {
                "name": "uuid.UUID",
                "description": "uuid.UUID",
                "summary": "",
                "schema": {
                    "examples": [
                        "07070707-0707-0707-0707-070707070707"
                    ],
                    "items": [
                        {
                            "title": "number",
                            "description": "Number is a number",
                            "type": [
                                "number"
                            ]
                        }
                    ],
                    "maxItems": 16,
                    "minItems": 16,
                    "type": [
                        "array"
                    ]
                },
                "required": true,
                "deprecated": false
            },
            "deprecated": false,
            "externalDocs": {
                "description": "Github remote link",
<<<<<<< HEAD
                "url": "https://github.com/filecoin-project/lotus/blob/master/api/proxy_gen.go#L6478"
=======
                "url": "https://github.com/filecoin-project/lotus/blob/master/api/proxy_gen.go#L6503"
>>>>>>> 5d415785
            }
        },
        {
            "name": "Filecoin.ProveReplicaUpdate1",
            "description": "```go\nfunc (s *WorkerStruct) ProveReplicaUpdate1(p0 context.Context, p1 storiface.SectorRef, p2 cid.Cid, p3 cid.Cid, p4 cid.Cid) (storiface.CallID, error) {\n\tif s.Internal.ProveReplicaUpdate1 == nil {\n\t\treturn *new(storiface.CallID), ErrNotSupported\n\t}\n\treturn s.Internal.ProveReplicaUpdate1(p0, p1, p2, p3, p4)\n}\n```",
            "summary": "",
            "paramStructure": "by-position",
            "params": [
                {
                    "name": "p1",
                    "description": "storiface.SectorRef",
                    "summary": "",
                    "schema": {
                        "examples": [
                            {
                                "ID": {
                                    "Miner": 1000,
                                    "Number": 9
                                },
                                "ProofType": 8
                            }
                        ],
                        "additionalProperties": false,
                        "properties": {
                            "ID": {
                                "additionalProperties": false,
                                "properties": {
                                    "Miner": {
                                        "title": "number",
                                        "type": "number"
                                    },
                                    "Number": {
                                        "title": "number",
                                        "type": "number"
                                    }
                                },
                                "type": "object"
                            },
                            "ProofType": {
                                "title": "number",
                                "type": "number"
                            }
                        },
                        "type": [
                            "object"
                        ]
                    },
                    "required": true,
                    "deprecated": false
                },
                {
                    "name": "p2",
                    "description": "cid.Cid",
                    "summary": "",
                    "schema": {
                        "title": "Content Identifier",
                        "description": "Cid represents a self-describing content addressed identifier. It is formed by a Version, a Codec (which indicates a multicodec-packed content type) and a Multihash.",
                        "examples": [
                            {
                                "/": "bafy2bzacea3wsdh6y3a36tb3skempjoxqpuyompjbmfeyf34fi3uy6uue42v4"
                            }
                        ],
                        "type": [
                            "string"
                        ]
                    },
                    "required": true,
                    "deprecated": false
                },
                {
                    "name": "p3",
                    "description": "cid.Cid",
                    "summary": "",
                    "schema": {
                        "title": "Content Identifier",
                        "description": "Cid represents a self-describing content addressed identifier. It is formed by a Version, a Codec (which indicates a multicodec-packed content type) and a Multihash.",
                        "examples": [
                            {
                                "/": "bafy2bzacea3wsdh6y3a36tb3skempjoxqpuyompjbmfeyf34fi3uy6uue42v4"
                            }
                        ],
                        "type": [
                            "string"
                        ]
                    },
                    "required": true,
                    "deprecated": false
                },
                {
                    "name": "p4",
                    "description": "cid.Cid",
                    "summary": "",
                    "schema": {
                        "title": "Content Identifier",
                        "description": "Cid represents a self-describing content addressed identifier. It is formed by a Version, a Codec (which indicates a multicodec-packed content type) and a Multihash.",
                        "examples": [
                            {
                                "/": "bafy2bzacea3wsdh6y3a36tb3skempjoxqpuyompjbmfeyf34fi3uy6uue42v4"
                            }
                        ],
                        "type": [
                            "string"
                        ]
                    },
                    "required": true,
                    "deprecated": false
                }
            ],
            "result": {
                "name": "storiface.CallID",
                "description": "storiface.CallID",
                "summary": "",
                "schema": {
                    "examples": [
                        {
                            "Sector": {
                                "Miner": 1000,
                                "Number": 9
                            },
                            "ID": "07070707-0707-0707-0707-070707070707"
                        }
                    ],
                    "additionalProperties": false,
                    "properties": {
                        "ID": {
                            "items": {
                                "description": "Number is a number",
                                "title": "number",
                                "type": "number"
                            },
                            "maxItems": 16,
                            "minItems": 16,
                            "type": "array"
                        },
                        "Sector": {
                            "additionalProperties": false,
                            "properties": {
                                "Miner": {
                                    "title": "number",
                                    "type": "number"
                                },
                                "Number": {
                                    "title": "number",
                                    "type": "number"
                                }
                            },
                            "type": "object"
                        }
                    },
                    "type": [
                        "object"
                    ]
                },
                "required": true,
                "deprecated": false
            },
            "deprecated": false,
            "externalDocs": {
                "description": "Github remote link",
<<<<<<< HEAD
                "url": "https://github.com/filecoin-project/lotus/blob/master/api/proxy_gen.go#L6489"
=======
                "url": "https://github.com/filecoin-project/lotus/blob/master/api/proxy_gen.go#L6514"
>>>>>>> 5d415785
            }
        },
        {
            "name": "Filecoin.ProveReplicaUpdate2",
            "description": "```go\nfunc (s *WorkerStruct) ProveReplicaUpdate2(p0 context.Context, p1 storiface.SectorRef, p2 cid.Cid, p3 cid.Cid, p4 cid.Cid, p5 storiface.ReplicaVanillaProofs) (storiface.CallID, error) {\n\tif s.Internal.ProveReplicaUpdate2 == nil {\n\t\treturn *new(storiface.CallID), ErrNotSupported\n\t}\n\treturn s.Internal.ProveReplicaUpdate2(p0, p1, p2, p3, p4, p5)\n}\n```",
            "summary": "",
            "paramStructure": "by-position",
            "params": [
                {
                    "name": "p1",
                    "description": "storiface.SectorRef",
                    "summary": "",
                    "schema": {
                        "examples": [
                            {
                                "ID": {
                                    "Miner": 1000,
                                    "Number": 9
                                },
                                "ProofType": 8
                            }
                        ],
                        "additionalProperties": false,
                        "properties": {
                            "ID": {
                                "additionalProperties": false,
                                "properties": {
                                    "Miner": {
                                        "title": "number",
                                        "type": "number"
                                    },
                                    "Number": {
                                        "title": "number",
                                        "type": "number"
                                    }
                                },
                                "type": "object"
                            },
                            "ProofType": {
                                "title": "number",
                                "type": "number"
                            }
                        },
                        "type": [
                            "object"
                        ]
                    },
                    "required": true,
                    "deprecated": false
                },
                {
                    "name": "p2",
                    "description": "cid.Cid",
                    "summary": "",
                    "schema": {
                        "title": "Content Identifier",
                        "description": "Cid represents a self-describing content addressed identifier. It is formed by a Version, a Codec (which indicates a multicodec-packed content type) and a Multihash.",
                        "examples": [
                            {
                                "/": "bafy2bzacea3wsdh6y3a36tb3skempjoxqpuyompjbmfeyf34fi3uy6uue42v4"
                            }
                        ],
                        "type": [
                            "string"
                        ]
                    },
                    "required": true,
                    "deprecated": false
                },
                {
                    "name": "p3",
                    "description": "cid.Cid",
                    "summary": "",
                    "schema": {
                        "title": "Content Identifier",
                        "description": "Cid represents a self-describing content addressed identifier. It is formed by a Version, a Codec (which indicates a multicodec-packed content type) and a Multihash.",
                        "examples": [
                            {
                                "/": "bafy2bzacea3wsdh6y3a36tb3skempjoxqpuyompjbmfeyf34fi3uy6uue42v4"
                            }
                        ],
                        "type": [
                            "string"
                        ]
                    },
                    "required": true,
                    "deprecated": false
                },
                {
                    "name": "p4",
                    "description": "cid.Cid",
                    "summary": "",
                    "schema": {
                        "title": "Content Identifier",
                        "description": "Cid represents a self-describing content addressed identifier. It is formed by a Version, a Codec (which indicates a multicodec-packed content type) and a Multihash.",
                        "examples": [
                            {
                                "/": "bafy2bzacea3wsdh6y3a36tb3skempjoxqpuyompjbmfeyf34fi3uy6uue42v4"
                            }
                        ],
                        "type": [
                            "string"
                        ]
                    },
                    "required": true,
                    "deprecated": false
                },
                {
                    "name": "p5",
                    "description": "storiface.ReplicaVanillaProofs",
                    "summary": "",
                    "schema": {
                        "examples": [
                            [
                                "Ynl0ZSBhcnJheQ=="
                            ]
                        ],
                        "items": [
                            {
                                "type": [
                                    "string"
                                ]
                            }
                        ],
                        "type": [
                            "array"
                        ]
                    },
                    "required": true,
                    "deprecated": false
                }
            ],
            "result": {
                "name": "storiface.CallID",
                "description": "storiface.CallID",
                "summary": "",
                "schema": {
                    "examples": [
                        {
                            "Sector": {
                                "Miner": 1000,
                                "Number": 9
                            },
                            "ID": "07070707-0707-0707-0707-070707070707"
                        }
                    ],
                    "additionalProperties": false,
                    "properties": {
                        "ID": {
                            "items": {
                                "description": "Number is a number",
                                "title": "number",
                                "type": "number"
                            },
                            "maxItems": 16,
                            "minItems": 16,
                            "type": "array"
                        },
                        "Sector": {
                            "additionalProperties": false,
                            "properties": {
                                "Miner": {
                                    "title": "number",
                                    "type": "number"
                                },
                                "Number": {
                                    "title": "number",
                                    "type": "number"
                                }
                            },
                            "type": "object"
                        }
                    },
                    "type": [
                        "object"
                    ]
                },
                "required": true,
                "deprecated": false
            },
            "deprecated": false,
            "externalDocs": {
                "description": "Github remote link",
<<<<<<< HEAD
                "url": "https://github.com/filecoin-project/lotus/blob/master/api/proxy_gen.go#L6500"
=======
                "url": "https://github.com/filecoin-project/lotus/blob/master/api/proxy_gen.go#L6525"
>>>>>>> 5d415785
            }
        },
        {
            "name": "Filecoin.ReleaseUnsealed",
            "description": "```go\nfunc (s *WorkerStruct) ReleaseUnsealed(p0 context.Context, p1 storiface.SectorRef, p2 []storiface.Range) (storiface.CallID, error) {\n\tif s.Internal.ReleaseUnsealed == nil {\n\t\treturn *new(storiface.CallID), ErrNotSupported\n\t}\n\treturn s.Internal.ReleaseUnsealed(p0, p1, p2)\n}\n```",
            "summary": "",
            "paramStructure": "by-position",
            "params": [
                {
                    "name": "p1",
                    "description": "storiface.SectorRef",
                    "summary": "",
                    "schema": {
                        "examples": [
                            {
                                "ID": {
                                    "Miner": 1000,
                                    "Number": 9
                                },
                                "ProofType": 8
                            }
                        ],
                        "additionalProperties": false,
                        "properties": {
                            "ID": {
                                "additionalProperties": false,
                                "properties": {
                                    "Miner": {
                                        "title": "number",
                                        "type": "number"
                                    },
                                    "Number": {
                                        "title": "number",
                                        "type": "number"
                                    }
                                },
                                "type": "object"
                            },
                            "ProofType": {
                                "title": "number",
                                "type": "number"
                            }
                        },
                        "type": [
                            "object"
                        ]
                    },
                    "required": true,
                    "deprecated": false
                },
                {
                    "name": "p2",
                    "description": "[]storiface.Range",
                    "summary": "",
                    "schema": {
                        "examples": [
                            [
                                {
                                    "Offset": 1024,
                                    "Size": 1024
                                }
                            ]
                        ],
                        "items": [
                            {
                                "additionalProperties": false,
                                "properties": {
                                    "Offset": {
                                        "title": "number",
                                        "type": "number"
                                    },
                                    "Size": {
                                        "title": "number",
                                        "type": "number"
                                    }
                                },
                                "type": [
                                    "object"
                                ]
                            }
                        ],
                        "type": [
                            "array"
                        ]
                    },
                    "required": true,
                    "deprecated": false
                }
            ],
            "result": {
                "name": "storiface.CallID",
                "description": "storiface.CallID",
                "summary": "",
                "schema": {
                    "examples": [
                        {
                            "Sector": {
                                "Miner": 1000,
                                "Number": 9
                            },
                            "ID": "07070707-0707-0707-0707-070707070707"
                        }
                    ],
                    "additionalProperties": false,
                    "properties": {
                        "ID": {
                            "items": {
                                "description": "Number is a number",
                                "title": "number",
                                "type": "number"
                            },
                            "maxItems": 16,
                            "minItems": 16,
                            "type": "array"
                        },
                        "Sector": {
                            "additionalProperties": false,
                            "properties": {
                                "Miner": {
                                    "title": "number",
                                    "type": "number"
                                },
                                "Number": {
                                    "title": "number",
                                    "type": "number"
                                }
                            },
                            "type": "object"
                        }
                    },
                    "type": [
                        "object"
                    ]
                },
                "required": true,
                "deprecated": false
            },
            "deprecated": false,
            "externalDocs": {
                "description": "Github remote link",
<<<<<<< HEAD
                "url": "https://github.com/filecoin-project/lotus/blob/master/api/proxy_gen.go#L6511"
=======
                "url": "https://github.com/filecoin-project/lotus/blob/master/api/proxy_gen.go#L6536"
>>>>>>> 5d415785
            }
        },
        {
            "name": "Filecoin.Remove",
            "description": "```go\nfunc (s *WorkerStruct) Remove(p0 context.Context, p1 abi.SectorID) error {\n\tif s.Internal.Remove == nil {\n\t\treturn ErrNotSupported\n\t}\n\treturn s.Internal.Remove(p0, p1)\n}\n```",
            "summary": "Storage / Other\n",
            "paramStructure": "by-position",
            "params": [
                {
                    "name": "p1",
                    "description": "abi.SectorID",
                    "summary": "",
                    "schema": {
                        "examples": [
                            {
                                "Miner": 1000,
                                "Number": 9
                            }
                        ],
                        "additionalProperties": false,
                        "properties": {
                            "Miner": {
                                "title": "number",
                                "type": "number"
                            },
                            "Number": {
                                "title": "number",
                                "type": "number"
                            }
                        },
                        "type": [
                            "object"
                        ]
                    },
                    "required": true,
                    "deprecated": false
                }
            ],
            "result": {
                "name": "Null",
                "description": "Null",
                "schema": {
                    "type": [
                        "null"
                    ]
                },
                "required": true,
                "deprecated": false
            },
            "deprecated": false,
            "externalDocs": {
                "description": "Github remote link",
<<<<<<< HEAD
                "url": "https://github.com/filecoin-project/lotus/blob/master/api/proxy_gen.go#L6522"
=======
                "url": "https://github.com/filecoin-project/lotus/blob/master/api/proxy_gen.go#L6547"
>>>>>>> 5d415785
            }
        },
        {
            "name": "Filecoin.ReplicaUpdate",
            "description": "```go\nfunc (s *WorkerStruct) ReplicaUpdate(p0 context.Context, p1 storiface.SectorRef, p2 []abi.PieceInfo) (storiface.CallID, error) {\n\tif s.Internal.ReplicaUpdate == nil {\n\t\treturn *new(storiface.CallID), ErrNotSupported\n\t}\n\treturn s.Internal.ReplicaUpdate(p0, p1, p2)\n}\n```",
            "summary": "",
            "paramStructure": "by-position",
            "params": [
                {
                    "name": "p1",
                    "description": "storiface.SectorRef",
                    "summary": "",
                    "schema": {
                        "examples": [
                            {
                                "ID": {
                                    "Miner": 1000,
                                    "Number": 9
                                },
                                "ProofType": 8
                            }
                        ],
                        "additionalProperties": false,
                        "properties": {
                            "ID": {
                                "additionalProperties": false,
                                "properties": {
                                    "Miner": {
                                        "title": "number",
                                        "type": "number"
                                    },
                                    "Number": {
                                        "title": "number",
                                        "type": "number"
                                    }
                                },
                                "type": "object"
                            },
                            "ProofType": {
                                "title": "number",
                                "type": "number"
                            }
                        },
                        "type": [
                            "object"
                        ]
                    },
                    "required": true,
                    "deprecated": false
                },
                {
                    "name": "p2",
                    "description": "[]abi.PieceInfo",
                    "summary": "",
                    "schema": {
                        "examples": [
                            [
                                {
                                    "Size": 1032,
                                    "PieceCID": {
                                        "/": "bafy2bzacea3wsdh6y3a36tb3skempjoxqpuyompjbmfeyf34fi3uy6uue42v4"
                                    }
                                }
                            ]
                        ],
                        "items": [
                            {
                                "additionalProperties": false,
                                "properties": {
                                    "PieceCID": {
                                        "title": "Content Identifier",
                                        "type": "string"
                                    },
                                    "Size": {
                                        "title": "number",
                                        "type": "number"
                                    }
                                },
                                "type": [
                                    "object"
                                ]
                            }
                        ],
                        "type": [
                            "array"
                        ]
                    },
                    "required": true,
                    "deprecated": false
                }
            ],
            "result": {
                "name": "storiface.CallID",
                "description": "storiface.CallID",
                "summary": "",
                "schema": {
                    "examples": [
                        {
                            "Sector": {
                                "Miner": 1000,
                                "Number": 9
                            },
                            "ID": "07070707-0707-0707-0707-070707070707"
                        }
                    ],
                    "additionalProperties": false,
                    "properties": {
                        "ID": {
                            "items": {
                                "description": "Number is a number",
                                "title": "number",
                                "type": "number"
                            },
                            "maxItems": 16,
                            "minItems": 16,
                            "type": "array"
                        },
                        "Sector": {
                            "additionalProperties": false,
                            "properties": {
                                "Miner": {
                                    "title": "number",
                                    "type": "number"
                                },
                                "Number": {
                                    "title": "number",
                                    "type": "number"
                                }
                            },
                            "type": "object"
                        }
                    },
                    "type": [
                        "object"
                    ]
                },
                "required": true,
                "deprecated": false
            },
            "deprecated": false,
            "externalDocs": {
                "description": "Github remote link",
<<<<<<< HEAD
                "url": "https://github.com/filecoin-project/lotus/blob/master/api/proxy_gen.go#L6533"
=======
                "url": "https://github.com/filecoin-project/lotus/blob/master/api/proxy_gen.go#L6558"
>>>>>>> 5d415785
            }
        },
        {
            "name": "Filecoin.SealCommit1",
            "description": "```go\nfunc (s *WorkerStruct) SealCommit1(p0 context.Context, p1 storiface.SectorRef, p2 abi.SealRandomness, p3 abi.InteractiveSealRandomness, p4 []abi.PieceInfo, p5 storiface.SectorCids) (storiface.CallID, error) {\n\tif s.Internal.SealCommit1 == nil {\n\t\treturn *new(storiface.CallID), ErrNotSupported\n\t}\n\treturn s.Internal.SealCommit1(p0, p1, p2, p3, p4, p5)\n}\n```",
            "summary": "",
            "paramStructure": "by-position",
            "params": [
                {
                    "name": "p1",
                    "description": "storiface.SectorRef",
                    "summary": "",
                    "schema": {
                        "examples": [
                            {
                                "ID": {
                                    "Miner": 1000,
                                    "Number": 9
                                },
                                "ProofType": 8
                            }
                        ],
                        "additionalProperties": false,
                        "properties": {
                            "ID": {
                                "additionalProperties": false,
                                "properties": {
                                    "Miner": {
                                        "title": "number",
                                        "type": "number"
                                    },
                                    "Number": {
                                        "title": "number",
                                        "type": "number"
                                    }
                                },
                                "type": "object"
                            },
                            "ProofType": {
                                "title": "number",
                                "type": "number"
                            }
                        },
                        "type": [
                            "object"
                        ]
                    },
                    "required": true,
                    "deprecated": false
                },
                {
                    "name": "p2",
                    "description": "abi.SealRandomness",
                    "summary": "",
                    "schema": {
                        "examples": [
                            "Bw=="
                        ],
                        "items": [
                            {
                                "title": "number",
                                "description": "Number is a number",
                                "type": [
                                    "number"
                                ]
                            }
                        ],
                        "type": [
                            "array"
                        ]
                    },
                    "required": true,
                    "deprecated": false
                },
                {
                    "name": "p3",
                    "description": "abi.InteractiveSealRandomness",
                    "summary": "",
                    "schema": {
                        "examples": [
                            "Bw=="
                        ],
                        "items": [
                            {
                                "title": "number",
                                "description": "Number is a number",
                                "type": [
                                    "number"
                                ]
                            }
                        ],
                        "type": [
                            "array"
                        ]
                    },
                    "required": true,
                    "deprecated": false
                },
                {
                    "name": "p4",
                    "description": "[]abi.PieceInfo",
                    "summary": "",
                    "schema": {
                        "examples": [
                            [
                                {
                                    "Size": 1032,
                                    "PieceCID": {
                                        "/": "bafy2bzacea3wsdh6y3a36tb3skempjoxqpuyompjbmfeyf34fi3uy6uue42v4"
                                    }
                                }
                            ]
                        ],
                        "items": [
                            {
                                "additionalProperties": false,
                                "properties": {
                                    "PieceCID": {
                                        "title": "Content Identifier",
                                        "type": "string"
                                    },
                                    "Size": {
                                        "title": "number",
                                        "type": "number"
                                    }
                                },
                                "type": [
                                    "object"
                                ]
                            }
                        ],
                        "type": [
                            "array"
                        ]
                    },
                    "required": true,
                    "deprecated": false
                },
                {
                    "name": "p5",
                    "description": "storiface.SectorCids",
                    "summary": "",
                    "schema": {
                        "examples": [
                            {
                                "Unsealed": {
                                    "/": "bafy2bzacea3wsdh6y3a36tb3skempjoxqpuyompjbmfeyf34fi3uy6uue42v4"
                                },
                                "Sealed": {
                                    "/": "bafy2bzacea3wsdh6y3a36tb3skempjoxqpuyompjbmfeyf34fi3uy6uue42v4"
                                }
                            }
                        ],
                        "additionalProperties": false,
                        "properties": {
                            "Sealed": {
                                "title": "Content Identifier",
                                "type": "string"
                            },
                            "Unsealed": {
                                "title": "Content Identifier",
                                "type": "string"
                            }
                        },
                        "type": [
                            "object"
                        ]
                    },
                    "required": true,
                    "deprecated": false
                }
            ],
            "result": {
                "name": "storiface.CallID",
                "description": "storiface.CallID",
                "summary": "",
                "schema": {
                    "examples": [
                        {
                            "Sector": {
                                "Miner": 1000,
                                "Number": 9
                            },
                            "ID": "07070707-0707-0707-0707-070707070707"
                        }
                    ],
                    "additionalProperties": false,
                    "properties": {
                        "ID": {
                            "items": {
                                "description": "Number is a number",
                                "title": "number",
                                "type": "number"
                            },
                            "maxItems": 16,
                            "minItems": 16,
                            "type": "array"
                        },
                        "Sector": {
                            "additionalProperties": false,
                            "properties": {
                                "Miner": {
                                    "title": "number",
                                    "type": "number"
                                },
                                "Number": {
                                    "title": "number",
                                    "type": "number"
                                }
                            },
                            "type": "object"
                        }
                    },
                    "type": [
                        "object"
                    ]
                },
                "required": true,
                "deprecated": false
            },
            "deprecated": false,
            "externalDocs": {
                "description": "Github remote link",
<<<<<<< HEAD
                "url": "https://github.com/filecoin-project/lotus/blob/master/api/proxy_gen.go#L6544"
=======
                "url": "https://github.com/filecoin-project/lotus/blob/master/api/proxy_gen.go#L6569"
>>>>>>> 5d415785
            }
        },
        {
            "name": "Filecoin.SealCommit2",
            "description": "```go\nfunc (s *WorkerStruct) SealCommit2(p0 context.Context, p1 storiface.SectorRef, p2 storiface.Commit1Out) (storiface.CallID, error) {\n\tif s.Internal.SealCommit2 == nil {\n\t\treturn *new(storiface.CallID), ErrNotSupported\n\t}\n\treturn s.Internal.SealCommit2(p0, p1, p2)\n}\n```",
            "summary": "",
            "paramStructure": "by-position",
            "params": [
                {
                    "name": "p1",
                    "description": "storiface.SectorRef",
                    "summary": "",
                    "schema": {
                        "examples": [
                            {
                                "ID": {
                                    "Miner": 1000,
                                    "Number": 9
                                },
                                "ProofType": 8
                            }
                        ],
                        "additionalProperties": false,
                        "properties": {
                            "ID": {
                                "additionalProperties": false,
                                "properties": {
                                    "Miner": {
                                        "title": "number",
                                        "type": "number"
                                    },
                                    "Number": {
                                        "title": "number",
                                        "type": "number"
                                    }
                                },
                                "type": "object"
                            },
                            "ProofType": {
                                "title": "number",
                                "type": "number"
                            }
                        },
                        "type": [
                            "object"
                        ]
                    },
                    "required": true,
                    "deprecated": false
                },
                {
                    "name": "p2",
                    "description": "storiface.Commit1Out",
                    "summary": "",
                    "schema": {
                        "examples": [
                            "Bw=="
                        ],
                        "items": [
                            {
                                "title": "number",
                                "description": "Number is a number",
                                "type": [
                                    "number"
                                ]
                            }
                        ],
                        "type": [
                            "array"
                        ]
                    },
                    "required": true,
                    "deprecated": false
                }
            ],
            "result": {
                "name": "storiface.CallID",
                "description": "storiface.CallID",
                "summary": "",
                "schema": {
                    "examples": [
                        {
                            "Sector": {
                                "Miner": 1000,
                                "Number": 9
                            },
                            "ID": "07070707-0707-0707-0707-070707070707"
                        }
                    ],
                    "additionalProperties": false,
                    "properties": {
                        "ID": {
                            "items": {
                                "description": "Number is a number",
                                "title": "number",
                                "type": "number"
                            },
                            "maxItems": 16,
                            "minItems": 16,
                            "type": "array"
                        },
                        "Sector": {
                            "additionalProperties": false,
                            "properties": {
                                "Miner": {
                                    "title": "number",
                                    "type": "number"
                                },
                                "Number": {
                                    "title": "number",
                                    "type": "number"
                                }
                            },
                            "type": "object"
                        }
                    },
                    "type": [
                        "object"
                    ]
                },
                "required": true,
                "deprecated": false
            },
            "deprecated": false,
            "externalDocs": {
                "description": "Github remote link",
<<<<<<< HEAD
                "url": "https://github.com/filecoin-project/lotus/blob/master/api/proxy_gen.go#L6555"
=======
                "url": "https://github.com/filecoin-project/lotus/blob/master/api/proxy_gen.go#L6580"
>>>>>>> 5d415785
            }
        },
        {
            "name": "Filecoin.SealPreCommit1",
            "description": "```go\nfunc (s *WorkerStruct) SealPreCommit1(p0 context.Context, p1 storiface.SectorRef, p2 abi.SealRandomness, p3 []abi.PieceInfo) (storiface.CallID, error) {\n\tif s.Internal.SealPreCommit1 == nil {\n\t\treturn *new(storiface.CallID), ErrNotSupported\n\t}\n\treturn s.Internal.SealPreCommit1(p0, p1, p2, p3)\n}\n```",
            "summary": "",
            "paramStructure": "by-position",
            "params": [
                {
                    "name": "p1",
                    "description": "storiface.SectorRef",
                    "summary": "",
                    "schema": {
                        "examples": [
                            {
                                "ID": {
                                    "Miner": 1000,
                                    "Number": 9
                                },
                                "ProofType": 8
                            }
                        ],
                        "additionalProperties": false,
                        "properties": {
                            "ID": {
                                "additionalProperties": false,
                                "properties": {
                                    "Miner": {
                                        "title": "number",
                                        "type": "number"
                                    },
                                    "Number": {
                                        "title": "number",
                                        "type": "number"
                                    }
                                },
                                "type": "object"
                            },
                            "ProofType": {
                                "title": "number",
                                "type": "number"
                            }
                        },
                        "type": [
                            "object"
                        ]
                    },
                    "required": true,
                    "deprecated": false
                },
                {
                    "name": "p2",
                    "description": "abi.SealRandomness",
                    "summary": "",
                    "schema": {
                        "examples": [
                            "Bw=="
                        ],
                        "items": [
                            {
                                "title": "number",
                                "description": "Number is a number",
                                "type": [
                                    "number"
                                ]
                            }
                        ],
                        "type": [
                            "array"
                        ]
                    },
                    "required": true,
                    "deprecated": false
                },
                {
                    "name": "p3",
                    "description": "[]abi.PieceInfo",
                    "summary": "",
                    "schema": {
                        "examples": [
                            [
                                {
                                    "Size": 1032,
                                    "PieceCID": {
                                        "/": "bafy2bzacea3wsdh6y3a36tb3skempjoxqpuyompjbmfeyf34fi3uy6uue42v4"
                                    }
                                }
                            ]
                        ],
                        "items": [
                            {
                                "additionalProperties": false,
                                "properties": {
                                    "PieceCID": {
                                        "title": "Content Identifier",
                                        "type": "string"
                                    },
                                    "Size": {
                                        "title": "number",
                                        "type": "number"
                                    }
                                },
                                "type": [
                                    "object"
                                ]
                            }
                        ],
                        "type": [
                            "array"
                        ]
                    },
                    "required": true,
                    "deprecated": false
                }
            ],
            "result": {
                "name": "storiface.CallID",
                "description": "storiface.CallID",
                "summary": "",
                "schema": {
                    "examples": [
                        {
                            "Sector": {
                                "Miner": 1000,
                                "Number": 9
                            },
                            "ID": "07070707-0707-0707-0707-070707070707"
                        }
                    ],
                    "additionalProperties": false,
                    "properties": {
                        "ID": {
                            "items": {
                                "description": "Number is a number",
                                "title": "number",
                                "type": "number"
                            },
                            "maxItems": 16,
                            "minItems": 16,
                            "type": "array"
                        },
                        "Sector": {
                            "additionalProperties": false,
                            "properties": {
                                "Miner": {
                                    "title": "number",
                                    "type": "number"
                                },
                                "Number": {
                                    "title": "number",
                                    "type": "number"
                                }
                            },
                            "type": "object"
                        }
                    },
                    "type": [
                        "object"
                    ]
                },
                "required": true,
                "deprecated": false
            },
            "deprecated": false,
            "externalDocs": {
                "description": "Github remote link",
<<<<<<< HEAD
                "url": "https://github.com/filecoin-project/lotus/blob/master/api/proxy_gen.go#L6566"
=======
                "url": "https://github.com/filecoin-project/lotus/blob/master/api/proxy_gen.go#L6591"
>>>>>>> 5d415785
            }
        },
        {
            "name": "Filecoin.SealPreCommit2",
            "description": "```go\nfunc (s *WorkerStruct) SealPreCommit2(p0 context.Context, p1 storiface.SectorRef, p2 storiface.PreCommit1Out) (storiface.CallID, error) {\n\tif s.Internal.SealPreCommit2 == nil {\n\t\treturn *new(storiface.CallID), ErrNotSupported\n\t}\n\treturn s.Internal.SealPreCommit2(p0, p1, p2)\n}\n```",
            "summary": "",
            "paramStructure": "by-position",
            "params": [
                {
                    "name": "p1",
                    "description": "storiface.SectorRef",
                    "summary": "",
                    "schema": {
                        "examples": [
                            {
                                "ID": {
                                    "Miner": 1000,
                                    "Number": 9
                                },
                                "ProofType": 8
                            }
                        ],
                        "additionalProperties": false,
                        "properties": {
                            "ID": {
                                "additionalProperties": false,
                                "properties": {
                                    "Miner": {
                                        "title": "number",
                                        "type": "number"
                                    },
                                    "Number": {
                                        "title": "number",
                                        "type": "number"
                                    }
                                },
                                "type": "object"
                            },
                            "ProofType": {
                                "title": "number",
                                "type": "number"
                            }
                        },
                        "type": [
                            "object"
                        ]
                    },
                    "required": true,
                    "deprecated": false
                },
                {
                    "name": "p2",
                    "description": "storiface.PreCommit1Out",
                    "summary": "",
                    "schema": {
                        "examples": [
                            "Bw=="
                        ],
                        "items": [
                            {
                                "title": "number",
                                "description": "Number is a number",
                                "type": [
                                    "number"
                                ]
                            }
                        ],
                        "type": [
                            "array"
                        ]
                    },
                    "required": true,
                    "deprecated": false
                }
            ],
            "result": {
                "name": "storiface.CallID",
                "description": "storiface.CallID",
                "summary": "",
                "schema": {
                    "examples": [
                        {
                            "Sector": {
                                "Miner": 1000,
                                "Number": 9
                            },
                            "ID": "07070707-0707-0707-0707-070707070707"
                        }
                    ],
                    "additionalProperties": false,
                    "properties": {
                        "ID": {
                            "items": {
                                "description": "Number is a number",
                                "title": "number",
                                "type": "number"
                            },
                            "maxItems": 16,
                            "minItems": 16,
                            "type": "array"
                        },
                        "Sector": {
                            "additionalProperties": false,
                            "properties": {
                                "Miner": {
                                    "title": "number",
                                    "type": "number"
                                },
                                "Number": {
                                    "title": "number",
                                    "type": "number"
                                }
                            },
                            "type": "object"
                        }
                    },
                    "type": [
                        "object"
                    ]
                },
                "required": true,
                "deprecated": false
            },
            "deprecated": false,
            "externalDocs": {
                "description": "Github remote link",
<<<<<<< HEAD
                "url": "https://github.com/filecoin-project/lotus/blob/master/api/proxy_gen.go#L6577"
=======
                "url": "https://github.com/filecoin-project/lotus/blob/master/api/proxy_gen.go#L6602"
>>>>>>> 5d415785
            }
        },
        {
            "name": "Filecoin.Session",
            "description": "```go\nfunc (s *WorkerStruct) Session(p0 context.Context) (uuid.UUID, error) {\n\tif s.Internal.Session == nil {\n\t\treturn *new(uuid.UUID), ErrNotSupported\n\t}\n\treturn s.Internal.Session(p0)\n}\n```",
            "summary": "Like ProcessSession, but returns an error when worker is disabled\n",
            "paramStructure": "by-position",
            "params": [],
            "result": {
                "name": "uuid.UUID",
                "description": "uuid.UUID",
                "summary": "",
                "schema": {
                    "examples": [
                        "07070707-0707-0707-0707-070707070707"
                    ],
                    "items": [
                        {
                            "title": "number",
                            "description": "Number is a number",
                            "type": [
                                "number"
                            ]
                        }
                    ],
                    "maxItems": 16,
                    "minItems": 16,
                    "type": [
                        "array"
                    ]
                },
                "required": true,
                "deprecated": false
            },
            "deprecated": false,
            "externalDocs": {
                "description": "Github remote link",
<<<<<<< HEAD
                "url": "https://github.com/filecoin-project/lotus/blob/master/api/proxy_gen.go#L6588"
=======
                "url": "https://github.com/filecoin-project/lotus/blob/master/api/proxy_gen.go#L6613"
>>>>>>> 5d415785
            }
        },
        {
            "name": "Filecoin.SetEnabled",
            "description": "```go\nfunc (s *WorkerStruct) SetEnabled(p0 context.Context, p1 bool) error {\n\tif s.Internal.SetEnabled == nil {\n\t\treturn ErrNotSupported\n\t}\n\treturn s.Internal.SetEnabled(p0, p1)\n}\n```",
            "summary": "SetEnabled marks the worker as enabled/disabled. Not that this setting\nmay take a few seconds to propagate to task scheduler\n",
            "paramStructure": "by-position",
            "params": [
                {
                    "name": "p1",
                    "description": "bool",
                    "summary": "",
                    "schema": {
                        "examples": [
                            true
                        ],
                        "type": [
                            "boolean"
                        ]
                    },
                    "required": true,
                    "deprecated": false
                }
            ],
            "result": {
                "name": "Null",
                "description": "Null",
                "schema": {
                    "type": [
                        "null"
                    ]
                },
                "required": true,
                "deprecated": false
            },
            "deprecated": false,
            "externalDocs": {
                "description": "Github remote link",
<<<<<<< HEAD
                "url": "https://github.com/filecoin-project/lotus/blob/master/api/proxy_gen.go#L6599"
=======
                "url": "https://github.com/filecoin-project/lotus/blob/master/api/proxy_gen.go#L6624"
>>>>>>> 5d415785
            }
        },
        {
            "name": "Filecoin.Shutdown",
            "description": "```go\nfunc (s *WorkerStruct) Shutdown(p0 context.Context) error {\n\tif s.Internal.Shutdown == nil {\n\t\treturn ErrNotSupported\n\t}\n\treturn s.Internal.Shutdown(p0)\n}\n```",
            "summary": "Trigger shutdown\n",
            "paramStructure": "by-position",
            "params": [],
            "result": {
                "name": "Null",
                "description": "Null",
                "schema": {
                    "type": [
                        "null"
                    ]
                },
                "required": true,
                "deprecated": false
            },
            "deprecated": false,
            "externalDocs": {
                "description": "Github remote link",
<<<<<<< HEAD
                "url": "https://github.com/filecoin-project/lotus/blob/master/api/proxy_gen.go#L6610"
=======
                "url": "https://github.com/filecoin-project/lotus/blob/master/api/proxy_gen.go#L6635"
>>>>>>> 5d415785
            }
        },
        {
            "name": "Filecoin.StorageAddLocal",
            "description": "```go\nfunc (s *WorkerStruct) StorageAddLocal(p0 context.Context, p1 string) error {\n\tif s.Internal.StorageAddLocal == nil {\n\t\treturn ErrNotSupported\n\t}\n\treturn s.Internal.StorageAddLocal(p0, p1)\n}\n```",
            "summary": "",
            "paramStructure": "by-position",
            "params": [
                {
                    "name": "p1",
                    "description": "string",
                    "summary": "",
                    "schema": {
                        "examples": [
                            "string value"
                        ],
                        "type": [
                            "string"
                        ]
                    },
                    "required": true,
                    "deprecated": false
                }
            ],
            "result": {
                "name": "Null",
                "description": "Null",
                "schema": {
                    "type": [
                        "null"
                    ]
                },
                "required": true,
                "deprecated": false
            },
            "deprecated": false,
            "externalDocs": {
                "description": "Github remote link",
<<<<<<< HEAD
                "url": "https://github.com/filecoin-project/lotus/blob/master/api/proxy_gen.go#L6621"
=======
                "url": "https://github.com/filecoin-project/lotus/blob/master/api/proxy_gen.go#L6646"
>>>>>>> 5d415785
            }
        },
        {
            "name": "Filecoin.StorageDetachAll",
            "description": "```go\nfunc (s *WorkerStruct) StorageDetachAll(p0 context.Context) error {\n\tif s.Internal.StorageDetachAll == nil {\n\t\treturn ErrNotSupported\n\t}\n\treturn s.Internal.StorageDetachAll(p0)\n}\n```",
            "summary": "",
            "paramStructure": "by-position",
            "params": [],
            "result": {
                "name": "Null",
                "description": "Null",
                "schema": {
                    "type": [
                        "null"
                    ]
                },
                "required": true,
                "deprecated": false
            },
            "deprecated": false,
            "externalDocs": {
                "description": "Github remote link",
<<<<<<< HEAD
                "url": "https://github.com/filecoin-project/lotus/blob/master/api/proxy_gen.go#L6632"
=======
                "url": "https://github.com/filecoin-project/lotus/blob/master/api/proxy_gen.go#L6657"
>>>>>>> 5d415785
            }
        },
        {
            "name": "Filecoin.StorageDetachLocal",
            "description": "```go\nfunc (s *WorkerStruct) StorageDetachLocal(p0 context.Context, p1 string) error {\n\tif s.Internal.StorageDetachLocal == nil {\n\t\treturn ErrNotSupported\n\t}\n\treturn s.Internal.StorageDetachLocal(p0, p1)\n}\n```",
            "summary": "",
            "paramStructure": "by-position",
            "params": [
                {
                    "name": "p1",
                    "description": "string",
                    "summary": "",
                    "schema": {
                        "examples": [
                            "string value"
                        ],
                        "type": [
                            "string"
                        ]
                    },
                    "required": true,
                    "deprecated": false
                }
            ],
            "result": {
                "name": "Null",
                "description": "Null",
                "schema": {
                    "type": [
                        "null"
                    ]
                },
                "required": true,
                "deprecated": false
            },
            "deprecated": false,
            "externalDocs": {
                "description": "Github remote link",
<<<<<<< HEAD
                "url": "https://github.com/filecoin-project/lotus/blob/master/api/proxy_gen.go#L6643"
=======
                "url": "https://github.com/filecoin-project/lotus/blob/master/api/proxy_gen.go#L6668"
>>>>>>> 5d415785
            }
        },
        {
            "name": "Filecoin.StorageLocal",
            "description": "```go\nfunc (s *WorkerStruct) StorageLocal(p0 context.Context) (map[storiface.ID]string, error) {\n\tif s.Internal.StorageLocal == nil {\n\t\treturn *new(map[storiface.ID]string), ErrNotSupported\n\t}\n\treturn s.Internal.StorageLocal(p0)\n}\n```",
            "summary": "",
            "paramStructure": "by-position",
            "params": [],
            "result": {
                "name": "map[storiface.ID]string",
                "description": "map[storiface.ID]string",
                "summary": "",
                "schema": {
                    "examples": [
                        {
                            "76f1988b-ef30-4d7e-b3ec-9a627f4ba5a8": "/data/path"
                        }
                    ],
                    "patternProperties": {
                        ".*": {
                            "type": "string"
                        }
                    },
                    "type": [
                        "object"
                    ]
                },
                "required": true,
                "deprecated": false
            },
            "deprecated": false,
            "externalDocs": {
                "description": "Github remote link",
<<<<<<< HEAD
                "url": "https://github.com/filecoin-project/lotus/blob/master/api/proxy_gen.go#L6654"
=======
                "url": "https://github.com/filecoin-project/lotus/blob/master/api/proxy_gen.go#L6679"
>>>>>>> 5d415785
            }
        },
        {
            "name": "Filecoin.StorageRedeclareLocal",
            "description": "```go\nfunc (s *WorkerStruct) StorageRedeclareLocal(p0 context.Context, p1 *storiface.ID, p2 bool) error {\n\tif s.Internal.StorageRedeclareLocal == nil {\n\t\treturn ErrNotSupported\n\t}\n\treturn s.Internal.StorageRedeclareLocal(p0, p1, p2)\n}\n```",
            "summary": "",
            "paramStructure": "by-position",
            "params": [
                {
                    "name": "p1",
                    "description": "*storiface.ID",
                    "summary": "",
                    "schema": {
                        "examples": [
                            "1399aa04-2625-44b1-bad4-bd07b59b22c4"
                        ],
                        "type": [
                            "string"
                        ]
                    },
                    "required": true,
                    "deprecated": false
                },
                {
                    "name": "p2",
                    "description": "bool",
                    "summary": "",
                    "schema": {
                        "examples": [
                            true
                        ],
                        "type": [
                            "boolean"
                        ]
                    },
                    "required": true,
                    "deprecated": false
                }
            ],
            "result": {
                "name": "Null",
                "description": "Null",
                "schema": {
                    "type": [
                        "null"
                    ]
                },
                "required": true,
                "deprecated": false
            },
            "deprecated": false,
            "externalDocs": {
                "description": "Github remote link",
<<<<<<< HEAD
                "url": "https://github.com/filecoin-project/lotus/blob/master/api/proxy_gen.go#L6665"
=======
                "url": "https://github.com/filecoin-project/lotus/blob/master/api/proxy_gen.go#L6690"
>>>>>>> 5d415785
            }
        },
        {
            "name": "Filecoin.TaskDisable",
            "description": "```go\nfunc (s *WorkerStruct) TaskDisable(p0 context.Context, p1 sealtasks.TaskType) error {\n\tif s.Internal.TaskDisable == nil {\n\t\treturn ErrNotSupported\n\t}\n\treturn s.Internal.TaskDisable(p0, p1)\n}\n```",
            "summary": "",
            "paramStructure": "by-position",
            "params": [
                {
                    "name": "p1",
                    "description": "sealtasks.TaskType",
                    "summary": "",
                    "schema": {
                        "examples": [
                            "seal/v0/commit/2"
                        ],
                        "type": [
                            "string"
                        ]
                    },
                    "required": true,
                    "deprecated": false
                }
            ],
            "result": {
                "name": "Null",
                "description": "Null",
                "schema": {
                    "type": [
                        "null"
                    ]
                },
                "required": true,
                "deprecated": false
            },
            "deprecated": false,
            "externalDocs": {
                "description": "Github remote link",
<<<<<<< HEAD
                "url": "https://github.com/filecoin-project/lotus/blob/master/api/proxy_gen.go#L6676"
=======
                "url": "https://github.com/filecoin-project/lotus/blob/master/api/proxy_gen.go#L6701"
>>>>>>> 5d415785
            }
        },
        {
            "name": "Filecoin.TaskEnable",
            "description": "```go\nfunc (s *WorkerStruct) TaskEnable(p0 context.Context, p1 sealtasks.TaskType) error {\n\tif s.Internal.TaskEnable == nil {\n\t\treturn ErrNotSupported\n\t}\n\treturn s.Internal.TaskEnable(p0, p1)\n}\n```",
            "summary": "",
            "paramStructure": "by-position",
            "params": [
                {
                    "name": "p1",
                    "description": "sealtasks.TaskType",
                    "summary": "",
                    "schema": {
                        "examples": [
                            "seal/v0/commit/2"
                        ],
                        "type": [
                            "string"
                        ]
                    },
                    "required": true,
                    "deprecated": false
                }
            ],
            "result": {
                "name": "Null",
                "description": "Null",
                "schema": {
                    "type": [
                        "null"
                    ]
                },
                "required": true,
                "deprecated": false
            },
            "deprecated": false,
            "externalDocs": {
                "description": "Github remote link",
<<<<<<< HEAD
                "url": "https://github.com/filecoin-project/lotus/blob/master/api/proxy_gen.go#L6687"
=======
                "url": "https://github.com/filecoin-project/lotus/blob/master/api/proxy_gen.go#L6712"
>>>>>>> 5d415785
            }
        },
        {
            "name": "Filecoin.TaskTypes",
            "description": "```go\nfunc (s *WorkerStruct) TaskTypes(p0 context.Context) (map[sealtasks.TaskType]struct{}, error) {\n\tif s.Internal.TaskTypes == nil {\n\t\treturn *new(map[sealtasks.TaskType]struct{}), ErrNotSupported\n\t}\n\treturn s.Internal.TaskTypes(p0)\n}\n```",
            "summary": "TaskType -\u003e Weight\n",
            "paramStructure": "by-position",
            "params": [],
            "result": {
                "name": "map[sealtasks.TaskType]struct{}",
                "description": "map[sealtasks.TaskType]struct{}",
                "summary": "",
                "schema": {
                    "examples": [
                        {
                            "seal/v0/precommit/2": {}
                        }
                    ],
                    "patternProperties": {
                        ".*": {
                            "additionalProperties": false,
                            "type": "object"
                        }
                    },
                    "type": [
                        "object"
                    ]
                },
                "required": true,
                "deprecated": false
            },
            "deprecated": false,
            "externalDocs": {
                "description": "Github remote link",
<<<<<<< HEAD
                "url": "https://github.com/filecoin-project/lotus/blob/master/api/proxy_gen.go#L6698"
=======
                "url": "https://github.com/filecoin-project/lotus/blob/master/api/proxy_gen.go#L6723"
>>>>>>> 5d415785
            }
        },
        {
            "name": "Filecoin.UnsealPiece",
            "description": "```go\nfunc (s *WorkerStruct) UnsealPiece(p0 context.Context, p1 storiface.SectorRef, p2 storiface.UnpaddedByteIndex, p3 abi.UnpaddedPieceSize, p4 abi.SealRandomness, p5 cid.Cid) (storiface.CallID, error) {\n\tif s.Internal.UnsealPiece == nil {\n\t\treturn *new(storiface.CallID), ErrNotSupported\n\t}\n\treturn s.Internal.UnsealPiece(p0, p1, p2, p3, p4, p5)\n}\n```",
            "summary": "",
            "paramStructure": "by-position",
            "params": [
                {
                    "name": "p1",
                    "description": "storiface.SectorRef",
                    "summary": "",
                    "schema": {
                        "examples": [
                            {
                                "ID": {
                                    "Miner": 1000,
                                    "Number": 9
                                },
                                "ProofType": 8
                            }
                        ],
                        "additionalProperties": false,
                        "properties": {
                            "ID": {
                                "additionalProperties": false,
                                "properties": {
                                    "Miner": {
                                        "title": "number",
                                        "type": "number"
                                    },
                                    "Number": {
                                        "title": "number",
                                        "type": "number"
                                    }
                                },
                                "type": "object"
                            },
                            "ProofType": {
                                "title": "number",
                                "type": "number"
                            }
                        },
                        "type": [
                            "object"
                        ]
                    },
                    "required": true,
                    "deprecated": false
                },
                {
                    "name": "p2",
                    "description": "storiface.UnpaddedByteIndex",
                    "summary": "",
                    "schema": {
                        "title": "number",
                        "description": "Number is a number",
                        "examples": [
                            1040384
                        ],
                        "type": [
                            "number"
                        ]
                    },
                    "required": true,
                    "deprecated": false
                },
                {
                    "name": "p3",
                    "description": "abi.UnpaddedPieceSize",
                    "summary": "",
                    "schema": {
                        "title": "number",
                        "description": "Number is a number",
                        "examples": [
                            1024
                        ],
                        "type": [
                            "number"
                        ]
                    },
                    "required": true,
                    "deprecated": false
                },
                {
                    "name": "p4",
                    "description": "abi.SealRandomness",
                    "summary": "",
                    "schema": {
                        "examples": [
                            "Bw=="
                        ],
                        "items": [
                            {
                                "title": "number",
                                "description": "Number is a number",
                                "type": [
                                    "number"
                                ]
                            }
                        ],
                        "type": [
                            "array"
                        ]
                    },
                    "required": true,
                    "deprecated": false
                },
                {
                    "name": "p5",
                    "description": "cid.Cid",
                    "summary": "",
                    "schema": {
                        "title": "Content Identifier",
                        "description": "Cid represents a self-describing content addressed identifier. It is formed by a Version, a Codec (which indicates a multicodec-packed content type) and a Multihash.",
                        "examples": [
                            {
                                "/": "bafy2bzacea3wsdh6y3a36tb3skempjoxqpuyompjbmfeyf34fi3uy6uue42v4"
                            }
                        ],
                        "type": [
                            "string"
                        ]
                    },
                    "required": true,
                    "deprecated": false
                }
            ],
            "result": {
                "name": "storiface.CallID",
                "description": "storiface.CallID",
                "summary": "",
                "schema": {
                    "examples": [
                        {
                            "Sector": {
                                "Miner": 1000,
                                "Number": 9
                            },
                            "ID": "07070707-0707-0707-0707-070707070707"
                        }
                    ],
                    "additionalProperties": false,
                    "properties": {
                        "ID": {
                            "items": {
                                "description": "Number is a number",
                                "title": "number",
                                "type": "number"
                            },
                            "maxItems": 16,
                            "minItems": 16,
                            "type": "array"
                        },
                        "Sector": {
                            "additionalProperties": false,
                            "properties": {
                                "Miner": {
                                    "title": "number",
                                    "type": "number"
                                },
                                "Number": {
                                    "title": "number",
                                    "type": "number"
                                }
                            },
                            "type": "object"
                        }
                    },
                    "type": [
                        "object"
                    ]
                },
                "required": true,
                "deprecated": false
            },
            "deprecated": false,
            "externalDocs": {
                "description": "Github remote link",
<<<<<<< HEAD
                "url": "https://github.com/filecoin-project/lotus/blob/master/api/proxy_gen.go#L6709"
=======
                "url": "https://github.com/filecoin-project/lotus/blob/master/api/proxy_gen.go#L6734"
>>>>>>> 5d415785
            }
        },
        {
            "name": "Filecoin.Version",
            "description": "```go\nfunc (s *WorkerStruct) Version(p0 context.Context) (Version, error) {\n\tif s.Internal.Version == nil {\n\t\treturn *new(Version), ErrNotSupported\n\t}\n\treturn s.Internal.Version(p0)\n}\n```",
            "summary": "",
            "paramStructure": "by-position",
            "params": [],
            "result": {
                "name": "Version",
                "description": "Version",
                "summary": "",
                "schema": {
                    "title": "number",
                    "description": "Number is a number",
                    "examples": [
                        131840
                    ],
                    "type": [
                        "number"
                    ]
                },
                "required": true,
                "deprecated": false
            },
            "deprecated": false,
            "externalDocs": {
                "description": "Github remote link",
<<<<<<< HEAD
                "url": "https://github.com/filecoin-project/lotus/blob/master/api/proxy_gen.go#L6720"
=======
                "url": "https://github.com/filecoin-project/lotus/blob/master/api/proxy_gen.go#L6745"
>>>>>>> 5d415785
            }
        },
        {
            "name": "Filecoin.WaitQuiet",
            "description": "```go\nfunc (s *WorkerStruct) WaitQuiet(p0 context.Context) error {\n\tif s.Internal.WaitQuiet == nil {\n\t\treturn ErrNotSupported\n\t}\n\treturn s.Internal.WaitQuiet(p0)\n}\n```",
            "summary": "WaitQuiet blocks until there are no tasks running\n",
            "paramStructure": "by-position",
            "params": [],
            "result": {
                "name": "Null",
                "description": "Null",
                "schema": {
                    "type": [
                        "null"
                    ]
                },
                "required": true,
                "deprecated": false
            },
            "deprecated": false,
            "externalDocs": {
                "description": "Github remote link",
<<<<<<< HEAD
                "url": "https://github.com/filecoin-project/lotus/blob/master/api/proxy_gen.go#L6731"
=======
                "url": "https://github.com/filecoin-project/lotus/blob/master/api/proxy_gen.go#L6756"
>>>>>>> 5d415785
            }
        }
    ]
}<|MERGE_RESOLUTION|>--- conflicted
+++ resolved
@@ -161,11 +161,7 @@
             "deprecated": false,
             "externalDocs": {
                 "description": "Github remote link",
-<<<<<<< HEAD
-                "url": "https://github.com/filecoin-project/lotus/blob/master/api/proxy_gen.go#L6335"
-=======
-                "url": "https://github.com/filecoin-project/lotus/blob/master/api/proxy_gen.go#L6360"
->>>>>>> 5d415785
+                "url": "https://github.com/filecoin-project/lotus/blob/master/api/proxy_gen.go#L6387"
             }
         },
         {
@@ -256,11 +252,7 @@
             "deprecated": false,
             "externalDocs": {
                 "description": "Github remote link",
-<<<<<<< HEAD
-                "url": "https://github.com/filecoin-project/lotus/blob/master/api/proxy_gen.go#L6346"
-=======
-                "url": "https://github.com/filecoin-project/lotus/blob/master/api/proxy_gen.go#L6371"
->>>>>>> 5d415785
+                "url": "https://github.com/filecoin-project/lotus/blob/master/api/proxy_gen.go#L6398"
             }
         },
         {
@@ -428,11 +420,7 @@
             "deprecated": false,
             "externalDocs": {
                 "description": "Github remote link",
-<<<<<<< HEAD
-                "url": "https://github.com/filecoin-project/lotus/blob/master/api/proxy_gen.go#L6357"
-=======
-                "url": "https://github.com/filecoin-project/lotus/blob/master/api/proxy_gen.go#L6382"
->>>>>>> 5d415785
+                "url": "https://github.com/filecoin-project/lotus/blob/master/api/proxy_gen.go#L6409"
             }
         },
         {
@@ -459,11 +447,7 @@
             "deprecated": false,
             "externalDocs": {
                 "description": "Github remote link",
-<<<<<<< HEAD
-                "url": "https://github.com/filecoin-project/lotus/blob/master/api/proxy_gen.go#L6368"
-=======
-                "url": "https://github.com/filecoin-project/lotus/blob/master/api/proxy_gen.go#L6393"
->>>>>>> 5d415785
+                "url": "https://github.com/filecoin-project/lotus/blob/master/api/proxy_gen.go#L6420"
             }
         },
         {
@@ -613,11 +597,7 @@
             "deprecated": false,
             "externalDocs": {
                 "description": "Github remote link",
-<<<<<<< HEAD
-                "url": "https://github.com/filecoin-project/lotus/blob/master/api/proxy_gen.go#L6379"
-=======
-                "url": "https://github.com/filecoin-project/lotus/blob/master/api/proxy_gen.go#L6404"
->>>>>>> 5d415785
+                "url": "https://github.com/filecoin-project/lotus/blob/master/api/proxy_gen.go#L6431"
             }
         },
         {
@@ -720,11 +700,7 @@
             "deprecated": false,
             "externalDocs": {
                 "description": "Github remote link",
-<<<<<<< HEAD
-                "url": "https://github.com/filecoin-project/lotus/blob/master/api/proxy_gen.go#L6390"
-=======
-                "url": "https://github.com/filecoin-project/lotus/blob/master/api/proxy_gen.go#L6415"
->>>>>>> 5d415785
+                "url": "https://github.com/filecoin-project/lotus/blob/master/api/proxy_gen.go#L6442"
             }
         },
         {
@@ -827,11 +803,7 @@
             "deprecated": false,
             "externalDocs": {
                 "description": "Github remote link",
-<<<<<<< HEAD
-                "url": "https://github.com/filecoin-project/lotus/blob/master/api/proxy_gen.go#L6401"
-=======
-                "url": "https://github.com/filecoin-project/lotus/blob/master/api/proxy_gen.go#L6426"
->>>>>>> 5d415785
+                "url": "https://github.com/filecoin-project/lotus/blob/master/api/proxy_gen.go#L6453"
             }
         },
         {
@@ -953,11 +925,7 @@
             "deprecated": false,
             "externalDocs": {
                 "description": "Github remote link",
-<<<<<<< HEAD
-                "url": "https://github.com/filecoin-project/lotus/blob/master/api/proxy_gen.go#L6412"
-=======
-                "url": "https://github.com/filecoin-project/lotus/blob/master/api/proxy_gen.go#L6437"
->>>>>>> 5d415785
+                "url": "https://github.com/filecoin-project/lotus/blob/master/api/proxy_gen.go#L6464"
             }
         },
         {
@@ -1167,11 +1135,7 @@
             "deprecated": false,
             "externalDocs": {
                 "description": "Github remote link",
-<<<<<<< HEAD
-                "url": "https://github.com/filecoin-project/lotus/blob/master/api/proxy_gen.go#L6423"
-=======
-                "url": "https://github.com/filecoin-project/lotus/blob/master/api/proxy_gen.go#L6448"
->>>>>>> 5d415785
+                "url": "https://github.com/filecoin-project/lotus/blob/master/api/proxy_gen.go#L6475"
             }
         },
         {
@@ -1342,11 +1306,7 @@
             "deprecated": false,
             "externalDocs": {
                 "description": "Github remote link",
-<<<<<<< HEAD
-                "url": "https://github.com/filecoin-project/lotus/blob/master/api/proxy_gen.go#L6434"
-=======
-                "url": "https://github.com/filecoin-project/lotus/blob/master/api/proxy_gen.go#L6459"
->>>>>>> 5d415785
+                "url": "https://github.com/filecoin-project/lotus/blob/master/api/proxy_gen.go#L6486"
             }
         },
         {
@@ -3390,11 +3350,7 @@
             "deprecated": false,
             "externalDocs": {
                 "description": "Github remote link",
-<<<<<<< HEAD
-                "url": "https://github.com/filecoin-project/lotus/blob/master/api/proxy_gen.go#L6445"
-=======
-                "url": "https://github.com/filecoin-project/lotus/blob/master/api/proxy_gen.go#L6470"
->>>>>>> 5d415785
+                "url": "https://github.com/filecoin-project/lotus/blob/master/api/proxy_gen.go#L6497"
             }
         },
         {
@@ -3514,11 +3470,7 @@
             "deprecated": false,
             "externalDocs": {
                 "description": "Github remote link",
-<<<<<<< HEAD
-                "url": "https://github.com/filecoin-project/lotus/blob/master/api/proxy_gen.go#L6456"
-=======
-                "url": "https://github.com/filecoin-project/lotus/blob/master/api/proxy_gen.go#L6481"
->>>>>>> 5d415785
+                "url": "https://github.com/filecoin-project/lotus/blob/master/api/proxy_gen.go#L6508"
             }
         },
         {
@@ -3579,11 +3531,7 @@
             "deprecated": false,
             "externalDocs": {
                 "description": "Github remote link",
-<<<<<<< HEAD
-                "url": "https://github.com/filecoin-project/lotus/blob/master/api/proxy_gen.go#L6467"
-=======
-                "url": "https://github.com/filecoin-project/lotus/blob/master/api/proxy_gen.go#L6492"
->>>>>>> 5d415785
+                "url": "https://github.com/filecoin-project/lotus/blob/master/api/proxy_gen.go#L6519"
             }
         },
         {
@@ -3621,11 +3569,7 @@
             "deprecated": false,
             "externalDocs": {
                 "description": "Github remote link",
-<<<<<<< HEAD
-                "url": "https://github.com/filecoin-project/lotus/blob/master/api/proxy_gen.go#L6478"
-=======
-                "url": "https://github.com/filecoin-project/lotus/blob/master/api/proxy_gen.go#L6503"
->>>>>>> 5d415785
+                "url": "https://github.com/filecoin-project/lotus/blob/master/api/proxy_gen.go#L6530"
             }
         },
         {
@@ -3785,11 +3729,7 @@
             "deprecated": false,
             "externalDocs": {
                 "description": "Github remote link",
-<<<<<<< HEAD
-                "url": "https://github.com/filecoin-project/lotus/blob/master/api/proxy_gen.go#L6489"
-=======
-                "url": "https://github.com/filecoin-project/lotus/blob/master/api/proxy_gen.go#L6514"
->>>>>>> 5d415785
+                "url": "https://github.com/filecoin-project/lotus/blob/master/api/proxy_gen.go#L6541"
             }
         },
         {
@@ -3973,11 +3913,7 @@
             "deprecated": false,
             "externalDocs": {
                 "description": "Github remote link",
-<<<<<<< HEAD
-                "url": "https://github.com/filecoin-project/lotus/blob/master/api/proxy_gen.go#L6500"
-=======
-                "url": "https://github.com/filecoin-project/lotus/blob/master/api/proxy_gen.go#L6525"
->>>>>>> 5d415785
+                "url": "https://github.com/filecoin-project/lotus/blob/master/api/proxy_gen.go#L6552"
             }
         },
         {
@@ -4118,11 +4054,7 @@
             "deprecated": false,
             "externalDocs": {
                 "description": "Github remote link",
-<<<<<<< HEAD
-                "url": "https://github.com/filecoin-project/lotus/blob/master/api/proxy_gen.go#L6511"
-=======
-                "url": "https://github.com/filecoin-project/lotus/blob/master/api/proxy_gen.go#L6536"
->>>>>>> 5d415785
+                "url": "https://github.com/filecoin-project/lotus/blob/master/api/proxy_gen.go#L6563"
             }
         },
         {
@@ -4175,11 +4107,7 @@
             "deprecated": false,
             "externalDocs": {
                 "description": "Github remote link",
-<<<<<<< HEAD
-                "url": "https://github.com/filecoin-project/lotus/blob/master/api/proxy_gen.go#L6522"
-=======
-                "url": "https://github.com/filecoin-project/lotus/blob/master/api/proxy_gen.go#L6547"
->>>>>>> 5d415785
+                "url": "https://github.com/filecoin-project/lotus/blob/master/api/proxy_gen.go#L6574"
             }
         },
         {
@@ -4322,11 +4250,7 @@
             "deprecated": false,
             "externalDocs": {
                 "description": "Github remote link",
-<<<<<<< HEAD
-                "url": "https://github.com/filecoin-project/lotus/blob/master/api/proxy_gen.go#L6533"
-=======
-                "url": "https://github.com/filecoin-project/lotus/blob/master/api/proxy_gen.go#L6558"
->>>>>>> 5d415785
+                "url": "https://github.com/filecoin-project/lotus/blob/master/api/proxy_gen.go#L6585"
             }
         },
         {
@@ -4550,11 +4474,7 @@
             "deprecated": false,
             "externalDocs": {
                 "description": "Github remote link",
-<<<<<<< HEAD
-                "url": "https://github.com/filecoin-project/lotus/blob/master/api/proxy_gen.go#L6544"
-=======
-                "url": "https://github.com/filecoin-project/lotus/blob/master/api/proxy_gen.go#L6569"
->>>>>>> 5d415785
+                "url": "https://github.com/filecoin-project/lotus/blob/master/api/proxy_gen.go#L6596"
             }
         },
         {
@@ -4681,11 +4601,7 @@
             "deprecated": false,
             "externalDocs": {
                 "description": "Github remote link",
-<<<<<<< HEAD
-                "url": "https://github.com/filecoin-project/lotus/blob/master/api/proxy_gen.go#L6555"
-=======
-                "url": "https://github.com/filecoin-project/lotus/blob/master/api/proxy_gen.go#L6580"
->>>>>>> 5d415785
+                "url": "https://github.com/filecoin-project/lotus/blob/master/api/proxy_gen.go#L6607"
             }
         },
         {
@@ -4852,11 +4768,7 @@
             "deprecated": false,
             "externalDocs": {
                 "description": "Github remote link",
-<<<<<<< HEAD
-                "url": "https://github.com/filecoin-project/lotus/blob/master/api/proxy_gen.go#L6566"
-=======
-                "url": "https://github.com/filecoin-project/lotus/blob/master/api/proxy_gen.go#L6591"
->>>>>>> 5d415785
+                "url": "https://github.com/filecoin-project/lotus/blob/master/api/proxy_gen.go#L6618"
             }
         },
         {
@@ -4983,11 +4895,7 @@
             "deprecated": false,
             "externalDocs": {
                 "description": "Github remote link",
-<<<<<<< HEAD
-                "url": "https://github.com/filecoin-project/lotus/blob/master/api/proxy_gen.go#L6577"
-=======
-                "url": "https://github.com/filecoin-project/lotus/blob/master/api/proxy_gen.go#L6602"
->>>>>>> 5d415785
+                "url": "https://github.com/filecoin-project/lotus/blob/master/api/proxy_gen.go#L6629"
             }
         },
         {
@@ -5025,11 +4933,7 @@
             "deprecated": false,
             "externalDocs": {
                 "description": "Github remote link",
-<<<<<<< HEAD
-                "url": "https://github.com/filecoin-project/lotus/blob/master/api/proxy_gen.go#L6588"
-=======
-                "url": "https://github.com/filecoin-project/lotus/blob/master/api/proxy_gen.go#L6613"
->>>>>>> 5d415785
+                "url": "https://github.com/filecoin-project/lotus/blob/master/api/proxy_gen.go#L6640"
             }
         },
         {
@@ -5068,11 +4972,7 @@
             "deprecated": false,
             "externalDocs": {
                 "description": "Github remote link",
-<<<<<<< HEAD
-                "url": "https://github.com/filecoin-project/lotus/blob/master/api/proxy_gen.go#L6599"
-=======
-                "url": "https://github.com/filecoin-project/lotus/blob/master/api/proxy_gen.go#L6624"
->>>>>>> 5d415785
+                "url": "https://github.com/filecoin-project/lotus/blob/master/api/proxy_gen.go#L6651"
             }
         },
         {
@@ -5095,11 +4995,7 @@
             "deprecated": false,
             "externalDocs": {
                 "description": "Github remote link",
-<<<<<<< HEAD
-                "url": "https://github.com/filecoin-project/lotus/blob/master/api/proxy_gen.go#L6610"
-=======
-                "url": "https://github.com/filecoin-project/lotus/blob/master/api/proxy_gen.go#L6635"
->>>>>>> 5d415785
+                "url": "https://github.com/filecoin-project/lotus/blob/master/api/proxy_gen.go#L6662"
             }
         },
         {
@@ -5138,11 +5034,7 @@
             "deprecated": false,
             "externalDocs": {
                 "description": "Github remote link",
-<<<<<<< HEAD
-                "url": "https://github.com/filecoin-project/lotus/blob/master/api/proxy_gen.go#L6621"
-=======
-                "url": "https://github.com/filecoin-project/lotus/blob/master/api/proxy_gen.go#L6646"
->>>>>>> 5d415785
+                "url": "https://github.com/filecoin-project/lotus/blob/master/api/proxy_gen.go#L6673"
             }
         },
         {
@@ -5165,11 +5057,7 @@
             "deprecated": false,
             "externalDocs": {
                 "description": "Github remote link",
-<<<<<<< HEAD
-                "url": "https://github.com/filecoin-project/lotus/blob/master/api/proxy_gen.go#L6632"
-=======
-                "url": "https://github.com/filecoin-project/lotus/blob/master/api/proxy_gen.go#L6657"
->>>>>>> 5d415785
+                "url": "https://github.com/filecoin-project/lotus/blob/master/api/proxy_gen.go#L6684"
             }
         },
         {
@@ -5208,11 +5096,7 @@
             "deprecated": false,
             "externalDocs": {
                 "description": "Github remote link",
-<<<<<<< HEAD
-                "url": "https://github.com/filecoin-project/lotus/blob/master/api/proxy_gen.go#L6643"
-=======
-                "url": "https://github.com/filecoin-project/lotus/blob/master/api/proxy_gen.go#L6668"
->>>>>>> 5d415785
+                "url": "https://github.com/filecoin-project/lotus/blob/master/api/proxy_gen.go#L6695"
             }
         },
         {
@@ -5246,11 +5130,7 @@
             "deprecated": false,
             "externalDocs": {
                 "description": "Github remote link",
-<<<<<<< HEAD
-                "url": "https://github.com/filecoin-project/lotus/blob/master/api/proxy_gen.go#L6654"
-=======
-                "url": "https://github.com/filecoin-project/lotus/blob/master/api/proxy_gen.go#L6679"
->>>>>>> 5d415785
+                "url": "https://github.com/filecoin-project/lotus/blob/master/api/proxy_gen.go#L6706"
             }
         },
         {
@@ -5304,11 +5184,7 @@
             "deprecated": false,
             "externalDocs": {
                 "description": "Github remote link",
-<<<<<<< HEAD
-                "url": "https://github.com/filecoin-project/lotus/blob/master/api/proxy_gen.go#L6665"
-=======
-                "url": "https://github.com/filecoin-project/lotus/blob/master/api/proxy_gen.go#L6690"
->>>>>>> 5d415785
+                "url": "https://github.com/filecoin-project/lotus/blob/master/api/proxy_gen.go#L6717"
             }
         },
         {
@@ -5347,11 +5223,7 @@
             "deprecated": false,
             "externalDocs": {
                 "description": "Github remote link",
-<<<<<<< HEAD
-                "url": "https://github.com/filecoin-project/lotus/blob/master/api/proxy_gen.go#L6676"
-=======
-                "url": "https://github.com/filecoin-project/lotus/blob/master/api/proxy_gen.go#L6701"
->>>>>>> 5d415785
+                "url": "https://github.com/filecoin-project/lotus/blob/master/api/proxy_gen.go#L6728"
             }
         },
         {
@@ -5390,11 +5262,7 @@
             "deprecated": false,
             "externalDocs": {
                 "description": "Github remote link",
-<<<<<<< HEAD
-                "url": "https://github.com/filecoin-project/lotus/blob/master/api/proxy_gen.go#L6687"
-=======
-                "url": "https://github.com/filecoin-project/lotus/blob/master/api/proxy_gen.go#L6712"
->>>>>>> 5d415785
+                "url": "https://github.com/filecoin-project/lotus/blob/master/api/proxy_gen.go#L6739"
             }
         },
         {
@@ -5429,11 +5297,7 @@
             "deprecated": false,
             "externalDocs": {
                 "description": "Github remote link",
-<<<<<<< HEAD
-                "url": "https://github.com/filecoin-project/lotus/blob/master/api/proxy_gen.go#L6698"
-=======
-                "url": "https://github.com/filecoin-project/lotus/blob/master/api/proxy_gen.go#L6723"
->>>>>>> 5d415785
+                "url": "https://github.com/filecoin-project/lotus/blob/master/api/proxy_gen.go#L6750"
             }
         },
         {
@@ -5613,11 +5477,7 @@
             "deprecated": false,
             "externalDocs": {
                 "description": "Github remote link",
-<<<<<<< HEAD
-                "url": "https://github.com/filecoin-project/lotus/blob/master/api/proxy_gen.go#L6709"
-=======
-                "url": "https://github.com/filecoin-project/lotus/blob/master/api/proxy_gen.go#L6734"
->>>>>>> 5d415785
+                "url": "https://github.com/filecoin-project/lotus/blob/master/api/proxy_gen.go#L6761"
             }
         },
         {
@@ -5646,11 +5506,7 @@
             "deprecated": false,
             "externalDocs": {
                 "description": "Github remote link",
-<<<<<<< HEAD
-                "url": "https://github.com/filecoin-project/lotus/blob/master/api/proxy_gen.go#L6720"
-=======
-                "url": "https://github.com/filecoin-project/lotus/blob/master/api/proxy_gen.go#L6745"
->>>>>>> 5d415785
+                "url": "https://github.com/filecoin-project/lotus/blob/master/api/proxy_gen.go#L6772"
             }
         },
         {
@@ -5673,11 +5529,7 @@
             "deprecated": false,
             "externalDocs": {
                 "description": "Github remote link",
-<<<<<<< HEAD
-                "url": "https://github.com/filecoin-project/lotus/blob/master/api/proxy_gen.go#L6731"
-=======
-                "url": "https://github.com/filecoin-project/lotus/blob/master/api/proxy_gen.go#L6756"
->>>>>>> 5d415785
+                "url": "https://github.com/filecoin-project/lotus/blob/master/api/proxy_gen.go#L6783"
             }
         }
     ]
