--- conflicted
+++ resolved
@@ -161,11 +161,7 @@
             "deprecated": false,
             "externalDocs": {
                 "description": "Github remote link",
-<<<<<<< HEAD
-                "url": "https://github.com/filecoin-project/lotus/blob/master/api/proxy_gen.go#L6452"
-=======
-                "url": "https://github.com/filecoin-project/lotus/blob/master/api/proxy_gen.go#L6465"
->>>>>>> cfde1d56
+                "url": "https://github.com/filecoin-project/lotus/blob/master/api/proxy_gen.go#L6478"
             }
         },
         {
@@ -256,11 +252,7 @@
             "deprecated": false,
             "externalDocs": {
                 "description": "Github remote link",
-<<<<<<< HEAD
-                "url": "https://github.com/filecoin-project/lotus/blob/master/api/proxy_gen.go#L6463"
-=======
-                "url": "https://github.com/filecoin-project/lotus/blob/master/api/proxy_gen.go#L6476"
->>>>>>> cfde1d56
+                "url": "https://github.com/filecoin-project/lotus/blob/master/api/proxy_gen.go#L6489"
             }
         },
         {
@@ -428,11 +420,7 @@
             "deprecated": false,
             "externalDocs": {
                 "description": "Github remote link",
-<<<<<<< HEAD
-                "url": "https://github.com/filecoin-project/lotus/blob/master/api/proxy_gen.go#L6474"
-=======
-                "url": "https://github.com/filecoin-project/lotus/blob/master/api/proxy_gen.go#L6487"
->>>>>>> cfde1d56
+                "url": "https://github.com/filecoin-project/lotus/blob/master/api/proxy_gen.go#L6500"
             }
         },
         {
@@ -459,11 +447,7 @@
             "deprecated": false,
             "externalDocs": {
                 "description": "Github remote link",
-<<<<<<< HEAD
-                "url": "https://github.com/filecoin-project/lotus/blob/master/api/proxy_gen.go#L6485"
-=======
-                "url": "https://github.com/filecoin-project/lotus/blob/master/api/proxy_gen.go#L6498"
->>>>>>> cfde1d56
+                "url": "https://github.com/filecoin-project/lotus/blob/master/api/proxy_gen.go#L6511"
             }
         },
         {
@@ -613,11 +597,7 @@
             "deprecated": false,
             "externalDocs": {
                 "description": "Github remote link",
-<<<<<<< HEAD
-                "url": "https://github.com/filecoin-project/lotus/blob/master/api/proxy_gen.go#L6496"
-=======
-                "url": "https://github.com/filecoin-project/lotus/blob/master/api/proxy_gen.go#L6509"
->>>>>>> cfde1d56
+                "url": "https://github.com/filecoin-project/lotus/blob/master/api/proxy_gen.go#L6522"
             }
         },
         {
@@ -720,11 +700,7 @@
             "deprecated": false,
             "externalDocs": {
                 "description": "Github remote link",
-<<<<<<< HEAD
-                "url": "https://github.com/filecoin-project/lotus/blob/master/api/proxy_gen.go#L6507"
-=======
-                "url": "https://github.com/filecoin-project/lotus/blob/master/api/proxy_gen.go#L6520"
->>>>>>> cfde1d56
+                "url": "https://github.com/filecoin-project/lotus/blob/master/api/proxy_gen.go#L6533"
             }
         },
         {
@@ -827,11 +803,7 @@
             "deprecated": false,
             "externalDocs": {
                 "description": "Github remote link",
-<<<<<<< HEAD
-                "url": "https://github.com/filecoin-project/lotus/blob/master/api/proxy_gen.go#L6518"
-=======
-                "url": "https://github.com/filecoin-project/lotus/blob/master/api/proxy_gen.go#L6531"
->>>>>>> cfde1d56
+                "url": "https://github.com/filecoin-project/lotus/blob/master/api/proxy_gen.go#L6544"
             }
         },
         {
@@ -953,11 +925,7 @@
             "deprecated": false,
             "externalDocs": {
                 "description": "Github remote link",
-<<<<<<< HEAD
-                "url": "https://github.com/filecoin-project/lotus/blob/master/api/proxy_gen.go#L6529"
-=======
-                "url": "https://github.com/filecoin-project/lotus/blob/master/api/proxy_gen.go#L6542"
->>>>>>> cfde1d56
+                "url": "https://github.com/filecoin-project/lotus/blob/master/api/proxy_gen.go#L6555"
             }
         },
         {
@@ -1167,11 +1135,7 @@
             "deprecated": false,
             "externalDocs": {
                 "description": "Github remote link",
-<<<<<<< HEAD
-                "url": "https://github.com/filecoin-project/lotus/blob/master/api/proxy_gen.go#L6540"
-=======
-                "url": "https://github.com/filecoin-project/lotus/blob/master/api/proxy_gen.go#L6553"
->>>>>>> cfde1d56
+                "url": "https://github.com/filecoin-project/lotus/blob/master/api/proxy_gen.go#L6566"
             }
         },
         {
@@ -1342,11 +1306,7 @@
             "deprecated": false,
             "externalDocs": {
                 "description": "Github remote link",
-<<<<<<< HEAD
-                "url": "https://github.com/filecoin-project/lotus/blob/master/api/proxy_gen.go#L6551"
-=======
-                "url": "https://github.com/filecoin-project/lotus/blob/master/api/proxy_gen.go#L6564"
->>>>>>> cfde1d56
+                "url": "https://github.com/filecoin-project/lotus/blob/master/api/proxy_gen.go#L6577"
             }
         },
         {
@@ -3390,11 +3350,7 @@
             "deprecated": false,
             "externalDocs": {
                 "description": "Github remote link",
-<<<<<<< HEAD
-                "url": "https://github.com/filecoin-project/lotus/blob/master/api/proxy_gen.go#L6562"
-=======
-                "url": "https://github.com/filecoin-project/lotus/blob/master/api/proxy_gen.go#L6575"
->>>>>>> cfde1d56
+                "url": "https://github.com/filecoin-project/lotus/blob/master/api/proxy_gen.go#L6588"
             }
         },
         {
@@ -3514,11 +3470,7 @@
             "deprecated": false,
             "externalDocs": {
                 "description": "Github remote link",
-<<<<<<< HEAD
-                "url": "https://github.com/filecoin-project/lotus/blob/master/api/proxy_gen.go#L6573"
-=======
-                "url": "https://github.com/filecoin-project/lotus/blob/master/api/proxy_gen.go#L6586"
->>>>>>> cfde1d56
+                "url": "https://github.com/filecoin-project/lotus/blob/master/api/proxy_gen.go#L6599"
             }
         },
         {
@@ -3579,11 +3531,7 @@
             "deprecated": false,
             "externalDocs": {
                 "description": "Github remote link",
-<<<<<<< HEAD
-                "url": "https://github.com/filecoin-project/lotus/blob/master/api/proxy_gen.go#L6584"
-=======
-                "url": "https://github.com/filecoin-project/lotus/blob/master/api/proxy_gen.go#L6597"
->>>>>>> cfde1d56
+                "url": "https://github.com/filecoin-project/lotus/blob/master/api/proxy_gen.go#L6610"
             }
         },
         {
@@ -3621,11 +3569,7 @@
             "deprecated": false,
             "externalDocs": {
                 "description": "Github remote link",
-<<<<<<< HEAD
-                "url": "https://github.com/filecoin-project/lotus/blob/master/api/proxy_gen.go#L6595"
-=======
-                "url": "https://github.com/filecoin-project/lotus/blob/master/api/proxy_gen.go#L6608"
->>>>>>> cfde1d56
+                "url": "https://github.com/filecoin-project/lotus/blob/master/api/proxy_gen.go#L6621"
             }
         },
         {
@@ -3785,11 +3729,7 @@
             "deprecated": false,
             "externalDocs": {
                 "description": "Github remote link",
-<<<<<<< HEAD
-                "url": "https://github.com/filecoin-project/lotus/blob/master/api/proxy_gen.go#L6606"
-=======
-                "url": "https://github.com/filecoin-project/lotus/blob/master/api/proxy_gen.go#L6619"
->>>>>>> cfde1d56
+                "url": "https://github.com/filecoin-project/lotus/blob/master/api/proxy_gen.go#L6632"
             }
         },
         {
@@ -3973,11 +3913,7 @@
             "deprecated": false,
             "externalDocs": {
                 "description": "Github remote link",
-<<<<<<< HEAD
-                "url": "https://github.com/filecoin-project/lotus/blob/master/api/proxy_gen.go#L6617"
-=======
-                "url": "https://github.com/filecoin-project/lotus/blob/master/api/proxy_gen.go#L6630"
->>>>>>> cfde1d56
+                "url": "https://github.com/filecoin-project/lotus/blob/master/api/proxy_gen.go#L6643"
             }
         },
         {
@@ -4118,11 +4054,7 @@
             "deprecated": false,
             "externalDocs": {
                 "description": "Github remote link",
-<<<<<<< HEAD
-                "url": "https://github.com/filecoin-project/lotus/blob/master/api/proxy_gen.go#L6628"
-=======
-                "url": "https://github.com/filecoin-project/lotus/blob/master/api/proxy_gen.go#L6641"
->>>>>>> cfde1d56
+                "url": "https://github.com/filecoin-project/lotus/blob/master/api/proxy_gen.go#L6654"
             }
         },
         {
@@ -4175,11 +4107,7 @@
             "deprecated": false,
             "externalDocs": {
                 "description": "Github remote link",
-<<<<<<< HEAD
-                "url": "https://github.com/filecoin-project/lotus/blob/master/api/proxy_gen.go#L6639"
-=======
-                "url": "https://github.com/filecoin-project/lotus/blob/master/api/proxy_gen.go#L6652"
->>>>>>> cfde1d56
+                "url": "https://github.com/filecoin-project/lotus/blob/master/api/proxy_gen.go#L6665"
             }
         },
         {
@@ -4322,11 +4250,7 @@
             "deprecated": false,
             "externalDocs": {
                 "description": "Github remote link",
-<<<<<<< HEAD
-                "url": "https://github.com/filecoin-project/lotus/blob/master/api/proxy_gen.go#L6650"
-=======
-                "url": "https://github.com/filecoin-project/lotus/blob/master/api/proxy_gen.go#L6663"
->>>>>>> cfde1d56
+                "url": "https://github.com/filecoin-project/lotus/blob/master/api/proxy_gen.go#L6676"
             }
         },
         {
@@ -4550,11 +4474,7 @@
             "deprecated": false,
             "externalDocs": {
                 "description": "Github remote link",
-<<<<<<< HEAD
-                "url": "https://github.com/filecoin-project/lotus/blob/master/api/proxy_gen.go#L6661"
-=======
-                "url": "https://github.com/filecoin-project/lotus/blob/master/api/proxy_gen.go#L6674"
->>>>>>> cfde1d56
+                "url": "https://github.com/filecoin-project/lotus/blob/master/api/proxy_gen.go#L6687"
             }
         },
         {
@@ -4681,11 +4601,7 @@
             "deprecated": false,
             "externalDocs": {
                 "description": "Github remote link",
-<<<<<<< HEAD
-                "url": "https://github.com/filecoin-project/lotus/blob/master/api/proxy_gen.go#L6672"
-=======
-                "url": "https://github.com/filecoin-project/lotus/blob/master/api/proxy_gen.go#L6685"
->>>>>>> cfde1d56
+                "url": "https://github.com/filecoin-project/lotus/blob/master/api/proxy_gen.go#L6698"
             }
         },
         {
@@ -4852,11 +4768,7 @@
             "deprecated": false,
             "externalDocs": {
                 "description": "Github remote link",
-<<<<<<< HEAD
-                "url": "https://github.com/filecoin-project/lotus/blob/master/api/proxy_gen.go#L6683"
-=======
-                "url": "https://github.com/filecoin-project/lotus/blob/master/api/proxy_gen.go#L6696"
->>>>>>> cfde1d56
+                "url": "https://github.com/filecoin-project/lotus/blob/master/api/proxy_gen.go#L6709"
             }
         },
         {
@@ -4983,11 +4895,7 @@
             "deprecated": false,
             "externalDocs": {
                 "description": "Github remote link",
-<<<<<<< HEAD
-                "url": "https://github.com/filecoin-project/lotus/blob/master/api/proxy_gen.go#L6694"
-=======
-                "url": "https://github.com/filecoin-project/lotus/blob/master/api/proxy_gen.go#L6707"
->>>>>>> cfde1d56
+                "url": "https://github.com/filecoin-project/lotus/blob/master/api/proxy_gen.go#L6720"
             }
         },
         {
@@ -5025,11 +4933,7 @@
             "deprecated": false,
             "externalDocs": {
                 "description": "Github remote link",
-<<<<<<< HEAD
-                "url": "https://github.com/filecoin-project/lotus/blob/master/api/proxy_gen.go#L6705"
-=======
-                "url": "https://github.com/filecoin-project/lotus/blob/master/api/proxy_gen.go#L6718"
->>>>>>> cfde1d56
+                "url": "https://github.com/filecoin-project/lotus/blob/master/api/proxy_gen.go#L6731"
             }
         },
         {
@@ -5068,11 +4972,7 @@
             "deprecated": false,
             "externalDocs": {
                 "description": "Github remote link",
-<<<<<<< HEAD
-                "url": "https://github.com/filecoin-project/lotus/blob/master/api/proxy_gen.go#L6716"
-=======
-                "url": "https://github.com/filecoin-project/lotus/blob/master/api/proxy_gen.go#L6729"
->>>>>>> cfde1d56
+                "url": "https://github.com/filecoin-project/lotus/blob/master/api/proxy_gen.go#L6742"
             }
         },
         {
@@ -5095,11 +4995,7 @@
             "deprecated": false,
             "externalDocs": {
                 "description": "Github remote link",
-<<<<<<< HEAD
-                "url": "https://github.com/filecoin-project/lotus/blob/master/api/proxy_gen.go#L6727"
-=======
-                "url": "https://github.com/filecoin-project/lotus/blob/master/api/proxy_gen.go#L6740"
->>>>>>> cfde1d56
+                "url": "https://github.com/filecoin-project/lotus/blob/master/api/proxy_gen.go#L6753"
             }
         },
         {
@@ -5138,11 +5034,7 @@
             "deprecated": false,
             "externalDocs": {
                 "description": "Github remote link",
-<<<<<<< HEAD
-                "url": "https://github.com/filecoin-project/lotus/blob/master/api/proxy_gen.go#L6738"
-=======
-                "url": "https://github.com/filecoin-project/lotus/blob/master/api/proxy_gen.go#L6751"
->>>>>>> cfde1d56
+                "url": "https://github.com/filecoin-project/lotus/blob/master/api/proxy_gen.go#L6764"
             }
         },
         {
@@ -5165,11 +5057,7 @@
             "deprecated": false,
             "externalDocs": {
                 "description": "Github remote link",
-<<<<<<< HEAD
-                "url": "https://github.com/filecoin-project/lotus/blob/master/api/proxy_gen.go#L6749"
-=======
-                "url": "https://github.com/filecoin-project/lotus/blob/master/api/proxy_gen.go#L6762"
->>>>>>> cfde1d56
+                "url": "https://github.com/filecoin-project/lotus/blob/master/api/proxy_gen.go#L6775"
             }
         },
         {
@@ -5208,11 +5096,7 @@
             "deprecated": false,
             "externalDocs": {
                 "description": "Github remote link",
-<<<<<<< HEAD
-                "url": "https://github.com/filecoin-project/lotus/blob/master/api/proxy_gen.go#L6760"
-=======
-                "url": "https://github.com/filecoin-project/lotus/blob/master/api/proxy_gen.go#L6773"
->>>>>>> cfde1d56
+                "url": "https://github.com/filecoin-project/lotus/blob/master/api/proxy_gen.go#L6786"
             }
         },
         {
@@ -5246,11 +5130,7 @@
             "deprecated": false,
             "externalDocs": {
                 "description": "Github remote link",
-<<<<<<< HEAD
-                "url": "https://github.com/filecoin-project/lotus/blob/master/api/proxy_gen.go#L6771"
-=======
-                "url": "https://github.com/filecoin-project/lotus/blob/master/api/proxy_gen.go#L6784"
->>>>>>> cfde1d56
+                "url": "https://github.com/filecoin-project/lotus/blob/master/api/proxy_gen.go#L6797"
             }
         },
         {
@@ -5304,11 +5184,7 @@
             "deprecated": false,
             "externalDocs": {
                 "description": "Github remote link",
-<<<<<<< HEAD
-                "url": "https://github.com/filecoin-project/lotus/blob/master/api/proxy_gen.go#L6782"
-=======
-                "url": "https://github.com/filecoin-project/lotus/blob/master/api/proxy_gen.go#L6795"
->>>>>>> cfde1d56
+                "url": "https://github.com/filecoin-project/lotus/blob/master/api/proxy_gen.go#L6808"
             }
         },
         {
@@ -5347,11 +5223,7 @@
             "deprecated": false,
             "externalDocs": {
                 "description": "Github remote link",
-<<<<<<< HEAD
-                "url": "https://github.com/filecoin-project/lotus/blob/master/api/proxy_gen.go#L6793"
-=======
-                "url": "https://github.com/filecoin-project/lotus/blob/master/api/proxy_gen.go#L6806"
->>>>>>> cfde1d56
+                "url": "https://github.com/filecoin-project/lotus/blob/master/api/proxy_gen.go#L6819"
             }
         },
         {
@@ -5390,11 +5262,7 @@
             "deprecated": false,
             "externalDocs": {
                 "description": "Github remote link",
-<<<<<<< HEAD
-                "url": "https://github.com/filecoin-project/lotus/blob/master/api/proxy_gen.go#L6804"
-=======
-                "url": "https://github.com/filecoin-project/lotus/blob/master/api/proxy_gen.go#L6817"
->>>>>>> cfde1d56
+                "url": "https://github.com/filecoin-project/lotus/blob/master/api/proxy_gen.go#L6830"
             }
         },
         {
@@ -5429,11 +5297,7 @@
             "deprecated": false,
             "externalDocs": {
                 "description": "Github remote link",
-<<<<<<< HEAD
-                "url": "https://github.com/filecoin-project/lotus/blob/master/api/proxy_gen.go#L6815"
-=======
-                "url": "https://github.com/filecoin-project/lotus/blob/master/api/proxy_gen.go#L6828"
->>>>>>> cfde1d56
+                "url": "https://github.com/filecoin-project/lotus/blob/master/api/proxy_gen.go#L6841"
             }
         },
         {
@@ -5613,11 +5477,7 @@
             "deprecated": false,
             "externalDocs": {
                 "description": "Github remote link",
-<<<<<<< HEAD
-                "url": "https://github.com/filecoin-project/lotus/blob/master/api/proxy_gen.go#L6826"
-=======
-                "url": "https://github.com/filecoin-project/lotus/blob/master/api/proxy_gen.go#L6839"
->>>>>>> cfde1d56
+                "url": "https://github.com/filecoin-project/lotus/blob/master/api/proxy_gen.go#L6852"
             }
         },
         {
@@ -5646,11 +5506,7 @@
             "deprecated": false,
             "externalDocs": {
                 "description": "Github remote link",
-<<<<<<< HEAD
-                "url": "https://github.com/filecoin-project/lotus/blob/master/api/proxy_gen.go#L6837"
-=======
-                "url": "https://github.com/filecoin-project/lotus/blob/master/api/proxy_gen.go#L6850"
->>>>>>> cfde1d56
+                "url": "https://github.com/filecoin-project/lotus/blob/master/api/proxy_gen.go#L6863"
             }
         },
         {
@@ -5673,11 +5529,7 @@
             "deprecated": false,
             "externalDocs": {
                 "description": "Github remote link",
-<<<<<<< HEAD
-                "url": "https://github.com/filecoin-project/lotus/blob/master/api/proxy_gen.go#L6848"
-=======
-                "url": "https://github.com/filecoin-project/lotus/blob/master/api/proxy_gen.go#L6861"
->>>>>>> cfde1d56
+                "url": "https://github.com/filecoin-project/lotus/blob/master/api/proxy_gen.go#L6874"
             }
         }
     ]
