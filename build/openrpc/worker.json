{
    "openrpc": "1.2.6",
    "info": {
        "title": "Lotus RPC API",
        "version": "1.29.3-dev"
    },
    "methods": [
        {
            "name": "Filecoin.AddPiece",
            "description": "```go\nfunc (s *WorkerStruct) AddPiece(p0 context.Context, p1 storiface.SectorRef, p2 []abi.UnpaddedPieceSize, p3 abi.UnpaddedPieceSize, p4 storiface.Data) (storiface.CallID, error) {\n\tif s.Internal.AddPiece == nil {\n\t\treturn *new(storiface.CallID), ErrNotSupported\n\t}\n\treturn s.Internal.AddPiece(p0, p1, p2, p3, p4)\n}\n```",
            "summary": "",
            "paramStructure": "by-position",
            "params": [
                {
                    "name": "p1",
                    "description": "storiface.SectorRef",
                    "summary": "",
                    "schema": {
                        "examples": [
                            {
                                "ID": {
                                    "Miner": 1000,
                                    "Number": 9
                                },
                                "ProofType": 8
                            }
                        ],
                        "additionalProperties": false,
                        "properties": {
                            "ID": {
                                "additionalProperties": false,
                                "properties": {
                                    "Miner": {
                                        "title": "number",
                                        "type": "number"
                                    },
                                    "Number": {
                                        "title": "number",
                                        "type": "number"
                                    }
                                },
                                "type": "object"
                            },
                            "ProofType": {
                                "title": "number",
                                "type": "number"
                            }
                        },
                        "type": [
                            "object"
                        ]
                    },
                    "required": true,
                    "deprecated": false
                },
                {
                    "name": "p2",
                    "description": "[]abi.UnpaddedPieceSize",
                    "summary": "",
                    "schema": {
                        "examples": [
                            [
                                1024
                            ]
                        ],
                        "items": [
                            {
                                "title": "number",
                                "description": "Number is a number",
                                "type": [
                                    "number"
                                ]
                            }
                        ],
                        "type": [
                            "array"
                        ]
                    },
                    "required": true,
                    "deprecated": false
                },
                {
                    "name": "p3",
                    "description": "abi.UnpaddedPieceSize",
                    "summary": "",
                    "schema": {
                        "title": "number",
                        "description": "Number is a number",
                        "examples": [
                            1024
                        ],
                        "type": [
                            "number"
                        ]
                    },
                    "required": true,
                    "deprecated": false
                },
                {
                    "name": "p4",
                    "description": "storiface.Data",
                    "summary": "",
                    "schema": {
                        "examples": [
                            {}
                        ],
                        "additionalProperties": true
                    },
                    "required": true,
                    "deprecated": false
                }
            ],
            "result": {
                "name": "storiface.CallID",
                "description": "storiface.CallID",
                "summary": "",
                "schema": {
                    "examples": [
                        {
                            "Sector": {
                                "Miner": 1000,
                                "Number": 9
                            },
                            "ID": "07070707-0707-0707-0707-070707070707"
                        }
                    ],
                    "additionalProperties": false,
                    "properties": {
                        "ID": {
                            "items": {
                                "description": "Number is a number",
                                "title": "number",
                                "type": "number"
                            },
                            "maxItems": 16,
                            "minItems": 16,
                            "type": "array"
                        },
                        "Sector": {
                            "additionalProperties": false,
                            "properties": {
                                "Miner": {
                                    "title": "number",
                                    "type": "number"
                                },
                                "Number": {
                                    "title": "number",
                                    "type": "number"
                                }
                            },
                            "type": "object"
                        }
                    },
                    "type": [
                        "object"
                    ]
                },
                "required": true,
                "deprecated": false
            },
            "deprecated": false,
            "externalDocs": {
                "description": "Github remote link",
<<<<<<< HEAD
                "url": "https://github.com/filecoin-project/lotus/blob/master/api/proxy_gen.go#L6387"
=======
                "url": "https://github.com/filecoin-project/lotus/blob/master/api/proxy_gen.go#L6348"
>>>>>>> e26d09b0
            }
        },
        {
            "name": "Filecoin.DataCid",
            "description": "```go\nfunc (s *WorkerStruct) DataCid(p0 context.Context, p1 abi.UnpaddedPieceSize, p2 storiface.Data) (storiface.CallID, error) {\n\tif s.Internal.DataCid == nil {\n\t\treturn *new(storiface.CallID), ErrNotSupported\n\t}\n\treturn s.Internal.DataCid(p0, p1, p2)\n}\n```",
            "summary": "storiface.WorkerCalls\n",
            "paramStructure": "by-position",
            "params": [
                {
                    "name": "p1",
                    "description": "abi.UnpaddedPieceSize",
                    "summary": "",
                    "schema": {
                        "title": "number",
                        "description": "Number is a number",
                        "examples": [
                            1024
                        ],
                        "type": [
                            "number"
                        ]
                    },
                    "required": true,
                    "deprecated": false
                },
                {
                    "name": "p2",
                    "description": "storiface.Data",
                    "summary": "",
                    "schema": {
                        "examples": [
                            {}
                        ],
                        "additionalProperties": true
                    },
                    "required": true,
                    "deprecated": false
                }
            ],
            "result": {
                "name": "storiface.CallID",
                "description": "storiface.CallID",
                "summary": "",
                "schema": {
                    "examples": [
                        {
                            "Sector": {
                                "Miner": 1000,
                                "Number": 9
                            },
                            "ID": "07070707-0707-0707-0707-070707070707"
                        }
                    ],
                    "additionalProperties": false,
                    "properties": {
                        "ID": {
                            "items": {
                                "description": "Number is a number",
                                "title": "number",
                                "type": "number"
                            },
                            "maxItems": 16,
                            "minItems": 16,
                            "type": "array"
                        },
                        "Sector": {
                            "additionalProperties": false,
                            "properties": {
                                "Miner": {
                                    "title": "number",
                                    "type": "number"
                                },
                                "Number": {
                                    "title": "number",
                                    "type": "number"
                                }
                            },
                            "type": "object"
                        }
                    },
                    "type": [
                        "object"
                    ]
                },
                "required": true,
                "deprecated": false
            },
            "deprecated": false,
            "externalDocs": {
                "description": "Github remote link",
<<<<<<< HEAD
                "url": "https://github.com/filecoin-project/lotus/blob/master/api/proxy_gen.go#L6398"
=======
                "url": "https://github.com/filecoin-project/lotus/blob/master/api/proxy_gen.go#L6359"
>>>>>>> e26d09b0
            }
        },
        {
            "name": "Filecoin.DownloadSectorData",
            "description": "```go\nfunc (s *WorkerStruct) DownloadSectorData(p0 context.Context, p1 storiface.SectorRef, p2 bool, p3 map[storiface.SectorFileType]storiface.SectorLocation) (storiface.CallID, error) {\n\tif s.Internal.DownloadSectorData == nil {\n\t\treturn *new(storiface.CallID), ErrNotSupported\n\t}\n\treturn s.Internal.DownloadSectorData(p0, p1, p2, p3)\n}\n```",
            "summary": "",
            "paramStructure": "by-position",
            "params": [
                {
                    "name": "p1",
                    "description": "storiface.SectorRef",
                    "summary": "",
                    "schema": {
                        "examples": [
                            {
                                "ID": {
                                    "Miner": 1000,
                                    "Number": 9
                                },
                                "ProofType": 8
                            }
                        ],
                        "additionalProperties": false,
                        "properties": {
                            "ID": {
                                "additionalProperties": false,
                                "properties": {
                                    "Miner": {
                                        "title": "number",
                                        "type": "number"
                                    },
                                    "Number": {
                                        "title": "number",
                                        "type": "number"
                                    }
                                },
                                "type": "object"
                            },
                            "ProofType": {
                                "title": "number",
                                "type": "number"
                            }
                        },
                        "type": [
                            "object"
                        ]
                    },
                    "required": true,
                    "deprecated": false
                },
                {
                    "name": "p2",
                    "description": "bool",
                    "summary": "",
                    "schema": {
                        "examples": [
                            true
                        ],
                        "type": [
                            "boolean"
                        ]
                    },
                    "required": true,
                    "deprecated": false
                },
                {
                    "name": "p3",
                    "description": "map[storiface.SectorFileType]storiface.SectorLocation",
                    "summary": "",
                    "schema": {
                        "examples": [
                            {
                                "2": {
                                    "Local": false,
                                    "URL": "https://example.com/sealingservice/sectors/s-f0123-12345",
                                    "Headers": null
                                }
                            }
                        ],
                        "patternProperties": {
                            ".*": {
                                "additionalProperties": false,
                                "properties": {
                                    "Headers": {
                                        "items": {
                                            "additionalProperties": false,
                                            "properties": {
                                                "Key": {
                                                    "type": "string"
                                                },
                                                "Value": {
                                                    "type": "string"
                                                }
                                            },
                                            "type": "object"
                                        },
                                        "type": "array"
                                    },
                                    "Local": {
                                        "type": "boolean"
                                    },
                                    "URL": {
                                        "type": "string"
                                    }
                                },
                                "type": "object"
                            }
                        },
                        "type": [
                            "object"
                        ]
                    },
                    "required": true,
                    "deprecated": false
                }
            ],
            "result": {
                "name": "storiface.CallID",
                "description": "storiface.CallID",
                "summary": "",
                "schema": {
                    "examples": [
                        {
                            "Sector": {
                                "Miner": 1000,
                                "Number": 9
                            },
                            "ID": "07070707-0707-0707-0707-070707070707"
                        }
                    ],
                    "additionalProperties": false,
                    "properties": {
                        "ID": {
                            "items": {
                                "description": "Number is a number",
                                "title": "number",
                                "type": "number"
                            },
                            "maxItems": 16,
                            "minItems": 16,
                            "type": "array"
                        },
                        "Sector": {
                            "additionalProperties": false,
                            "properties": {
                                "Miner": {
                                    "title": "number",
                                    "type": "number"
                                },
                                "Number": {
                                    "title": "number",
                                    "type": "number"
                                }
                            },
                            "type": "object"
                        }
                    },
                    "type": [
                        "object"
                    ]
                },
                "required": true,
                "deprecated": false
            },
            "deprecated": false,
            "externalDocs": {
                "description": "Github remote link",
<<<<<<< HEAD
                "url": "https://github.com/filecoin-project/lotus/blob/master/api/proxy_gen.go#L6409"
=======
                "url": "https://github.com/filecoin-project/lotus/blob/master/api/proxy_gen.go#L6370"
>>>>>>> e26d09b0
            }
        },
        {
            "name": "Filecoin.Enabled",
            "description": "```go\nfunc (s *WorkerStruct) Enabled(p0 context.Context) (bool, error) {\n\tif s.Internal.Enabled == nil {\n\t\treturn false, ErrNotSupported\n\t}\n\treturn s.Internal.Enabled(p0)\n}\n```",
            "summary": "",
            "paramStructure": "by-position",
            "params": [],
            "result": {
                "name": "bool",
                "description": "bool",
                "summary": "",
                "schema": {
                    "examples": [
                        true
                    ],
                    "type": [
                        "boolean"
                    ]
                },
                "required": true,
                "deprecated": false
            },
            "deprecated": false,
            "externalDocs": {
                "description": "Github remote link",
<<<<<<< HEAD
                "url": "https://github.com/filecoin-project/lotus/blob/master/api/proxy_gen.go#L6420"
=======
                "url": "https://github.com/filecoin-project/lotus/blob/master/api/proxy_gen.go#L6381"
>>>>>>> e26d09b0
            }
        },
        {
            "name": "Filecoin.Fetch",
            "description": "```go\nfunc (s *WorkerStruct) Fetch(p0 context.Context, p1 storiface.SectorRef, p2 storiface.SectorFileType, p3 storiface.PathType, p4 storiface.AcquireMode) (storiface.CallID, error) {\n\tif s.Internal.Fetch == nil {\n\t\treturn *new(storiface.CallID), ErrNotSupported\n\t}\n\treturn s.Internal.Fetch(p0, p1, p2, p3, p4)\n}\n```",
            "summary": "",
            "paramStructure": "by-position",
            "params": [
                {
                    "name": "p1",
                    "description": "storiface.SectorRef",
                    "summary": "",
                    "schema": {
                        "examples": [
                            {
                                "ID": {
                                    "Miner": 1000,
                                    "Number": 9
                                },
                                "ProofType": 8
                            }
                        ],
                        "additionalProperties": false,
                        "properties": {
                            "ID": {
                                "additionalProperties": false,
                                "properties": {
                                    "Miner": {
                                        "title": "number",
                                        "type": "number"
                                    },
                                    "Number": {
                                        "title": "number",
                                        "type": "number"
                                    }
                                },
                                "type": "object"
                            },
                            "ProofType": {
                                "title": "number",
                                "type": "number"
                            }
                        },
                        "type": [
                            "object"
                        ]
                    },
                    "required": true,
                    "deprecated": false
                },
                {
                    "name": "p2",
                    "description": "storiface.SectorFileType",
                    "summary": "",
                    "schema": {
                        "title": "number",
                        "description": "Number is a number",
                        "examples": [
                            1
                        ],
                        "type": [
                            "number"
                        ]
                    },
                    "required": true,
                    "deprecated": false
                },
                {
                    "name": "p3",
                    "description": "storiface.PathType",
                    "summary": "",
                    "schema": {
                        "examples": [
                            "sealing"
                        ],
                        "type": [
                            "string"
                        ]
                    },
                    "required": true,
                    "deprecated": false
                },
                {
                    "name": "p4",
                    "description": "storiface.AcquireMode",
                    "summary": "",
                    "schema": {
                        "examples": [
                            "move"
                        ],
                        "type": [
                            "string"
                        ]
                    },
                    "required": true,
                    "deprecated": false
                }
            ],
            "result": {
                "name": "storiface.CallID",
                "description": "storiface.CallID",
                "summary": "",
                "schema": {
                    "examples": [
                        {
                            "Sector": {
                                "Miner": 1000,
                                "Number": 9
                            },
                            "ID": "07070707-0707-0707-0707-070707070707"
                        }
                    ],
                    "additionalProperties": false,
                    "properties": {
                        "ID": {
                            "items": {
                                "description": "Number is a number",
                                "title": "number",
                                "type": "number"
                            },
                            "maxItems": 16,
                            "minItems": 16,
                            "type": "array"
                        },
                        "Sector": {
                            "additionalProperties": false,
                            "properties": {
                                "Miner": {
                                    "title": "number",
                                    "type": "number"
                                },
                                "Number": {
                                    "title": "number",
                                    "type": "number"
                                }
                            },
                            "type": "object"
                        }
                    },
                    "type": [
                        "object"
                    ]
                },
                "required": true,
                "deprecated": false
            },
            "deprecated": false,
            "externalDocs": {
                "description": "Github remote link",
<<<<<<< HEAD
                "url": "https://github.com/filecoin-project/lotus/blob/master/api/proxy_gen.go#L6431"
=======
                "url": "https://github.com/filecoin-project/lotus/blob/master/api/proxy_gen.go#L6392"
>>>>>>> e26d09b0
            }
        },
        {
            "name": "Filecoin.FinalizeReplicaUpdate",
            "description": "```go\nfunc (s *WorkerStruct) FinalizeReplicaUpdate(p0 context.Context, p1 storiface.SectorRef) (storiface.CallID, error) {\n\tif s.Internal.FinalizeReplicaUpdate == nil {\n\t\treturn *new(storiface.CallID), ErrNotSupported\n\t}\n\treturn s.Internal.FinalizeReplicaUpdate(p0, p1)\n}\n```",
            "summary": "",
            "paramStructure": "by-position",
            "params": [
                {
                    "name": "p1",
                    "description": "storiface.SectorRef",
                    "summary": "",
                    "schema": {
                        "examples": [
                            {
                                "ID": {
                                    "Miner": 1000,
                                    "Number": 9
                                },
                                "ProofType": 8
                            }
                        ],
                        "additionalProperties": false,
                        "properties": {
                            "ID": {
                                "additionalProperties": false,
                                "properties": {
                                    "Miner": {
                                        "title": "number",
                                        "type": "number"
                                    },
                                    "Number": {
                                        "title": "number",
                                        "type": "number"
                                    }
                                },
                                "type": "object"
                            },
                            "ProofType": {
                                "title": "number",
                                "type": "number"
                            }
                        },
                        "type": [
                            "object"
                        ]
                    },
                    "required": true,
                    "deprecated": false
                }
            ],
            "result": {
                "name": "storiface.CallID",
                "description": "storiface.CallID",
                "summary": "",
                "schema": {
                    "examples": [
                        {
                            "Sector": {
                                "Miner": 1000,
                                "Number": 9
                            },
                            "ID": "07070707-0707-0707-0707-070707070707"
                        }
                    ],
                    "additionalProperties": false,
                    "properties": {
                        "ID": {
                            "items": {
                                "description": "Number is a number",
                                "title": "number",
                                "type": "number"
                            },
                            "maxItems": 16,
                            "minItems": 16,
                            "type": "array"
                        },
                        "Sector": {
                            "additionalProperties": false,
                            "properties": {
                                "Miner": {
                                    "title": "number",
                                    "type": "number"
                                },
                                "Number": {
                                    "title": "number",
                                    "type": "number"
                                }
                            },
                            "type": "object"
                        }
                    },
                    "type": [
                        "object"
                    ]
                },
                "required": true,
                "deprecated": false
            },
            "deprecated": false,
            "externalDocs": {
                "description": "Github remote link",
<<<<<<< HEAD
                "url": "https://github.com/filecoin-project/lotus/blob/master/api/proxy_gen.go#L6442"
=======
                "url": "https://github.com/filecoin-project/lotus/blob/master/api/proxy_gen.go#L6403"
>>>>>>> e26d09b0
            }
        },
        {
            "name": "Filecoin.FinalizeSector",
            "description": "```go\nfunc (s *WorkerStruct) FinalizeSector(p0 context.Context, p1 storiface.SectorRef) (storiface.CallID, error) {\n\tif s.Internal.FinalizeSector == nil {\n\t\treturn *new(storiface.CallID), ErrNotSupported\n\t}\n\treturn s.Internal.FinalizeSector(p0, p1)\n}\n```",
            "summary": "",
            "paramStructure": "by-position",
            "params": [
                {
                    "name": "p1",
                    "description": "storiface.SectorRef",
                    "summary": "",
                    "schema": {
                        "examples": [
                            {
                                "ID": {
                                    "Miner": 1000,
                                    "Number": 9
                                },
                                "ProofType": 8
                            }
                        ],
                        "additionalProperties": false,
                        "properties": {
                            "ID": {
                                "additionalProperties": false,
                                "properties": {
                                    "Miner": {
                                        "title": "number",
                                        "type": "number"
                                    },
                                    "Number": {
                                        "title": "number",
                                        "type": "number"
                                    }
                                },
                                "type": "object"
                            },
                            "ProofType": {
                                "title": "number",
                                "type": "number"
                            }
                        },
                        "type": [
                            "object"
                        ]
                    },
                    "required": true,
                    "deprecated": false
                }
            ],
            "result": {
                "name": "storiface.CallID",
                "description": "storiface.CallID",
                "summary": "",
                "schema": {
                    "examples": [
                        {
                            "Sector": {
                                "Miner": 1000,
                                "Number": 9
                            },
                            "ID": "07070707-0707-0707-0707-070707070707"
                        }
                    ],
                    "additionalProperties": false,
                    "properties": {
                        "ID": {
                            "items": {
                                "description": "Number is a number",
                                "title": "number",
                                "type": "number"
                            },
                            "maxItems": 16,
                            "minItems": 16,
                            "type": "array"
                        },
                        "Sector": {
                            "additionalProperties": false,
                            "properties": {
                                "Miner": {
                                    "title": "number",
                                    "type": "number"
                                },
                                "Number": {
                                    "title": "number",
                                    "type": "number"
                                }
                            },
                            "type": "object"
                        }
                    },
                    "type": [
                        "object"
                    ]
                },
                "required": true,
                "deprecated": false
            },
            "deprecated": false,
            "externalDocs": {
                "description": "Github remote link",
<<<<<<< HEAD
                "url": "https://github.com/filecoin-project/lotus/blob/master/api/proxy_gen.go#L6453"
=======
                "url": "https://github.com/filecoin-project/lotus/blob/master/api/proxy_gen.go#L6414"
>>>>>>> e26d09b0
            }
        },
        {
            "name": "Filecoin.GenerateSectorKeyFromData",
            "description": "```go\nfunc (s *WorkerStruct) GenerateSectorKeyFromData(p0 context.Context, p1 storiface.SectorRef, p2 cid.Cid) (storiface.CallID, error) {\n\tif s.Internal.GenerateSectorKeyFromData == nil {\n\t\treturn *new(storiface.CallID), ErrNotSupported\n\t}\n\treturn s.Internal.GenerateSectorKeyFromData(p0, p1, p2)\n}\n```",
            "summary": "",
            "paramStructure": "by-position",
            "params": [
                {
                    "name": "p1",
                    "description": "storiface.SectorRef",
                    "summary": "",
                    "schema": {
                        "examples": [
                            {
                                "ID": {
                                    "Miner": 1000,
                                    "Number": 9
                                },
                                "ProofType": 8
                            }
                        ],
                        "additionalProperties": false,
                        "properties": {
                            "ID": {
                                "additionalProperties": false,
                                "properties": {
                                    "Miner": {
                                        "title": "number",
                                        "type": "number"
                                    },
                                    "Number": {
                                        "title": "number",
                                        "type": "number"
                                    }
                                },
                                "type": "object"
                            },
                            "ProofType": {
                                "title": "number",
                                "type": "number"
                            }
                        },
                        "type": [
                            "object"
                        ]
                    },
                    "required": true,
                    "deprecated": false
                },
                {
                    "name": "p2",
                    "description": "cid.Cid",
                    "summary": "",
                    "schema": {
                        "title": "Content Identifier",
                        "description": "Cid represents a self-describing content addressed identifier. It is formed by a Version, a Codec (which indicates a multicodec-packed content type) and a Multihash.",
                        "examples": [
                            {
                                "/": "bafy2bzacea3wsdh6y3a36tb3skempjoxqpuyompjbmfeyf34fi3uy6uue42v4"
                            }
                        ],
                        "type": [
                            "string"
                        ]
                    },
                    "required": true,
                    "deprecated": false
                }
            ],
            "result": {
                "name": "storiface.CallID",
                "description": "storiface.CallID",
                "summary": "",
                "schema": {
                    "examples": [
                        {
                            "Sector": {
                                "Miner": 1000,
                                "Number": 9
                            },
                            "ID": "07070707-0707-0707-0707-070707070707"
                        }
                    ],
                    "additionalProperties": false,
                    "properties": {
                        "ID": {
                            "items": {
                                "description": "Number is a number",
                                "title": "number",
                                "type": "number"
                            },
                            "maxItems": 16,
                            "minItems": 16,
                            "type": "array"
                        },
                        "Sector": {
                            "additionalProperties": false,
                            "properties": {
                                "Miner": {
                                    "title": "number",
                                    "type": "number"
                                },
                                "Number": {
                                    "title": "number",
                                    "type": "number"
                                }
                            },
                            "type": "object"
                        }
                    },
                    "type": [
                        "object"
                    ]
                },
                "required": true,
                "deprecated": false
            },
            "deprecated": false,
            "externalDocs": {
                "description": "Github remote link",
<<<<<<< HEAD
                "url": "https://github.com/filecoin-project/lotus/blob/master/api/proxy_gen.go#L6464"
=======
                "url": "https://github.com/filecoin-project/lotus/blob/master/api/proxy_gen.go#L6425"
>>>>>>> e26d09b0
            }
        },
        {
            "name": "Filecoin.GenerateWindowPoSt",
            "description": "```go\nfunc (s *WorkerStruct) GenerateWindowPoSt(p0 context.Context, p1 abi.RegisteredPoStProof, p2 abi.ActorID, p3 []storiface.PostSectorChallenge, p4 int, p5 abi.PoStRandomness) (storiface.WindowPoStResult, error) {\n\tif s.Internal.GenerateWindowPoSt == nil {\n\t\treturn *new(storiface.WindowPoStResult), ErrNotSupported\n\t}\n\treturn s.Internal.GenerateWindowPoSt(p0, p1, p2, p3, p4, p5)\n}\n```",
            "summary": "",
            "paramStructure": "by-position",
            "params": [
                {
                    "name": "p1",
                    "description": "abi.RegisteredPoStProof",
                    "summary": "",
                    "schema": {
                        "title": "number",
                        "description": "Number is a number",
                        "examples": [
                            8
                        ],
                        "type": [
                            "number"
                        ]
                    },
                    "required": true,
                    "deprecated": false
                },
                {
                    "name": "p2",
                    "description": "abi.ActorID",
                    "summary": "",
                    "schema": {
                        "title": "number",
                        "description": "Number is a number",
                        "examples": [
                            1000
                        ],
                        "type": [
                            "number"
                        ]
                    },
                    "required": true,
                    "deprecated": false
                },
                {
                    "name": "p3",
                    "description": "[]storiface.PostSectorChallenge",
                    "summary": "",
                    "schema": {
                        "examples": [
                            [
                                {
                                    "SealProof": 8,
                                    "SectorNumber": 9,
                                    "SealedCID": {
                                        "/": "bafy2bzacea3wsdh6y3a36tb3skempjoxqpuyompjbmfeyf34fi3uy6uue42v4"
                                    },
                                    "Challenge": [
                                        42
                                    ],
                                    "Update": true
                                }
                            ]
                        ],
                        "items": [
                            {
                                "additionalProperties": false,
                                "properties": {
                                    "Challenge": {
                                        "items": {
                                            "description": "Number is a number",
                                            "title": "number",
                                            "type": "number"
                                        },
                                        "type": "array"
                                    },
                                    "SealProof": {
                                        "title": "number",
                                        "type": "number"
                                    },
                                    "SealedCID": {
                                        "title": "Content Identifier",
                                        "type": "string"
                                    },
                                    "SectorNumber": {
                                        "title": "number",
                                        "type": "number"
                                    },
                                    "Update": {
                                        "type": "boolean"
                                    }
                                },
                                "type": [
                                    "object"
                                ]
                            }
                        ],
                        "type": [
                            "array"
                        ]
                    },
                    "required": true,
                    "deprecated": false
                },
                {
                    "name": "p4",
                    "description": "int",
                    "summary": "",
                    "schema": {
                        "title": "number",
                        "description": "Number is a number",
                        "examples": [
                            123
                        ],
                        "type": [
                            "number"
                        ]
                    },
                    "required": true,
                    "deprecated": false
                },
                {
                    "name": "p5",
                    "description": "abi.PoStRandomness",
                    "summary": "",
                    "schema": {
                        "examples": [
                            "Bw=="
                        ],
                        "items": [
                            {
                                "title": "number",
                                "description": "Number is a number",
                                "type": [
                                    "number"
                                ]
                            }
                        ],
                        "type": [
                            "array"
                        ]
                    },
                    "required": true,
                    "deprecated": false
                }
            ],
            "result": {
                "name": "storiface.WindowPoStResult",
                "description": "storiface.WindowPoStResult",
                "summary": "",
                "schema": {
                    "examples": [
                        {
                            "PoStProofs": {
                                "PoStProof": 8,
                                "ProofBytes": "Ynl0ZSBhcnJheQ=="
                            },
                            "Skipped": [
                                {
                                    "Miner": 1000,
                                    "Number": 9
                                }
                            ]
                        }
                    ],
                    "additionalProperties": false,
                    "properties": {
                        "PoStProofs": {
                            "additionalProperties": false,
                            "properties": {
                                "PoStProof": {
                                    "title": "number",
                                    "type": "number"
                                },
                                "ProofBytes": {
                                    "media": {
                                        "binaryEncoding": "base64"
                                    },
                                    "type": "string"
                                }
                            },
                            "type": "object"
                        },
                        "Skipped": {
                            "items": {
                                "additionalProperties": false,
                                "properties": {
                                    "Miner": {
                                        "title": "number",
                                        "type": "number"
                                    },
                                    "Number": {
                                        "title": "number",
                                        "type": "number"
                                    }
                                },
                                "type": "object"
                            },
                            "type": "array"
                        }
                    },
                    "type": [
                        "object"
                    ]
                },
                "required": true,
                "deprecated": false
            },
            "deprecated": false,
            "externalDocs": {
                "description": "Github remote link",
<<<<<<< HEAD
                "url": "https://github.com/filecoin-project/lotus/blob/master/api/proxy_gen.go#L6475"
=======
                "url": "https://github.com/filecoin-project/lotus/blob/master/api/proxy_gen.go#L6436"
>>>>>>> e26d09b0
            }
        },
        {
            "name": "Filecoin.GenerateWinningPoSt",
            "description": "```go\nfunc (s *WorkerStruct) GenerateWinningPoSt(p0 context.Context, p1 abi.RegisteredPoStProof, p2 abi.ActorID, p3 []storiface.PostSectorChallenge, p4 abi.PoStRandomness) ([]proof.PoStProof, error) {\n\tif s.Internal.GenerateWinningPoSt == nil {\n\t\treturn *new([]proof.PoStProof), ErrNotSupported\n\t}\n\treturn s.Internal.GenerateWinningPoSt(p0, p1, p2, p3, p4)\n}\n```",
            "summary": "",
            "paramStructure": "by-position",
            "params": [
                {
                    "name": "p1",
                    "description": "abi.RegisteredPoStProof",
                    "summary": "",
                    "schema": {
                        "title": "number",
                        "description": "Number is a number",
                        "examples": [
                            8
                        ],
                        "type": [
                            "number"
                        ]
                    },
                    "required": true,
                    "deprecated": false
                },
                {
                    "name": "p2",
                    "description": "abi.ActorID",
                    "summary": "",
                    "schema": {
                        "title": "number",
                        "description": "Number is a number",
                        "examples": [
                            1000
                        ],
                        "type": [
                            "number"
                        ]
                    },
                    "required": true,
                    "deprecated": false
                },
                {
                    "name": "p3",
                    "description": "[]storiface.PostSectorChallenge",
                    "summary": "",
                    "schema": {
                        "examples": [
                            [
                                {
                                    "SealProof": 8,
                                    "SectorNumber": 9,
                                    "SealedCID": {
                                        "/": "bafy2bzacea3wsdh6y3a36tb3skempjoxqpuyompjbmfeyf34fi3uy6uue42v4"
                                    },
                                    "Challenge": [
                                        42
                                    ],
                                    "Update": true
                                }
                            ]
                        ],
                        "items": [
                            {
                                "additionalProperties": false,
                                "properties": {
                                    "Challenge": {
                                        "items": {
                                            "description": "Number is a number",
                                            "title": "number",
                                            "type": "number"
                                        },
                                        "type": "array"
                                    },
                                    "SealProof": {
                                        "title": "number",
                                        "type": "number"
                                    },
                                    "SealedCID": {
                                        "title": "Content Identifier",
                                        "type": "string"
                                    },
                                    "SectorNumber": {
                                        "title": "number",
                                        "type": "number"
                                    },
                                    "Update": {
                                        "type": "boolean"
                                    }
                                },
                                "type": [
                                    "object"
                                ]
                            }
                        ],
                        "type": [
                            "array"
                        ]
                    },
                    "required": true,
                    "deprecated": false
                },
                {
                    "name": "p4",
                    "description": "abi.PoStRandomness",
                    "summary": "",
                    "schema": {
                        "examples": [
                            "Bw=="
                        ],
                        "items": [
                            {
                                "title": "number",
                                "description": "Number is a number",
                                "type": [
                                    "number"
                                ]
                            }
                        ],
                        "type": [
                            "array"
                        ]
                    },
                    "required": true,
                    "deprecated": false
                }
            ],
            "result": {
                "name": "[]proof.PoStProof",
                "description": "[]proof.PoStProof",
                "summary": "",
                "schema": {
                    "examples": [
                        [
                            {
                                "PoStProof": 8,
                                "ProofBytes": "Ynl0ZSBhcnJheQ=="
                            }
                        ]
                    ],
                    "items": [
                        {
                            "additionalProperties": false,
                            "properties": {
                                "PoStProof": {
                                    "title": "number",
                                    "type": "number"
                                },
                                "ProofBytes": {
                                    "media": {
                                        "binaryEncoding": "base64"
                                    },
                                    "type": "string"
                                }
                            },
                            "type": [
                                "object"
                            ]
                        }
                    ],
                    "type": [
                        "array"
                    ]
                },
                "required": true,
                "deprecated": false
            },
            "deprecated": false,
            "externalDocs": {
                "description": "Github remote link",
<<<<<<< HEAD
                "url": "https://github.com/filecoin-project/lotus/blob/master/api/proxy_gen.go#L6486"
=======
                "url": "https://github.com/filecoin-project/lotus/blob/master/api/proxy_gen.go#L6447"
>>>>>>> e26d09b0
            }
        },
        {
            "name": "Filecoin.Info",
            "description": "```go\nfunc (s *WorkerStruct) Info(p0 context.Context) (storiface.WorkerInfo, error) {\n\tif s.Internal.Info == nil {\n\t\treturn *new(storiface.WorkerInfo), ErrNotSupported\n\t}\n\treturn s.Internal.Info(p0)\n}\n```",
            "summary": "",
            "paramStructure": "by-position",
            "params": [],
            "result": {
                "name": "storiface.WorkerInfo",
                "description": "storiface.WorkerInfo",
                "summary": "",
                "schema": {
                    "examples": [
                        {
                            "Hostname": "string value",
                            "IgnoreResources": true,
                            "Resources": {
                                "MemPhysical": 42,
                                "MemUsed": 42,
                                "MemSwap": 42,
                                "MemSwapUsed": 42,
                                "CPUs": 42,
                                "GPUs": [
                                    "string value"
                                ],
                                "Resources": {
                                    "post/v0/windowproof": {
                                        "0": {
                                            "MinMemory": 2048,
                                            "MaxMemory": 2048,
                                            "GPUUtilization": 1,
                                            "MaxParallelism": 1,
                                            "MaxParallelismGPU": 0,
                                            "BaseMinMemory": 2048,
                                            "MaxConcurrent": 0
                                        },
                                        "1": {
                                            "MinMemory": 8388608,
                                            "MaxMemory": 8388608,
                                            "GPUUtilization": 1,
                                            "MaxParallelism": 1,
                                            "MaxParallelismGPU": 0,
                                            "BaseMinMemory": 8388608,
                                            "MaxConcurrent": 0
                                        },
                                        "10": {
                                            "MinMemory": 2048,
                                            "MaxMemory": 2048,
                                            "GPUUtilization": 1,
                                            "MaxParallelism": 1,
                                            "MaxParallelismGPU": 0,
                                            "BaseMinMemory": 2048,
                                            "MaxConcurrent": 0
                                        },
                                        "11": {
                                            "MinMemory": 8388608,
                                            "MaxMemory": 8388608,
                                            "GPUUtilization": 1,
                                            "MaxParallelism": 1,
                                            "MaxParallelismGPU": 0,
                                            "BaseMinMemory": 8388608,
                                            "MaxConcurrent": 0
                                        },
                                        "12": {
                                            "MinMemory": 1073741824,
                                            "MaxMemory": 1610612736,
                                            "GPUUtilization": 1,
                                            "MaxParallelism": 1,
                                            "MaxParallelismGPU": 0,
                                            "BaseMinMemory": 10737418240,
                                            "MaxConcurrent": 0
                                        },
                                        "13": {
                                            "MinMemory": 32212254720,
                                            "MaxMemory": 103079215104,
                                            "GPUUtilization": 1,
                                            "MaxParallelism": -1,
                                            "MaxParallelismGPU": 6,
                                            "BaseMinMemory": 34359738368,
                                            "MaxConcurrent": 0
                                        },
                                        "14": {
                                            "MinMemory": 64424509440,
                                            "MaxMemory": 128849018880,
                                            "GPUUtilization": 1,
                                            "MaxParallelism": -1,
                                            "MaxParallelismGPU": 6,
                                            "BaseMinMemory": 68719476736,
                                            "MaxConcurrent": 0
                                        },
                                        "2": {
                                            "MinMemory": 1073741824,
                                            "MaxMemory": 1610612736,
                                            "GPUUtilization": 1,
                                            "MaxParallelism": 1,
                                            "MaxParallelismGPU": 0,
                                            "BaseMinMemory": 10737418240,
                                            "MaxConcurrent": 0
                                        },
                                        "3": {
                                            "MinMemory": 32212254720,
                                            "MaxMemory": 103079215104,
                                            "GPUUtilization": 1,
                                            "MaxParallelism": -1,
                                            "MaxParallelismGPU": 6,
                                            "BaseMinMemory": 34359738368,
                                            "MaxConcurrent": 0
                                        },
                                        "4": {
                                            "MinMemory": 64424509440,
                                            "MaxMemory": 128849018880,
                                            "GPUUtilization": 1,
                                            "MaxParallelism": -1,
                                            "MaxParallelismGPU": 6,
                                            "BaseMinMemory": 68719476736,
                                            "MaxConcurrent": 0
                                        },
                                        "5": {
                                            "MinMemory": 2048,
                                            "MaxMemory": 2048,
                                            "GPUUtilization": 1,
                                            "MaxParallelism": 1,
                                            "MaxParallelismGPU": 0,
                                            "BaseMinMemory": 2048,
                                            "MaxConcurrent": 0
                                        },
                                        "6": {
                                            "MinMemory": 8388608,
                                            "MaxMemory": 8388608,
                                            "GPUUtilization": 1,
                                            "MaxParallelism": 1,
                                            "MaxParallelismGPU": 0,
                                            "BaseMinMemory": 8388608,
                                            "MaxConcurrent": 0
                                        },
                                        "7": {
                                            "MinMemory": 1073741824,
                                            "MaxMemory": 1610612736,
                                            "GPUUtilization": 1,
                                            "MaxParallelism": 1,
                                            "MaxParallelismGPU": 0,
                                            "BaseMinMemory": 10737418240,
                                            "MaxConcurrent": 0
                                        },
                                        "8": {
                                            "MinMemory": 32212254720,
                                            "MaxMemory": 103079215104,
                                            "GPUUtilization": 1,
                                            "MaxParallelism": -1,
                                            "MaxParallelismGPU": 6,
                                            "BaseMinMemory": 34359738368,
                                            "MaxConcurrent": 0
                                        },
                                        "9": {
                                            "MinMemory": 64424509440,
                                            "MaxMemory": 128849018880,
                                            "GPUUtilization": 1,
                                            "MaxParallelism": -1,
                                            "MaxParallelismGPU": 6,
                                            "BaseMinMemory": 68719476736,
                                            "MaxConcurrent": 0
                                        }
                                    },
                                    "post/v0/winningproof": {
                                        "0": {
                                            "MinMemory": 2048,
                                            "MaxMemory": 2048,
                                            "GPUUtilization": 1,
                                            "MaxParallelism": 1,
                                            "MaxParallelismGPU": 0,
                                            "BaseMinMemory": 2048,
                                            "MaxConcurrent": 0
                                        },
                                        "1": {
                                            "MinMemory": 8388608,
                                            "MaxMemory": 8388608,
                                            "GPUUtilization": 1,
                                            "MaxParallelism": 1,
                                            "MaxParallelismGPU": 0,
                                            "BaseMinMemory": 8388608,
                                            "MaxConcurrent": 0
                                        },
                                        "10": {
                                            "MinMemory": 2048,
                                            "MaxMemory": 2048,
                                            "GPUUtilization": 1,
                                            "MaxParallelism": 1,
                                            "MaxParallelismGPU": 0,
                                            "BaseMinMemory": 2048,
                                            "MaxConcurrent": 0
                                        },
                                        "11": {
                                            "MinMemory": 8388608,
                                            "MaxMemory": 8388608,
                                            "GPUUtilization": 1,
                                            "MaxParallelism": 1,
                                            "MaxParallelismGPU": 0,
                                            "BaseMinMemory": 8388608,
                                            "MaxConcurrent": 0
                                        },
                                        "12": {
                                            "MinMemory": 2048,
                                            "MaxMemory": 2048,
                                            "GPUUtilization": 1,
                                            "MaxParallelism": 1,
                                            "MaxParallelismGPU": 0,
                                            "BaseMinMemory": 10737418240,
                                            "MaxConcurrent": 0
                                        },
                                        "13": {
                                            "MinMemory": 1073741824,
                                            "MaxMemory": 1073741824,
                                            "GPUUtilization": 1,
                                            "MaxParallelism": -1,
                                            "MaxParallelismGPU": 6,
                                            "BaseMinMemory": 34359738368,
                                            "MaxConcurrent": 0
                                        },
                                        "14": {
                                            "MinMemory": 1073741824,
                                            "MaxMemory": 1073741824,
                                            "GPUUtilization": 1,
                                            "MaxParallelism": -1,
                                            "MaxParallelismGPU": 6,
                                            "BaseMinMemory": 68719476736,
                                            "MaxConcurrent": 0
                                        },
                                        "2": {
                                            "MinMemory": 2048,
                                            "MaxMemory": 2048,
                                            "GPUUtilization": 1,
                                            "MaxParallelism": 1,
                                            "MaxParallelismGPU": 0,
                                            "BaseMinMemory": 10737418240,
                                            "MaxConcurrent": 0
                                        },
                                        "3": {
                                            "MinMemory": 1073741824,
                                            "MaxMemory": 1073741824,
                                            "GPUUtilization": 1,
                                            "MaxParallelism": -1,
                                            "MaxParallelismGPU": 6,
                                            "BaseMinMemory": 34359738368,
                                            "MaxConcurrent": 0
                                        },
                                        "4": {
                                            "MinMemory": 1073741824,
                                            "MaxMemory": 1073741824,
                                            "GPUUtilization": 1,
                                            "MaxParallelism": -1,
                                            "MaxParallelismGPU": 6,
                                            "BaseMinMemory": 68719476736,
                                            "MaxConcurrent": 0
                                        },
                                        "5": {
                                            "MinMemory": 2048,
                                            "MaxMemory": 2048,
                                            "GPUUtilization": 1,
                                            "MaxParallelism": 1,
                                            "MaxParallelismGPU": 0,
                                            "BaseMinMemory": 2048,
                                            "MaxConcurrent": 0
                                        },
                                        "6": {
                                            "MinMemory": 8388608,
                                            "MaxMemory": 8388608,
                                            "GPUUtilization": 1,
                                            "MaxParallelism": 1,
                                            "MaxParallelismGPU": 0,
                                            "BaseMinMemory": 8388608,
                                            "MaxConcurrent": 0
                                        },
                                        "7": {
                                            "MinMemory": 2048,
                                            "MaxMemory": 2048,
                                            "GPUUtilization": 1,
                                            "MaxParallelism": 1,
                                            "MaxParallelismGPU": 0,
                                            "BaseMinMemory": 10737418240,
                                            "MaxConcurrent": 0
                                        },
                                        "8": {
                                            "MinMemory": 1073741824,
                                            "MaxMemory": 1073741824,
                                            "GPUUtilization": 1,
                                            "MaxParallelism": -1,
                                            "MaxParallelismGPU": 6,
                                            "BaseMinMemory": 34359738368,
                                            "MaxConcurrent": 0
                                        },
                                        "9": {
                                            "MinMemory": 1073741824,
                                            "MaxMemory": 1073741824,
                                            "GPUUtilization": 1,
                                            "MaxParallelism": -1,
                                            "MaxParallelismGPU": 6,
                                            "BaseMinMemory": 68719476736,
                                            "MaxConcurrent": 0
                                        }
                                    },
                                    "seal/v0/addpiece": {
                                        "0": {
                                            "MinMemory": 2048,
                                            "MaxMemory": 2048,
                                            "GPUUtilization": 0,
                                            "MaxParallelism": 1,
                                            "MaxParallelismGPU": 0,
                                            "BaseMinMemory": 2048,
                                            "MaxConcurrent": 0
                                        },
                                        "1": {
                                            "MinMemory": 8388608,
                                            "MaxMemory": 8388608,
                                            "GPUUtilization": 0,
                                            "MaxParallelism": 1,
                                            "MaxParallelismGPU": 0,
                                            "BaseMinMemory": 8388608,
                                            "MaxConcurrent": 0
                                        },
                                        "10": {
                                            "MinMemory": 2048,
                                            "MaxMemory": 2048,
                                            "GPUUtilization": 0,
                                            "MaxParallelism": 1,
                                            "MaxParallelismGPU": 0,
                                            "BaseMinMemory": 2048,
                                            "MaxConcurrent": 0
                                        },
                                        "11": {
                                            "MinMemory": 8388608,
                                            "MaxMemory": 8388608,
                                            "GPUUtilization": 0,
                                            "MaxParallelism": 1,
                                            "MaxParallelismGPU": 0,
                                            "BaseMinMemory": 8388608,
                                            "MaxConcurrent": 0
                                        },
                                        "12": {
                                            "MinMemory": 1073741824,
                                            "MaxMemory": 1073741824,
                                            "GPUUtilization": 0,
                                            "MaxParallelism": 1,
                                            "MaxParallelismGPU": 0,
                                            "BaseMinMemory": 1073741824,
                                            "MaxConcurrent": 0
                                        },
                                        "13": {
                                            "MinMemory": 4294967296,
                                            "MaxMemory": 4294967296,
                                            "GPUUtilization": 0,
                                            "MaxParallelism": 1,
                                            "MaxParallelismGPU": 0,
                                            "BaseMinMemory": 1073741824,
                                            "MaxConcurrent": 0
                                        },
                                        "14": {
                                            "MinMemory": 8589934592,
                                            "MaxMemory": 8589934592,
                                            "GPUUtilization": 0,
                                            "MaxParallelism": 1,
                                            "MaxParallelismGPU": 0,
                                            "BaseMinMemory": 1073741824,
                                            "MaxConcurrent": 0
                                        },
                                        "2": {
                                            "MinMemory": 1073741824,
                                            "MaxMemory": 1073741824,
                                            "GPUUtilization": 0,
                                            "MaxParallelism": 1,
                                            "MaxParallelismGPU": 0,
                                            "BaseMinMemory": 1073741824,
                                            "MaxConcurrent": 0
                                        },
                                        "3": {
                                            "MinMemory": 4294967296,
                                            "MaxMemory": 4294967296,
                                            "GPUUtilization": 0,
                                            "MaxParallelism": 1,
                                            "MaxParallelismGPU": 0,
                                            "BaseMinMemory": 1073741824,
                                            "MaxConcurrent": 0
                                        },
                                        "4": {
                                            "MinMemory": 8589934592,
                                            "MaxMemory": 8589934592,
                                            "GPUUtilization": 0,
                                            "MaxParallelism": 1,
                                            "MaxParallelismGPU": 0,
                                            "BaseMinMemory": 1073741824,
                                            "MaxConcurrent": 0
                                        },
                                        "5": {
                                            "MinMemory": 2048,
                                            "MaxMemory": 2048,
                                            "GPUUtilization": 0,
                                            "MaxParallelism": 1,
                                            "MaxParallelismGPU": 0,
                                            "BaseMinMemory": 2048,
                                            "MaxConcurrent": 0
                                        },
                                        "6": {
                                            "MinMemory": 8388608,
                                            "MaxMemory": 8388608,
                                            "GPUUtilization": 0,
                                            "MaxParallelism": 1,
                                            "MaxParallelismGPU": 0,
                                            "BaseMinMemory": 8388608,
                                            "MaxConcurrent": 0
                                        },
                                        "7": {
                                            "MinMemory": 1073741824,
                                            "MaxMemory": 1073741824,
                                            "GPUUtilization": 0,
                                            "MaxParallelism": 1,
                                            "MaxParallelismGPU": 0,
                                            "BaseMinMemory": 1073741824,
                                            "MaxConcurrent": 0
                                        },
                                        "8": {
                                            "MinMemory": 4294967296,
                                            "MaxMemory": 4294967296,
                                            "GPUUtilization": 0,
                                            "MaxParallelism": 1,
                                            "MaxParallelismGPU": 0,
                                            "BaseMinMemory": 1073741824,
                                            "MaxConcurrent": 0
                                        },
                                        "9": {
                                            "MinMemory": 8589934592,
                                            "MaxMemory": 8589934592,
                                            "GPUUtilization": 0,
                                            "MaxParallelism": 1,
                                            "MaxParallelismGPU": 0,
                                            "BaseMinMemory": 1073741824,
                                            "MaxConcurrent": 0
                                        }
                                    },
                                    "seal/v0/commit/1": {
                                        "0": {
                                            "MinMemory": 2048,
                                            "MaxMemory": 2048,
                                            "GPUUtilization": 0,
                                            "MaxParallelism": 0,
                                            "MaxParallelismGPU": 0,
                                            "BaseMinMemory": 2048,
                                            "MaxConcurrent": 0
                                        },
                                        "1": {
                                            "MinMemory": 8388608,
                                            "MaxMemory": 8388608,
                                            "GPUUtilization": 0,
                                            "MaxParallelism": 0,
                                            "MaxParallelismGPU": 0,
                                            "BaseMinMemory": 8388608,
                                            "MaxConcurrent": 0
                                        },
                                        "10": {
                                            "MinMemory": 2048,
                                            "MaxMemory": 2048,
                                            "GPUUtilization": 0,
                                            "MaxParallelism": 0,
                                            "MaxParallelismGPU": 0,
                                            "BaseMinMemory": 2048,
                                            "MaxConcurrent": 0
                                        },
                                        "11": {
                                            "MinMemory": 8388608,
                                            "MaxMemory": 8388608,
                                            "GPUUtilization": 0,
                                            "MaxParallelism": 0,
                                            "MaxParallelismGPU": 0,
                                            "BaseMinMemory": 8388608,
                                            "MaxConcurrent": 0
                                        },
                                        "12": {
                                            "MinMemory": 1073741824,
                                            "MaxMemory": 1073741824,
                                            "GPUUtilization": 0,
                                            "MaxParallelism": 0,
                                            "MaxParallelismGPU": 0,
                                            "BaseMinMemory": 1073741824,
                                            "MaxConcurrent": 0
                                        },
                                        "13": {
                                            "MinMemory": 1073741824,
                                            "MaxMemory": 1073741824,
                                            "GPUUtilization": 0,
                                            "MaxParallelism": 0,
                                            "MaxParallelismGPU": 0,
                                            "BaseMinMemory": 1073741824,
                                            "MaxConcurrent": 0
                                        },
                                        "14": {
                                            "MinMemory": 1073741824,
                                            "MaxMemory": 1073741824,
                                            "GPUUtilization": 0,
                                            "MaxParallelism": 0,
                                            "MaxParallelismGPU": 0,
                                            "BaseMinMemory": 1073741824,
                                            "MaxConcurrent": 0
                                        },
                                        "2": {
                                            "MinMemory": 1073741824,
                                            "MaxMemory": 1073741824,
                                            "GPUUtilization": 0,
                                            "MaxParallelism": 0,
                                            "MaxParallelismGPU": 0,
                                            "BaseMinMemory": 1073741824,
                                            "MaxConcurrent": 0
                                        },
                                        "3": {
                                            "MinMemory": 1073741824,
                                            "MaxMemory": 1073741824,
                                            "GPUUtilization": 0,
                                            "MaxParallelism": 0,
                                            "MaxParallelismGPU": 0,
                                            "BaseMinMemory": 1073741824,
                                            "MaxConcurrent": 0
                                        },
                                        "4": {
                                            "MinMemory": 1073741824,
                                            "MaxMemory": 1073741824,
                                            "GPUUtilization": 0,
                                            "MaxParallelism": 0,
                                            "MaxParallelismGPU": 0,
                                            "BaseMinMemory": 1073741824,
                                            "MaxConcurrent": 0
                                        },
                                        "5": {
                                            "MinMemory": 2048,
                                            "MaxMemory": 2048,
                                            "GPUUtilization": 0,
                                            "MaxParallelism": 0,
                                            "MaxParallelismGPU": 0,
                                            "BaseMinMemory": 2048,
                                            "MaxConcurrent": 0
                                        },
                                        "6": {
                                            "MinMemory": 8388608,
                                            "MaxMemory": 8388608,
                                            "GPUUtilization": 0,
                                            "MaxParallelism": 0,
                                            "MaxParallelismGPU": 0,
                                            "BaseMinMemory": 8388608,
                                            "MaxConcurrent": 0
                                        },
                                        "7": {
                                            "MinMemory": 1073741824,
                                            "MaxMemory": 1073741824,
                                            "GPUUtilization": 0,
                                            "MaxParallelism": 0,
                                            "MaxParallelismGPU": 0,
                                            "BaseMinMemory": 1073741824,
                                            "MaxConcurrent": 0
                                        },
                                        "8": {
                                            "MinMemory": 1073741824,
                                            "MaxMemory": 1073741824,
                                            "GPUUtilization": 0,
                                            "MaxParallelism": 0,
                                            "MaxParallelismGPU": 0,
                                            "BaseMinMemory": 1073741824,
                                            "MaxConcurrent": 0
                                        },
                                        "9": {
                                            "MinMemory": 1073741824,
                                            "MaxMemory": 1073741824,
                                            "GPUUtilization": 0,
                                            "MaxParallelism": 0,
                                            "MaxParallelismGPU": 0,
                                            "BaseMinMemory": 1073741824,
                                            "MaxConcurrent": 0
                                        }
                                    },
                                    "seal/v0/commit/2": {
                                        "0": {
                                            "MinMemory": 2048,
                                            "MaxMemory": 2048,
                                            "GPUUtilization": 1,
                                            "MaxParallelism": 1,
                                            "MaxParallelismGPU": 0,
                                            "BaseMinMemory": 2048,
                                            "MaxConcurrent": 0
                                        },
                                        "1": {
                                            "MinMemory": 8388608,
                                            "MaxMemory": 8388608,
                                            "GPUUtilization": 1,
                                            "MaxParallelism": 1,
                                            "MaxParallelismGPU": 0,
                                            "BaseMinMemory": 8388608,
                                            "MaxConcurrent": 0
                                        },
                                        "10": {
                                            "MinMemory": 2048,
                                            "MaxMemory": 2048,
                                            "GPUUtilization": 1,
                                            "MaxParallelism": 1,
                                            "MaxParallelismGPU": 0,
                                            "BaseMinMemory": 2048,
                                            "MaxConcurrent": 0
                                        },
                                        "11": {
                                            "MinMemory": 8388608,
                                            "MaxMemory": 8388608,
                                            "GPUUtilization": 1,
                                            "MaxParallelism": 1,
                                            "MaxParallelismGPU": 0,
                                            "BaseMinMemory": 8388608,
                                            "MaxConcurrent": 0
                                        },
                                        "12": {
                                            "MinMemory": 1073741824,
                                            "MaxMemory": 1610612736,
                                            "GPUUtilization": 1,
                                            "MaxParallelism": 1,
                                            "MaxParallelismGPU": 0,
                                            "BaseMinMemory": 10737418240,
                                            "MaxConcurrent": 0
                                        },
                                        "13": {
                                            "MinMemory": 32212254720,
                                            "MaxMemory": 161061273600,
                                            "GPUUtilization": 1,
                                            "MaxParallelism": -1,
                                            "MaxParallelismGPU": 6,
                                            "BaseMinMemory": 34359738368,
                                            "MaxConcurrent": 0
                                        },
                                        "14": {
                                            "MinMemory": 64424509440,
                                            "MaxMemory": 204010946560,
                                            "GPUUtilization": 1,
                                            "MaxParallelism": -1,
                                            "MaxParallelismGPU": 6,
                                            "BaseMinMemory": 68719476736,
                                            "MaxConcurrent": 0
                                        },
                                        "2": {
                                            "MinMemory": 1073741824,
                                            "MaxMemory": 1610612736,
                                            "GPUUtilization": 1,
                                            "MaxParallelism": 1,
                                            "MaxParallelismGPU": 0,
                                            "BaseMinMemory": 10737418240,
                                            "MaxConcurrent": 0
                                        },
                                        "3": {
                                            "MinMemory": 32212254720,
                                            "MaxMemory": 161061273600,
                                            "GPUUtilization": 1,
                                            "MaxParallelism": -1,
                                            "MaxParallelismGPU": 6,
                                            "BaseMinMemory": 34359738368,
                                            "MaxConcurrent": 0
                                        },
                                        "4": {
                                            "MinMemory": 64424509440,
                                            "MaxMemory": 204010946560,
                                            "GPUUtilization": 1,
                                            "MaxParallelism": -1,
                                            "MaxParallelismGPU": 6,
                                            "BaseMinMemory": 68719476736,
                                            "MaxConcurrent": 0
                                        },
                                        "5": {
                                            "MinMemory": 2048,
                                            "MaxMemory": 2048,
                                            "GPUUtilization": 1,
                                            "MaxParallelism": 1,
                                            "MaxParallelismGPU": 0,
                                            "BaseMinMemory": 2048,
                                            "MaxConcurrent": 0
                                        },
                                        "6": {
                                            "MinMemory": 8388608,
                                            "MaxMemory": 8388608,
                                            "GPUUtilization": 1,
                                            "MaxParallelism": 1,
                                            "MaxParallelismGPU": 0,
                                            "BaseMinMemory": 8388608,
                                            "MaxConcurrent": 0
                                        },
                                        "7": {
                                            "MinMemory": 1073741824,
                                            "MaxMemory": 1610612736,
                                            "GPUUtilization": 1,
                                            "MaxParallelism": 1,
                                            "MaxParallelismGPU": 0,
                                            "BaseMinMemory": 10737418240,
                                            "MaxConcurrent": 0
                                        },
                                        "8": {
                                            "MinMemory": 32212254720,
                                            "MaxMemory": 161061273600,
                                            "GPUUtilization": 1,
                                            "MaxParallelism": -1,
                                            "MaxParallelismGPU": 6,
                                            "BaseMinMemory": 34359738368,
                                            "MaxConcurrent": 0
                                        },
                                        "9": {
                                            "MinMemory": 64424509440,
                                            "MaxMemory": 204010946560,
                                            "GPUUtilization": 1,
                                            "MaxParallelism": -1,
                                            "MaxParallelismGPU": 6,
                                            "BaseMinMemory": 68719476736,
                                            "MaxConcurrent": 0
                                        }
                                    },
                                    "seal/v0/datacid": {
                                        "0": {
                                            "MinMemory": 4294967296,
                                            "MaxMemory": 4294967296,
                                            "GPUUtilization": 0,
                                            "MaxParallelism": 1,
                                            "MaxParallelismGPU": 0,
                                            "BaseMinMemory": 1073741824,
                                            "MaxConcurrent": 0
                                        },
                                        "1": {
                                            "MinMemory": 4294967296,
                                            "MaxMemory": 4294967296,
                                            "GPUUtilization": 0,
                                            "MaxParallelism": 1,
                                            "MaxParallelismGPU": 0,
                                            "BaseMinMemory": 1073741824,
                                            "MaxConcurrent": 0
                                        },
                                        "10": {
                                            "MinMemory": 4294967296,
                                            "MaxMemory": 4294967296,
                                            "GPUUtilization": 0,
                                            "MaxParallelism": 1,
                                            "MaxParallelismGPU": 0,
                                            "BaseMinMemory": 1073741824,
                                            "MaxConcurrent": 0
                                        },
                                        "11": {
                                            "MinMemory": 4294967296,
                                            "MaxMemory": 4294967296,
                                            "GPUUtilization": 0,
                                            "MaxParallelism": 1,
                                            "MaxParallelismGPU": 0,
                                            "BaseMinMemory": 1073741824,
                                            "MaxConcurrent": 0
                                        },
                                        "12": {
                                            "MinMemory": 4294967296,
                                            "MaxMemory": 4294967296,
                                            "GPUUtilization": 0,
                                            "MaxParallelism": 1,
                                            "MaxParallelismGPU": 0,
                                            "BaseMinMemory": 1073741824,
                                            "MaxConcurrent": 0
                                        },
                                        "13": {
                                            "MinMemory": 4294967296,
                                            "MaxMemory": 4294967296,
                                            "GPUUtilization": 0,
                                            "MaxParallelism": 1,
                                            "MaxParallelismGPU": 0,
                                            "BaseMinMemory": 1073741824,
                                            "MaxConcurrent": 0
                                        },
                                        "14": {
                                            "MinMemory": 4294967296,
                                            "MaxMemory": 4294967296,
                                            "GPUUtilization": 0,
                                            "MaxParallelism": 1,
                                            "MaxParallelismGPU": 0,
                                            "BaseMinMemory": 1073741824,
                                            "MaxConcurrent": 0
                                        },
                                        "2": {
                                            "MinMemory": 4294967296,
                                            "MaxMemory": 4294967296,
                                            "GPUUtilization": 0,
                                            "MaxParallelism": 1,
                                            "MaxParallelismGPU": 0,
                                            "BaseMinMemory": 1073741824,
                                            "MaxConcurrent": 0
                                        },
                                        "3": {
                                            "MinMemory": 4294967296,
                                            "MaxMemory": 4294967296,
                                            "GPUUtilization": 0,
                                            "MaxParallelism": 1,
                                            "MaxParallelismGPU": 0,
                                            "BaseMinMemory": 1073741824,
                                            "MaxConcurrent": 0
                                        },
                                        "4": {
                                            "MinMemory": 4294967296,
                                            "MaxMemory": 4294967296,
                                            "GPUUtilization": 0,
                                            "MaxParallelism": 1,
                                            "MaxParallelismGPU": 0,
                                            "BaseMinMemory": 1073741824,
                                            "MaxConcurrent": 0
                                        },
                                        "5": {
                                            "MinMemory": 4294967296,
                                            "MaxMemory": 4294967296,
                                            "GPUUtilization": 0,
                                            "MaxParallelism": 1,
                                            "MaxParallelismGPU": 0,
                                            "BaseMinMemory": 1073741824,
                                            "MaxConcurrent": 0
                                        },
                                        "6": {
                                            "MinMemory": 4294967296,
                                            "MaxMemory": 4294967296,
                                            "GPUUtilization": 0,
                                            "MaxParallelism": 1,
                                            "MaxParallelismGPU": 0,
                                            "BaseMinMemory": 1073741824,
                                            "MaxConcurrent": 0
                                        },
                                        "7": {
                                            "MinMemory": 4294967296,
                                            "MaxMemory": 4294967296,
                                            "GPUUtilization": 0,
                                            "MaxParallelism": 1,
                                            "MaxParallelismGPU": 0,
                                            "BaseMinMemory": 1073741824,
                                            "MaxConcurrent": 0
                                        },
                                        "8": {
                                            "MinMemory": 4294967296,
                                            "MaxMemory": 4294967296,
                                            "GPUUtilization": 0,
                                            "MaxParallelism": 1,
                                            "MaxParallelismGPU": 0,
                                            "BaseMinMemory": 1073741824,
                                            "MaxConcurrent": 0
                                        },
                                        "9": {
                                            "MinMemory": 4294967296,
                                            "MaxMemory": 4294967296,
                                            "GPUUtilization": 0,
                                            "MaxParallelism": 1,
                                            "MaxParallelismGPU": 0,
                                            "BaseMinMemory": 1073741824,
                                            "MaxConcurrent": 0
                                        }
                                    },
                                    "seal/v0/fetch": {
                                        "0": {
                                            "MinMemory": 1048576,
                                            "MaxMemory": 1048576,
                                            "GPUUtilization": 0,
                                            "MaxParallelism": 0,
                                            "MaxParallelismGPU": 0,
                                            "BaseMinMemory": 0,
                                            "MaxConcurrent": 0
                                        },
                                        "1": {
                                            "MinMemory": 1048576,
                                            "MaxMemory": 1048576,
                                            "GPUUtilization": 0,
                                            "MaxParallelism": 0,
                                            "MaxParallelismGPU": 0,
                                            "BaseMinMemory": 0,
                                            "MaxConcurrent": 0
                                        },
                                        "10": {
                                            "MinMemory": 1048576,
                                            "MaxMemory": 1048576,
                                            "GPUUtilization": 0,
                                            "MaxParallelism": 0,
                                            "MaxParallelismGPU": 0,
                                            "BaseMinMemory": 0,
                                            "MaxConcurrent": 0
                                        },
                                        "11": {
                                            "MinMemory": 1048576,
                                            "MaxMemory": 1048576,
                                            "GPUUtilization": 0,
                                            "MaxParallelism": 0,
                                            "MaxParallelismGPU": 0,
                                            "BaseMinMemory": 0,
                                            "MaxConcurrent": 0
                                        },
                                        "12": {
                                            "MinMemory": 1048576,
                                            "MaxMemory": 1048576,
                                            "GPUUtilization": 0,
                                            "MaxParallelism": 0,
                                            "MaxParallelismGPU": 0,
                                            "BaseMinMemory": 0,
                                            "MaxConcurrent": 0
                                        },
                                        "13": {
                                            "MinMemory": 1048576,
                                            "MaxMemory": 1048576,
                                            "GPUUtilization": 0,
                                            "MaxParallelism": 0,
                                            "MaxParallelismGPU": 0,
                                            "BaseMinMemory": 0,
                                            "MaxConcurrent": 0
                                        },
                                        "14": {
                                            "MinMemory": 1048576,
                                            "MaxMemory": 1048576,
                                            "GPUUtilization": 0,
                                            "MaxParallelism": 0,
                                            "MaxParallelismGPU": 0,
                                            "BaseMinMemory": 0,
                                            "MaxConcurrent": 0
                                        },
                                        "2": {
                                            "MinMemory": 1048576,
                                            "MaxMemory": 1048576,
                                            "GPUUtilization": 0,
                                            "MaxParallelism": 0,
                                            "MaxParallelismGPU": 0,
                                            "BaseMinMemory": 0,
                                            "MaxConcurrent": 0
                                        },
                                        "3": {
                                            "MinMemory": 1048576,
                                            "MaxMemory": 1048576,
                                            "GPUUtilization": 0,
                                            "MaxParallelism": 0,
                                            "MaxParallelismGPU": 0,
                                            "BaseMinMemory": 0,
                                            "MaxConcurrent": 0
                                        },
                                        "4": {
                                            "MinMemory": 1048576,
                                            "MaxMemory": 1048576,
                                            "GPUUtilization": 0,
                                            "MaxParallelism": 0,
                                            "MaxParallelismGPU": 0,
                                            "BaseMinMemory": 0,
                                            "MaxConcurrent": 0
                                        },
                                        "5": {
                                            "MinMemory": 1048576,
                                            "MaxMemory": 1048576,
                                            "GPUUtilization": 0,
                                            "MaxParallelism": 0,
                                            "MaxParallelismGPU": 0,
                                            "BaseMinMemory": 0,
                                            "MaxConcurrent": 0
                                        },
                                        "6": {
                                            "MinMemory": 1048576,
                                            "MaxMemory": 1048576,
                                            "GPUUtilization": 0,
                                            "MaxParallelism": 0,
                                            "MaxParallelismGPU": 0,
                                            "BaseMinMemory": 0,
                                            "MaxConcurrent": 0
                                        },
                                        "7": {
                                            "MinMemory": 1048576,
                                            "MaxMemory": 1048576,
                                            "GPUUtilization": 0,
                                            "MaxParallelism": 0,
                                            "MaxParallelismGPU": 0,
                                            "BaseMinMemory": 0,
                                            "MaxConcurrent": 0
                                        },
                                        "8": {
                                            "MinMemory": 1048576,
                                            "MaxMemory": 1048576,
                                            "GPUUtilization": 0,
                                            "MaxParallelism": 0,
                                            "MaxParallelismGPU": 0,
                                            "BaseMinMemory": 0,
                                            "MaxConcurrent": 0
                                        },
                                        "9": {
                                            "MinMemory": 1048576,
                                            "MaxMemory": 1048576,
                                            "GPUUtilization": 0,
                                            "MaxParallelism": 0,
                                            "MaxParallelismGPU": 0,
                                            "BaseMinMemory": 0,
                                            "MaxConcurrent": 0
                                        }
                                    },
                                    "seal/v0/precommit/1": {
                                        "0": {
                                            "MinMemory": 2048,
                                            "MaxMemory": 2048,
                                            "GPUUtilization": 0,
                                            "MaxParallelism": 1,
                                            "MaxParallelismGPU": 0,
                                            "BaseMinMemory": 2048,
                                            "MaxConcurrent": 0
                                        },
                                        "1": {
                                            "MinMemory": 8388608,
                                            "MaxMemory": 8388608,
                                            "GPUUtilization": 0,
                                            "MaxParallelism": 1,
                                            "MaxParallelismGPU": 0,
                                            "BaseMinMemory": 8388608,
                                            "MaxConcurrent": 0
                                        },
                                        "10": {
                                            "MinMemory": 2048,
                                            "MaxMemory": 2048,
                                            "GPUUtilization": 0,
                                            "MaxParallelism": 1,
                                            "MaxParallelismGPU": 0,
                                            "BaseMinMemory": 2048,
                                            "MaxConcurrent": 0
                                        },
                                        "11": {
                                            "MinMemory": 8388608,
                                            "MaxMemory": 8388608,
                                            "GPUUtilization": 0,
                                            "MaxParallelism": 1,
                                            "MaxParallelismGPU": 0,
                                            "BaseMinMemory": 8388608,
                                            "MaxConcurrent": 0
                                        },
                                        "12": {
                                            "MinMemory": 805306368,
                                            "MaxMemory": 1073741824,
                                            "GPUUtilization": 0,
                                            "MaxParallelism": 1,
                                            "MaxParallelismGPU": 0,
                                            "BaseMinMemory": 1048576,
                                            "MaxConcurrent": 0
                                        },
                                        "13": {
                                            "MinMemory": 60129542144,
                                            "MaxMemory": 68719476736,
                                            "GPUUtilization": 0,
                                            "MaxParallelism": 1,
                                            "MaxParallelismGPU": 0,
                                            "BaseMinMemory": 10485760,
                                            "MaxConcurrent": 0
                                        },
                                        "14": {
                                            "MinMemory": 120259084288,
                                            "MaxMemory": 137438953472,
                                            "GPUUtilization": 0,
                                            "MaxParallelism": 1,
                                            "MaxParallelismGPU": 0,
                                            "BaseMinMemory": 10485760,
                                            "MaxConcurrent": 0
                                        },
                                        "2": {
                                            "MinMemory": 805306368,
                                            "MaxMemory": 1073741824,
                                            "GPUUtilization": 0,
                                            "MaxParallelism": 1,
                                            "MaxParallelismGPU": 0,
                                            "BaseMinMemory": 1048576,
                                            "MaxConcurrent": 0
                                        },
                                        "3": {
                                            "MinMemory": 60129542144,
                                            "MaxMemory": 68719476736,
                                            "GPUUtilization": 0,
                                            "MaxParallelism": 1,
                                            "MaxParallelismGPU": 0,
                                            "BaseMinMemory": 10485760,
                                            "MaxConcurrent": 0
                                        },
                                        "4": {
                                            "MinMemory": 120259084288,
                                            "MaxMemory": 137438953472,
                                            "GPUUtilization": 0,
                                            "MaxParallelism": 1,
                                            "MaxParallelismGPU": 0,
                                            "BaseMinMemory": 10485760,
                                            "MaxConcurrent": 0
                                        },
                                        "5": {
                                            "MinMemory": 2048,
                                            "MaxMemory": 2048,
                                            "GPUUtilization": 0,
                                            "MaxParallelism": 1,
                                            "MaxParallelismGPU": 0,
                                            "BaseMinMemory": 2048,
                                            "MaxConcurrent": 0
                                        },
                                        "6": {
                                            "MinMemory": 8388608,
                                            "MaxMemory": 8388608,
                                            "GPUUtilization": 0,
                                            "MaxParallelism": 1,
                                            "MaxParallelismGPU": 0,
                                            "BaseMinMemory": 8388608,
                                            "MaxConcurrent": 0
                                        },
                                        "7": {
                                            "MinMemory": 805306368,
                                            "MaxMemory": 1073741824,
                                            "GPUUtilization": 0,
                                            "MaxParallelism": 1,
                                            "MaxParallelismGPU": 0,
                                            "BaseMinMemory": 1048576,
                                            "MaxConcurrent": 0
                                        },
                                        "8": {
                                            "MinMemory": 60129542144,
                                            "MaxMemory": 68719476736,
                                            "GPUUtilization": 0,
                                            "MaxParallelism": 1,
                                            "MaxParallelismGPU": 0,
                                            "BaseMinMemory": 10485760,
                                            "MaxConcurrent": 0
                                        },
                                        "9": {
                                            "MinMemory": 120259084288,
                                            "MaxMemory": 137438953472,
                                            "GPUUtilization": 0,
                                            "MaxParallelism": 1,
                                            "MaxParallelismGPU": 0,
                                            "BaseMinMemory": 10485760,
                                            "MaxConcurrent": 0
                                        }
                                    },
                                    "seal/v0/precommit/2": {
                                        "0": {
                                            "MinMemory": 2048,
                                            "MaxMemory": 2048,
                                            "GPUUtilization": 0,
                                            "MaxParallelism": -1,
                                            "MaxParallelismGPU": 0,
                                            "BaseMinMemory": 2048,
                                            "MaxConcurrent": 0
                                        },
                                        "1": {
                                            "MinMemory": 8388608,
                                            "MaxMemory": 8388608,
                                            "GPUUtilization": 0,
                                            "MaxParallelism": -1,
                                            "MaxParallelismGPU": 0,
                                            "BaseMinMemory": 8388608,
                                            "MaxConcurrent": 0
                                        },
                                        "10": {
                                            "MinMemory": 2048,
                                            "MaxMemory": 2048,
                                            "GPUUtilization": 0,
                                            "MaxParallelism": -1,
                                            "MaxParallelismGPU": 0,
                                            "BaseMinMemory": 2048,
                                            "MaxConcurrent": 0
                                        },
                                        "11": {
                                            "MinMemory": 8388608,
                                            "MaxMemory": 8388608,
                                            "GPUUtilization": 0,
                                            "MaxParallelism": -1,
                                            "MaxParallelismGPU": 0,
                                            "BaseMinMemory": 8388608,
                                            "MaxConcurrent": 0
                                        },
                                        "12": {
                                            "MinMemory": 1073741824,
                                            "MaxMemory": 1610612736,
                                            "GPUUtilization": 0,
                                            "MaxParallelism": -1,
                                            "MaxParallelismGPU": 0,
                                            "BaseMinMemory": 1073741824,
                                            "MaxConcurrent": 0
                                        },
                                        "13": {
                                            "MinMemory": 16106127360,
                                            "MaxMemory": 16106127360,
                                            "GPUUtilization": 1,
                                            "MaxParallelism": -1,
                                            "MaxParallelismGPU": 6,
                                            "BaseMinMemory": 1073741824,
                                            "MaxConcurrent": 0
                                        },
                                        "14": {
                                            "MinMemory": 32212254720,
                                            "MaxMemory": 32212254720,
                                            "GPUUtilization": 1,
                                            "MaxParallelism": -1,
                                            "MaxParallelismGPU": 6,
                                            "BaseMinMemory": 1073741824,
                                            "MaxConcurrent": 0
                                        },
                                        "2": {
                                            "MinMemory": 1073741824,
                                            "MaxMemory": 1610612736,
                                            "GPUUtilization": 0,
                                            "MaxParallelism": -1,
                                            "MaxParallelismGPU": 0,
                                            "BaseMinMemory": 1073741824,
                                            "MaxConcurrent": 0
                                        },
                                        "3": {
                                            "MinMemory": 16106127360,
                                            "MaxMemory": 16106127360,
                                            "GPUUtilization": 1,
                                            "MaxParallelism": -1,
                                            "MaxParallelismGPU": 6,
                                            "BaseMinMemory": 1073741824,
                                            "MaxConcurrent": 0
                                        },
                                        "4": {
                                            "MinMemory": 32212254720,
                                            "MaxMemory": 32212254720,
                                            "GPUUtilization": 1,
                                            "MaxParallelism": -1,
                                            "MaxParallelismGPU": 6,
                                            "BaseMinMemory": 1073741824,
                                            "MaxConcurrent": 0
                                        },
                                        "5": {
                                            "MinMemory": 2048,
                                            "MaxMemory": 2048,
                                            "GPUUtilization": 0,
                                            "MaxParallelism": -1,
                                            "MaxParallelismGPU": 0,
                                            "BaseMinMemory": 2048,
                                            "MaxConcurrent": 0
                                        },
                                        "6": {
                                            "MinMemory": 8388608,
                                            "MaxMemory": 8388608,
                                            "GPUUtilization": 0,
                                            "MaxParallelism": -1,
                                            "MaxParallelismGPU": 0,
                                            "BaseMinMemory": 8388608,
                                            "MaxConcurrent": 0
                                        },
                                        "7": {
                                            "MinMemory": 1073741824,
                                            "MaxMemory": 1610612736,
                                            "GPUUtilization": 0,
                                            "MaxParallelism": -1,
                                            "MaxParallelismGPU": 0,
                                            "BaseMinMemory": 1073741824,
                                            "MaxConcurrent": 0
                                        },
                                        "8": {
                                            "MinMemory": 16106127360,
                                            "MaxMemory": 16106127360,
                                            "GPUUtilization": 1,
                                            "MaxParallelism": -1,
                                            "MaxParallelismGPU": 6,
                                            "BaseMinMemory": 1073741824,
                                            "MaxConcurrent": 0
                                        },
                                        "9": {
                                            "MinMemory": 32212254720,
                                            "MaxMemory": 32212254720,
                                            "GPUUtilization": 1,
                                            "MaxParallelism": -1,
                                            "MaxParallelismGPU": 6,
                                            "BaseMinMemory": 1073741824,
                                            "MaxConcurrent": 0
                                        }
                                    },
                                    "seal/v0/provereplicaupdate/1": {
                                        "0": {
                                            "MinMemory": 2048,
                                            "MaxMemory": 2048,
                                            "GPUUtilization": 0,
                                            "MaxParallelism": 0,
                                            "MaxParallelismGPU": 0,
                                            "BaseMinMemory": 2048,
                                            "MaxConcurrent": 0
                                        },
                                        "1": {
                                            "MinMemory": 8388608,
                                            "MaxMemory": 8388608,
                                            "GPUUtilization": 0,
                                            "MaxParallelism": 0,
                                            "MaxParallelismGPU": 0,
                                            "BaseMinMemory": 8388608,
                                            "MaxConcurrent": 0
                                        },
                                        "10": {
                                            "MinMemory": 2048,
                                            "MaxMemory": 2048,
                                            "GPUUtilization": 0,
                                            "MaxParallelism": 0,
                                            "MaxParallelismGPU": 0,
                                            "BaseMinMemory": 2048,
                                            "MaxConcurrent": 0
                                        },
                                        "11": {
                                            "MinMemory": 8388608,
                                            "MaxMemory": 8388608,
                                            "GPUUtilization": 0,
                                            "MaxParallelism": 0,
                                            "MaxParallelismGPU": 0,
                                            "BaseMinMemory": 8388608,
                                            "MaxConcurrent": 0
                                        },
                                        "12": {
                                            "MinMemory": 1073741824,
                                            "MaxMemory": 1073741824,
                                            "GPUUtilization": 0,
                                            "MaxParallelism": 0,
                                            "MaxParallelismGPU": 0,
                                            "BaseMinMemory": 1073741824,
                                            "MaxConcurrent": 0
                                        },
                                        "13": {
                                            "MinMemory": 1073741824,
                                            "MaxMemory": 1073741824,
                                            "GPUUtilization": 0,
                                            "MaxParallelism": 0,
                                            "MaxParallelismGPU": 0,
                                            "BaseMinMemory": 1073741824,
                                            "MaxConcurrent": 0
                                        },
                                        "14": {
                                            "MinMemory": 1073741824,
                                            "MaxMemory": 1073741824,
                                            "GPUUtilization": 0,
                                            "MaxParallelism": 0,
                                            "MaxParallelismGPU": 0,
                                            "BaseMinMemory": 1073741824,
                                            "MaxConcurrent": 0
                                        },
                                        "2": {
                                            "MinMemory": 1073741824,
                                            "MaxMemory": 1073741824,
                                            "GPUUtilization": 0,
                                            "MaxParallelism": 0,
                                            "MaxParallelismGPU": 0,
                                            "BaseMinMemory": 1073741824,
                                            "MaxConcurrent": 0
                                        },
                                        "3": {
                                            "MinMemory": 1073741824,
                                            "MaxMemory": 1073741824,
                                            "GPUUtilization": 0,
                                            "MaxParallelism": 0,
                                            "MaxParallelismGPU": 0,
                                            "BaseMinMemory": 1073741824,
                                            "MaxConcurrent": 0
                                        },
                                        "4": {
                                            "MinMemory": 1073741824,
                                            "MaxMemory": 1073741824,
                                            "GPUUtilization": 0,
                                            "MaxParallelism": 0,
                                            "MaxParallelismGPU": 0,
                                            "BaseMinMemory": 1073741824,
                                            "MaxConcurrent": 0
                                        },
                                        "5": {
                                            "MinMemory": 2048,
                                            "MaxMemory": 2048,
                                            "GPUUtilization": 0,
                                            "MaxParallelism": 0,
                                            "MaxParallelismGPU": 0,
                                            "BaseMinMemory": 2048,
                                            "MaxConcurrent": 0
                                        },
                                        "6": {
                                            "MinMemory": 8388608,
                                            "MaxMemory": 8388608,
                                            "GPUUtilization": 0,
                                            "MaxParallelism": 0,
                                            "MaxParallelismGPU": 0,
                                            "BaseMinMemory": 8388608,
                                            "MaxConcurrent": 0
                                        },
                                        "7": {
                                            "MinMemory": 1073741824,
                                            "MaxMemory": 1073741824,
                                            "GPUUtilization": 0,
                                            "MaxParallelism": 0,
                                            "MaxParallelismGPU": 0,
                                            "BaseMinMemory": 1073741824,
                                            "MaxConcurrent": 0
                                        },
                                        "8": {
                                            "MinMemory": 1073741824,
                                            "MaxMemory": 1073741824,
                                            "GPUUtilization": 0,
                                            "MaxParallelism": 0,
                                            "MaxParallelismGPU": 0,
                                            "BaseMinMemory": 1073741824,
                                            "MaxConcurrent": 0
                                        },
                                        "9": {
                                            "MinMemory": 1073741824,
                                            "MaxMemory": 1073741824,
                                            "GPUUtilization": 0,
                                            "MaxParallelism": 0,
                                            "MaxParallelismGPU": 0,
                                            "BaseMinMemory": 1073741824,
                                            "MaxConcurrent": 0
                                        }
                                    },
                                    "seal/v0/provereplicaupdate/2": {
                                        "0": {
                                            "MinMemory": 2048,
                                            "MaxMemory": 2048,
                                            "GPUUtilization": 1,
                                            "MaxParallelism": 1,
                                            "MaxParallelismGPU": 0,
                                            "BaseMinMemory": 2048,
                                            "MaxConcurrent": 0
                                        },
                                        "1": {
                                            "MinMemory": 8388608,
                                            "MaxMemory": 8388608,
                                            "GPUUtilization": 1,
                                            "MaxParallelism": 1,
                                            "MaxParallelismGPU": 0,
                                            "BaseMinMemory": 8388608,
                                            "MaxConcurrent": 0
                                        },
                                        "10": {
                                            "MinMemory": 2048,
                                            "MaxMemory": 2048,
                                            "GPUUtilization": 1,
                                            "MaxParallelism": 1,
                                            "MaxParallelismGPU": 0,
                                            "BaseMinMemory": 2048,
                                            "MaxConcurrent": 0
                                        },
                                        "11": {
                                            "MinMemory": 8388608,
                                            "MaxMemory": 8388608,
                                            "GPUUtilization": 1,
                                            "MaxParallelism": 1,
                                            "MaxParallelismGPU": 0,
                                            "BaseMinMemory": 8388608,
                                            "MaxConcurrent": 0
                                        },
                                        "12": {
                                            "MinMemory": 1073741824,
                                            "MaxMemory": 1610612736,
                                            "GPUUtilization": 1,
                                            "MaxParallelism": 1,
                                            "MaxParallelismGPU": 0,
                                            "BaseMinMemory": 10737418240,
                                            "MaxConcurrent": 0
                                        },
                                        "13": {
                                            "MinMemory": 32212254720,
                                            "MaxMemory": 161061273600,
                                            "GPUUtilization": 1,
                                            "MaxParallelism": -1,
                                            "MaxParallelismGPU": 6,
                                            "BaseMinMemory": 34359738368,
                                            "MaxConcurrent": 0
                                        },
                                        "14": {
                                            "MinMemory": 64424509440,
                                            "MaxMemory": 204010946560,
                                            "GPUUtilization": 1,
                                            "MaxParallelism": -1,
                                            "MaxParallelismGPU": 6,
                                            "BaseMinMemory": 68719476736,
                                            "MaxConcurrent": 0
                                        },
                                        "2": {
                                            "MinMemory": 1073741824,
                                            "MaxMemory": 1610612736,
                                            "GPUUtilization": 1,
                                            "MaxParallelism": 1,
                                            "MaxParallelismGPU": 0,
                                            "BaseMinMemory": 10737418240,
                                            "MaxConcurrent": 0
                                        },
                                        "3": {
                                            "MinMemory": 32212254720,
                                            "MaxMemory": 161061273600,
                                            "GPUUtilization": 1,
                                            "MaxParallelism": -1,
                                            "MaxParallelismGPU": 6,
                                            "BaseMinMemory": 34359738368,
                                            "MaxConcurrent": 0
                                        },
                                        "4": {
                                            "MinMemory": 64424509440,
                                            "MaxMemory": 204010946560,
                                            "GPUUtilization": 1,
                                            "MaxParallelism": -1,
                                            "MaxParallelismGPU": 6,
                                            "BaseMinMemory": 68719476736,
                                            "MaxConcurrent": 0
                                        },
                                        "5": {
                                            "MinMemory": 2048,
                                            "MaxMemory": 2048,
                                            "GPUUtilization": 1,
                                            "MaxParallelism": 1,
                                            "MaxParallelismGPU": 0,
                                            "BaseMinMemory": 2048,
                                            "MaxConcurrent": 0
                                        },
                                        "6": {
                                            "MinMemory": 8388608,
                                            "MaxMemory": 8388608,
                                            "GPUUtilization": 1,
                                            "MaxParallelism": 1,
                                            "MaxParallelismGPU": 0,
                                            "BaseMinMemory": 8388608,
                                            "MaxConcurrent": 0
                                        },
                                        "7": {
                                            "MinMemory": 1073741824,
                                            "MaxMemory": 1610612736,
                                            "GPUUtilization": 1,
                                            "MaxParallelism": 1,
                                            "MaxParallelismGPU": 0,
                                            "BaseMinMemory": 10737418240,
                                            "MaxConcurrent": 0
                                        },
                                        "8": {
                                            "MinMemory": 32212254720,
                                            "MaxMemory": 161061273600,
                                            "GPUUtilization": 1,
                                            "MaxParallelism": -1,
                                            "MaxParallelismGPU": 6,
                                            "BaseMinMemory": 34359738368,
                                            "MaxConcurrent": 0
                                        },
                                        "9": {
                                            "MinMemory": 64424509440,
                                            "MaxMemory": 204010946560,
                                            "GPUUtilization": 1,
                                            "MaxParallelism": -1,
                                            "MaxParallelismGPU": 6,
                                            "BaseMinMemory": 68719476736,
                                            "MaxConcurrent": 0
                                        }
                                    },
                                    "seal/v0/regensectorkey": {
                                        "0": {
                                            "MinMemory": 2048,
                                            "MaxMemory": 2048,
                                            "GPUUtilization": 1,
                                            "MaxParallelism": 1,
                                            "MaxParallelismGPU": 0,
                                            "BaseMinMemory": 2048,
                                            "MaxConcurrent": 0
                                        },
                                        "1": {
                                            "MinMemory": 8388608,
                                            "MaxMemory": 8388608,
                                            "GPUUtilization": 1,
                                            "MaxParallelism": 1,
                                            "MaxParallelismGPU": 0,
                                            "BaseMinMemory": 8388608,
                                            "MaxConcurrent": 0
                                        },
                                        "10": {
                                            "MinMemory": 2048,
                                            "MaxMemory": 2048,
                                            "GPUUtilization": 1,
                                            "MaxParallelism": 1,
                                            "MaxParallelismGPU": 0,
                                            "BaseMinMemory": 2048,
                                            "MaxConcurrent": 0
                                        },
                                        "11": {
                                            "MinMemory": 8388608,
                                            "MaxMemory": 8388608,
                                            "GPUUtilization": 1,
                                            "MaxParallelism": 1,
                                            "MaxParallelismGPU": 0,
                                            "BaseMinMemory": 8388608,
                                            "MaxConcurrent": 0
                                        },
                                        "12": {
                                            "MinMemory": 1073741824,
                                            "MaxMemory": 1073741824,
                                            "GPUUtilization": 1,
                                            "MaxParallelism": 1,
                                            "MaxParallelismGPU": 0,
                                            "BaseMinMemory": 1073741824,
                                            "MaxConcurrent": 0
                                        },
                                        "13": {
                                            "MinMemory": 4294967296,
                                            "MaxMemory": 4294967296,
                                            "GPUUtilization": 1,
                                            "MaxParallelism": 1,
                                            "MaxParallelismGPU": 6,
                                            "BaseMinMemory": 1073741824,
                                            "MaxConcurrent": 0
                                        },
                                        "14": {
                                            "MinMemory": 8589934592,
                                            "MaxMemory": 8589934592,
                                            "GPUUtilization": 1,
                                            "MaxParallelism": 1,
                                            "MaxParallelismGPU": 6,
                                            "BaseMinMemory": 1073741824,
                                            "MaxConcurrent": 0
                                        },
                                        "2": {
                                            "MinMemory": 1073741824,
                                            "MaxMemory": 1073741824,
                                            "GPUUtilization": 1,
                                            "MaxParallelism": 1,
                                            "MaxParallelismGPU": 0,
                                            "BaseMinMemory": 1073741824,
                                            "MaxConcurrent": 0
                                        },
                                        "3": {
                                            "MinMemory": 4294967296,
                                            "MaxMemory": 4294967296,
                                            "GPUUtilization": 1,
                                            "MaxParallelism": 1,
                                            "MaxParallelismGPU": 6,
                                            "BaseMinMemory": 1073741824,
                                            "MaxConcurrent": 0
                                        },
                                        "4": {
                                            "MinMemory": 8589934592,
                                            "MaxMemory": 8589934592,
                                            "GPUUtilization": 1,
                                            "MaxParallelism": 1,
                                            "MaxParallelismGPU": 6,
                                            "BaseMinMemory": 1073741824,
                                            "MaxConcurrent": 0
                                        },
                                        "5": {
                                            "MinMemory": 2048,
                                            "MaxMemory": 2048,
                                            "GPUUtilization": 1,
                                            "MaxParallelism": 1,
                                            "MaxParallelismGPU": 0,
                                            "BaseMinMemory": 2048,
                                            "MaxConcurrent": 0
                                        },
                                        "6": {
                                            "MinMemory": 8388608,
                                            "MaxMemory": 8388608,
                                            "GPUUtilization": 1,
                                            "MaxParallelism": 1,
                                            "MaxParallelismGPU": 0,
                                            "BaseMinMemory": 8388608,
                                            "MaxConcurrent": 0
                                        },
                                        "7": {
                                            "MinMemory": 1073741824,
                                            "MaxMemory": 1073741824,
                                            "GPUUtilization": 1,
                                            "MaxParallelism": 1,
                                            "MaxParallelismGPU": 0,
                                            "BaseMinMemory": 1073741824,
                                            "MaxConcurrent": 0
                                        },
                                        "8": {
                                            "MinMemory": 4294967296,
                                            "MaxMemory": 4294967296,
                                            "GPUUtilization": 1,
                                            "MaxParallelism": 1,
                                            "MaxParallelismGPU": 6,
                                            "BaseMinMemory": 1073741824,
                                            "MaxConcurrent": 0
                                        },
                                        "9": {
                                            "MinMemory": 8589934592,
                                            "MaxMemory": 8589934592,
                                            "GPUUtilization": 1,
                                            "MaxParallelism": 1,
                                            "MaxParallelismGPU": 6,
                                            "BaseMinMemory": 1073741824,
                                            "MaxConcurrent": 0
                                        }
                                    },
                                    "seal/v0/replicaupdate": {
                                        "0": {
                                            "MinMemory": 2048,
                                            "MaxMemory": 2048,
                                            "GPUUtilization": 1,
                                            "MaxParallelism": 1,
                                            "MaxParallelismGPU": 0,
                                            "BaseMinMemory": 2048,
                                            "MaxConcurrent": 0
                                        },
                                        "1": {
                                            "MinMemory": 8388608,
                                            "MaxMemory": 8388608,
                                            "GPUUtilization": 1,
                                            "MaxParallelism": 1,
                                            "MaxParallelismGPU": 0,
                                            "BaseMinMemory": 8388608,
                                            "MaxConcurrent": 0
                                        },
                                        "10": {
                                            "MinMemory": 2048,
                                            "MaxMemory": 2048,
                                            "GPUUtilization": 1,
                                            "MaxParallelism": 1,
                                            "MaxParallelismGPU": 0,
                                            "BaseMinMemory": 2048,
                                            "MaxConcurrent": 0
                                        },
                                        "11": {
                                            "MinMemory": 8388608,
                                            "MaxMemory": 8388608,
                                            "GPUUtilization": 1,
                                            "MaxParallelism": 1,
                                            "MaxParallelismGPU": 0,
                                            "BaseMinMemory": 8388608,
                                            "MaxConcurrent": 0
                                        },
                                        "12": {
                                            "MinMemory": 1073741824,
                                            "MaxMemory": 1073741824,
                                            "GPUUtilization": 1,
                                            "MaxParallelism": 1,
                                            "MaxParallelismGPU": 0,
                                            "BaseMinMemory": 1073741824,
                                            "MaxConcurrent": 0
                                        },
                                        "13": {
                                            "MinMemory": 4294967296,
                                            "MaxMemory": 4294967296,
                                            "GPUUtilization": 1,
                                            "MaxParallelism": 1,
                                            "MaxParallelismGPU": 6,
                                            "BaseMinMemory": 1073741824,
                                            "MaxConcurrent": 0
                                        },
                                        "14": {
                                            "MinMemory": 8589934592,
                                            "MaxMemory": 8589934592,
                                            "GPUUtilization": 1,
                                            "MaxParallelism": 1,
                                            "MaxParallelismGPU": 6,
                                            "BaseMinMemory": 1073741824,
                                            "MaxConcurrent": 0
                                        },
                                        "2": {
                                            "MinMemory": 1073741824,
                                            "MaxMemory": 1073741824,
                                            "GPUUtilization": 1,
                                            "MaxParallelism": 1,
                                            "MaxParallelismGPU": 0,
                                            "BaseMinMemory": 1073741824,
                                            "MaxConcurrent": 0
                                        },
                                        "3": {
                                            "MinMemory": 4294967296,
                                            "MaxMemory": 4294967296,
                                            "GPUUtilization": 1,
                                            "MaxParallelism": 1,
                                            "MaxParallelismGPU": 6,
                                            "BaseMinMemory": 1073741824,
                                            "MaxConcurrent": 0
                                        },
                                        "4": {
                                            "MinMemory": 8589934592,
                                            "MaxMemory": 8589934592,
                                            "GPUUtilization": 1,
                                            "MaxParallelism": 1,
                                            "MaxParallelismGPU": 6,
                                            "BaseMinMemory": 1073741824,
                                            "MaxConcurrent": 0
                                        },
                                        "5": {
                                            "MinMemory": 2048,
                                            "MaxMemory": 2048,
                                            "GPUUtilization": 1,
                                            "MaxParallelism": 1,
                                            "MaxParallelismGPU": 0,
                                            "BaseMinMemory": 2048,
                                            "MaxConcurrent": 0
                                        },
                                        "6": {
                                            "MinMemory": 8388608,
                                            "MaxMemory": 8388608,
                                            "GPUUtilization": 1,
                                            "MaxParallelism": 1,
                                            "MaxParallelismGPU": 0,
                                            "BaseMinMemory": 8388608,
                                            "MaxConcurrent": 0
                                        },
                                        "7": {
                                            "MinMemory": 1073741824,
                                            "MaxMemory": 1073741824,
                                            "GPUUtilization": 1,
                                            "MaxParallelism": 1,
                                            "MaxParallelismGPU": 0,
                                            "BaseMinMemory": 1073741824,
                                            "MaxConcurrent": 0
                                        },
                                        "8": {
                                            "MinMemory": 4294967296,
                                            "MaxMemory": 4294967296,
                                            "GPUUtilization": 1,
                                            "MaxParallelism": 1,
                                            "MaxParallelismGPU": 6,
                                            "BaseMinMemory": 1073741824,
                                            "MaxConcurrent": 0
                                        },
                                        "9": {
                                            "MinMemory": 8589934592,
                                            "MaxMemory": 8589934592,
                                            "GPUUtilization": 1,
                                            "MaxParallelism": 1,
                                            "MaxParallelismGPU": 6,
                                            "BaseMinMemory": 1073741824,
                                            "MaxConcurrent": 0
                                        }
                                    },
                                    "seal/v0/unseal": {
                                        "0": {
                                            "MinMemory": 2048,
                                            "MaxMemory": 2048,
                                            "GPUUtilization": 0,
                                            "MaxParallelism": 1,
                                            "MaxParallelismGPU": 0,
                                            "BaseMinMemory": 2048,
                                            "MaxConcurrent": 0
                                        },
                                        "1": {
                                            "MinMemory": 8388608,
                                            "MaxMemory": 8388608,
                                            "GPUUtilization": 0,
                                            "MaxParallelism": 1,
                                            "MaxParallelismGPU": 0,
                                            "BaseMinMemory": 8388608,
                                            "MaxConcurrent": 0
                                        },
                                        "10": {
                                            "MinMemory": 2048,
                                            "MaxMemory": 2048,
                                            "GPUUtilization": 0,
                                            "MaxParallelism": 1,
                                            "MaxParallelismGPU": 0,
                                            "BaseMinMemory": 2048,
                                            "MaxConcurrent": 0
                                        },
                                        "11": {
                                            "MinMemory": 8388608,
                                            "MaxMemory": 8388608,
                                            "GPUUtilization": 0,
                                            "MaxParallelism": 1,
                                            "MaxParallelismGPU": 0,
                                            "BaseMinMemory": 8388608,
                                            "MaxConcurrent": 0
                                        },
                                        "12": {
                                            "MinMemory": 805306368,
                                            "MaxMemory": 1073741824,
                                            "GPUUtilization": 0,
                                            "MaxParallelism": 1,
                                            "MaxParallelismGPU": 0,
                                            "BaseMinMemory": 1048576,
                                            "MaxConcurrent": 0
                                        },
                                        "13": {
                                            "MinMemory": 60129542144,
                                            "MaxMemory": 68719476736,
                                            "GPUUtilization": 0,
                                            "MaxParallelism": 1,
                                            "MaxParallelismGPU": 0,
                                            "BaseMinMemory": 10485760,
                                            "MaxConcurrent": 0
                                        },
                                        "14": {
                                            "MinMemory": 120259084288,
                                            "MaxMemory": 137438953472,
                                            "GPUUtilization": 0,
                                            "MaxParallelism": 1,
                                            "MaxParallelismGPU": 0,
                                            "BaseMinMemory": 10485760,
                                            "MaxConcurrent": 0
                                        },
                                        "2": {
                                            "MinMemory": 805306368,
                                            "MaxMemory": 1073741824,
                                            "GPUUtilization": 0,
                                            "MaxParallelism": 1,
                                            "MaxParallelismGPU": 0,
                                            "BaseMinMemory": 1048576,
                                            "MaxConcurrent": 0
                                        },
                                        "3": {
                                            "MinMemory": 60129542144,
                                            "MaxMemory": 68719476736,
                                            "GPUUtilization": 0,
                                            "MaxParallelism": 1,
                                            "MaxParallelismGPU": 0,
                                            "BaseMinMemory": 10485760,
                                            "MaxConcurrent": 0
                                        },
                                        "4": {
                                            "MinMemory": 120259084288,
                                            "MaxMemory": 137438953472,
                                            "GPUUtilization": 0,
                                            "MaxParallelism": 1,
                                            "MaxParallelismGPU": 0,
                                            "BaseMinMemory": 10485760,
                                            "MaxConcurrent": 0
                                        },
                                        "5": {
                                            "MinMemory": 2048,
                                            "MaxMemory": 2048,
                                            "GPUUtilization": 0,
                                            "MaxParallelism": 1,
                                            "MaxParallelismGPU": 0,
                                            "BaseMinMemory": 2048,
                                            "MaxConcurrent": 0
                                        },
                                        "6": {
                                            "MinMemory": 8388608,
                                            "MaxMemory": 8388608,
                                            "GPUUtilization": 0,
                                            "MaxParallelism": 1,
                                            "MaxParallelismGPU": 0,
                                            "BaseMinMemory": 8388608,
                                            "MaxConcurrent": 0
                                        },
                                        "7": {
                                            "MinMemory": 805306368,
                                            "MaxMemory": 1073741824,
                                            "GPUUtilization": 0,
                                            "MaxParallelism": 1,
                                            "MaxParallelismGPU": 0,
                                            "BaseMinMemory": 1048576,
                                            "MaxConcurrent": 0
                                        },
                                        "8": {
                                            "MinMemory": 60129542144,
                                            "MaxMemory": 68719476736,
                                            "GPUUtilization": 0,
                                            "MaxParallelism": 1,
                                            "MaxParallelismGPU": 0,
                                            "BaseMinMemory": 10485760,
                                            "MaxConcurrent": 0
                                        },
                                        "9": {
                                            "MinMemory": 120259084288,
                                            "MaxMemory": 137438953472,
                                            "GPUUtilization": 0,
                                            "MaxParallelism": 1,
                                            "MaxParallelismGPU": 0,
                                            "BaseMinMemory": 10485760,
                                            "MaxConcurrent": 0
                                        }
                                    }
                                }
                            }
                        }
                    ],
                    "additionalProperties": false,
                    "properties": {
                        "Hostname": {
                            "type": "string"
                        },
                        "IgnoreResources": {
                            "type": "boolean"
                        },
                        "Resources": {
                            "additionalProperties": false,
                            "properties": {
                                "CPUs": {
                                    "title": "number",
                                    "type": "number"
                                },
                                "GPUs": {
                                    "items": {
                                        "type": "string"
                                    },
                                    "type": "array"
                                },
                                "MemPhysical": {
                                    "title": "number",
                                    "type": "number"
                                },
                                "MemSwap": {
                                    "title": "number",
                                    "type": "number"
                                },
                                "MemSwapUsed": {
                                    "title": "number",
                                    "type": "number"
                                },
                                "MemUsed": {
                                    "title": "number",
                                    "type": "number"
                                },
                                "Resources": {
                                    "patternProperties": {
                                        ".*": {
                                            "patternProperties": {
                                                ".*": {
                                                    "additionalProperties": false,
                                                    "properties": {
                                                        "BaseMinMemory": {
                                                            "title": "number",
                                                            "type": "number"
                                                        },
                                                        "GPUUtilization": {
                                                            "type": "number"
                                                        },
                                                        "MaxConcurrent": {
                                                            "title": "number",
                                                            "type": "number"
                                                        },
                                                        "MaxMemory": {
                                                            "title": "number",
                                                            "type": "number"
                                                        },
                                                        "MaxParallelism": {
                                                            "title": "number",
                                                            "type": "number"
                                                        },
                                                        "MaxParallelismGPU": {
                                                            "title": "number",
                                                            "type": "number"
                                                        },
                                                        "MinMemory": {
                                                            "title": "number",
                                                            "type": "number"
                                                        }
                                                    },
                                                    "type": "object"
                                                }
                                            },
                                            "type": "object"
                                        }
                                    },
                                    "type": "object"
                                }
                            },
                            "type": "object"
                        }
                    },
                    "type": [
                        "object"
                    ]
                },
                "required": true,
                "deprecated": false
            },
            "deprecated": false,
            "externalDocs": {
                "description": "Github remote link",
<<<<<<< HEAD
                "url": "https://github.com/filecoin-project/lotus/blob/master/api/proxy_gen.go#L6497"
=======
                "url": "https://github.com/filecoin-project/lotus/blob/master/api/proxy_gen.go#L6458"
>>>>>>> e26d09b0
            }
        },
        {
            "name": "Filecoin.MoveStorage",
            "description": "```go\nfunc (s *WorkerStruct) MoveStorage(p0 context.Context, p1 storiface.SectorRef, p2 storiface.SectorFileType) (storiface.CallID, error) {\n\tif s.Internal.MoveStorage == nil {\n\t\treturn *new(storiface.CallID), ErrNotSupported\n\t}\n\treturn s.Internal.MoveStorage(p0, p1, p2)\n}\n```",
            "summary": "",
            "paramStructure": "by-position",
            "params": [
                {
                    "name": "p1",
                    "description": "storiface.SectorRef",
                    "summary": "",
                    "schema": {
                        "examples": [
                            {
                                "ID": {
                                    "Miner": 1000,
                                    "Number": 9
                                },
                                "ProofType": 8
                            }
                        ],
                        "additionalProperties": false,
                        "properties": {
                            "ID": {
                                "additionalProperties": false,
                                "properties": {
                                    "Miner": {
                                        "title": "number",
                                        "type": "number"
                                    },
                                    "Number": {
                                        "title": "number",
                                        "type": "number"
                                    }
                                },
                                "type": "object"
                            },
                            "ProofType": {
                                "title": "number",
                                "type": "number"
                            }
                        },
                        "type": [
                            "object"
                        ]
                    },
                    "required": true,
                    "deprecated": false
                },
                {
                    "name": "p2",
                    "description": "storiface.SectorFileType",
                    "summary": "",
                    "schema": {
                        "title": "number",
                        "description": "Number is a number",
                        "examples": [
                            1
                        ],
                        "type": [
                            "number"
                        ]
                    },
                    "required": true,
                    "deprecated": false
                }
            ],
            "result": {
                "name": "storiface.CallID",
                "description": "storiface.CallID",
                "summary": "",
                "schema": {
                    "examples": [
                        {
                            "Sector": {
                                "Miner": 1000,
                                "Number": 9
                            },
                            "ID": "07070707-0707-0707-0707-070707070707"
                        }
                    ],
                    "additionalProperties": false,
                    "properties": {
                        "ID": {
                            "items": {
                                "description": "Number is a number",
                                "title": "number",
                                "type": "number"
                            },
                            "maxItems": 16,
                            "minItems": 16,
                            "type": "array"
                        },
                        "Sector": {
                            "additionalProperties": false,
                            "properties": {
                                "Miner": {
                                    "title": "number",
                                    "type": "number"
                                },
                                "Number": {
                                    "title": "number",
                                    "type": "number"
                                }
                            },
                            "type": "object"
                        }
                    },
                    "type": [
                        "object"
                    ]
                },
                "required": true,
                "deprecated": false
            },
            "deprecated": false,
            "externalDocs": {
                "description": "Github remote link",
<<<<<<< HEAD
                "url": "https://github.com/filecoin-project/lotus/blob/master/api/proxy_gen.go#L6508"
=======
                "url": "https://github.com/filecoin-project/lotus/blob/master/api/proxy_gen.go#L6469"
>>>>>>> e26d09b0
            }
        },
        {
            "name": "Filecoin.Paths",
            "description": "```go\nfunc (s *WorkerStruct) Paths(p0 context.Context) ([]storiface.StoragePath, error) {\n\tif s.Internal.Paths == nil {\n\t\treturn *new([]storiface.StoragePath), ErrNotSupported\n\t}\n\treturn s.Internal.Paths(p0)\n}\n```",
            "summary": "",
            "paramStructure": "by-position",
            "params": [],
            "result": {
                "name": "[]storiface.StoragePath",
                "description": "[]storiface.StoragePath",
                "summary": "",
                "schema": {
                    "examples": [
                        [
                            {
                                "ID": "76f1988b-ef30-4d7e-b3ec-9a627f4ba5a8",
                                "Weight": 42,
                                "LocalPath": "string value",
                                "CanSeal": true,
                                "CanStore": true
                            }
                        ]
                    ],
                    "items": [
                        {
                            "additionalProperties": false,
                            "properties": {
                                "CanSeal": {
                                    "type": "boolean"
                                },
                                "CanStore": {
                                    "type": "boolean"
                                },
                                "ID": {
                                    "type": "string"
                                },
                                "LocalPath": {
                                    "type": "string"
                                },
                                "Weight": {
                                    "title": "number",
                                    "type": "number"
                                }
                            },
                            "type": [
                                "object"
                            ]
                        }
                    ],
                    "type": [
                        "array"
                    ]
                },
                "required": true,
                "deprecated": false
            },
            "deprecated": false,
            "externalDocs": {
                "description": "Github remote link",
<<<<<<< HEAD
                "url": "https://github.com/filecoin-project/lotus/blob/master/api/proxy_gen.go#L6519"
=======
                "url": "https://github.com/filecoin-project/lotus/blob/master/api/proxy_gen.go#L6480"
>>>>>>> e26d09b0
            }
        },
        {
            "name": "Filecoin.ProcessSession",
            "description": "```go\nfunc (s *WorkerStruct) ProcessSession(p0 context.Context) (uuid.UUID, error) {\n\tif s.Internal.ProcessSession == nil {\n\t\treturn *new(uuid.UUID), ErrNotSupported\n\t}\n\treturn s.Internal.ProcessSession(p0)\n}\n```",
            "summary": "returns a random UUID of worker session, generated randomly when worker\nprocess starts\n",
            "paramStructure": "by-position",
            "params": [],
            "result": {
                "name": "uuid.UUID",
                "description": "uuid.UUID",
                "summary": "",
                "schema": {
                    "examples": [
                        "07070707-0707-0707-0707-070707070707"
                    ],
                    "items": [
                        {
                            "title": "number",
                            "description": "Number is a number",
                            "type": [
                                "number"
                            ]
                        }
                    ],
                    "maxItems": 16,
                    "minItems": 16,
                    "type": [
                        "array"
                    ]
                },
                "required": true,
                "deprecated": false
            },
            "deprecated": false,
            "externalDocs": {
                "description": "Github remote link",
<<<<<<< HEAD
                "url": "https://github.com/filecoin-project/lotus/blob/master/api/proxy_gen.go#L6530"
=======
                "url": "https://github.com/filecoin-project/lotus/blob/master/api/proxy_gen.go#L6491"
>>>>>>> e26d09b0
            }
        },
        {
            "name": "Filecoin.ProveReplicaUpdate1",
            "description": "```go\nfunc (s *WorkerStruct) ProveReplicaUpdate1(p0 context.Context, p1 storiface.SectorRef, p2 cid.Cid, p3 cid.Cid, p4 cid.Cid) (storiface.CallID, error) {\n\tif s.Internal.ProveReplicaUpdate1 == nil {\n\t\treturn *new(storiface.CallID), ErrNotSupported\n\t}\n\treturn s.Internal.ProveReplicaUpdate1(p0, p1, p2, p3, p4)\n}\n```",
            "summary": "",
            "paramStructure": "by-position",
            "params": [
                {
                    "name": "p1",
                    "description": "storiface.SectorRef",
                    "summary": "",
                    "schema": {
                        "examples": [
                            {
                                "ID": {
                                    "Miner": 1000,
                                    "Number": 9
                                },
                                "ProofType": 8
                            }
                        ],
                        "additionalProperties": false,
                        "properties": {
                            "ID": {
                                "additionalProperties": false,
                                "properties": {
                                    "Miner": {
                                        "title": "number",
                                        "type": "number"
                                    },
                                    "Number": {
                                        "title": "number",
                                        "type": "number"
                                    }
                                },
                                "type": "object"
                            },
                            "ProofType": {
                                "title": "number",
                                "type": "number"
                            }
                        },
                        "type": [
                            "object"
                        ]
                    },
                    "required": true,
                    "deprecated": false
                },
                {
                    "name": "p2",
                    "description": "cid.Cid",
                    "summary": "",
                    "schema": {
                        "title": "Content Identifier",
                        "description": "Cid represents a self-describing content addressed identifier. It is formed by a Version, a Codec (which indicates a multicodec-packed content type) and a Multihash.",
                        "examples": [
                            {
                                "/": "bafy2bzacea3wsdh6y3a36tb3skempjoxqpuyompjbmfeyf34fi3uy6uue42v4"
                            }
                        ],
                        "type": [
                            "string"
                        ]
                    },
                    "required": true,
                    "deprecated": false
                },
                {
                    "name": "p3",
                    "description": "cid.Cid",
                    "summary": "",
                    "schema": {
                        "title": "Content Identifier",
                        "description": "Cid represents a self-describing content addressed identifier. It is formed by a Version, a Codec (which indicates a multicodec-packed content type) and a Multihash.",
                        "examples": [
                            {
                                "/": "bafy2bzacea3wsdh6y3a36tb3skempjoxqpuyompjbmfeyf34fi3uy6uue42v4"
                            }
                        ],
                        "type": [
                            "string"
                        ]
                    },
                    "required": true,
                    "deprecated": false
                },
                {
                    "name": "p4",
                    "description": "cid.Cid",
                    "summary": "",
                    "schema": {
                        "title": "Content Identifier",
                        "description": "Cid represents a self-describing content addressed identifier. It is formed by a Version, a Codec (which indicates a multicodec-packed content type) and a Multihash.",
                        "examples": [
                            {
                                "/": "bafy2bzacea3wsdh6y3a36tb3skempjoxqpuyompjbmfeyf34fi3uy6uue42v4"
                            }
                        ],
                        "type": [
                            "string"
                        ]
                    },
                    "required": true,
                    "deprecated": false
                }
            ],
            "result": {
                "name": "storiface.CallID",
                "description": "storiface.CallID",
                "summary": "",
                "schema": {
                    "examples": [
                        {
                            "Sector": {
                                "Miner": 1000,
                                "Number": 9
                            },
                            "ID": "07070707-0707-0707-0707-070707070707"
                        }
                    ],
                    "additionalProperties": false,
                    "properties": {
                        "ID": {
                            "items": {
                                "description": "Number is a number",
                                "title": "number",
                                "type": "number"
                            },
                            "maxItems": 16,
                            "minItems": 16,
                            "type": "array"
                        },
                        "Sector": {
                            "additionalProperties": false,
                            "properties": {
                                "Miner": {
                                    "title": "number",
                                    "type": "number"
                                },
                                "Number": {
                                    "title": "number",
                                    "type": "number"
                                }
                            },
                            "type": "object"
                        }
                    },
                    "type": [
                        "object"
                    ]
                },
                "required": true,
                "deprecated": false
            },
            "deprecated": false,
            "externalDocs": {
                "description": "Github remote link",
<<<<<<< HEAD
                "url": "https://github.com/filecoin-project/lotus/blob/master/api/proxy_gen.go#L6541"
=======
                "url": "https://github.com/filecoin-project/lotus/blob/master/api/proxy_gen.go#L6502"
>>>>>>> e26d09b0
            }
        },
        {
            "name": "Filecoin.ProveReplicaUpdate2",
            "description": "```go\nfunc (s *WorkerStruct) ProveReplicaUpdate2(p0 context.Context, p1 storiface.SectorRef, p2 cid.Cid, p3 cid.Cid, p4 cid.Cid, p5 storiface.ReplicaVanillaProofs) (storiface.CallID, error) {\n\tif s.Internal.ProveReplicaUpdate2 == nil {\n\t\treturn *new(storiface.CallID), ErrNotSupported\n\t}\n\treturn s.Internal.ProveReplicaUpdate2(p0, p1, p2, p3, p4, p5)\n}\n```",
            "summary": "",
            "paramStructure": "by-position",
            "params": [
                {
                    "name": "p1",
                    "description": "storiface.SectorRef",
                    "summary": "",
                    "schema": {
                        "examples": [
                            {
                                "ID": {
                                    "Miner": 1000,
                                    "Number": 9
                                },
                                "ProofType": 8
                            }
                        ],
                        "additionalProperties": false,
                        "properties": {
                            "ID": {
                                "additionalProperties": false,
                                "properties": {
                                    "Miner": {
                                        "title": "number",
                                        "type": "number"
                                    },
                                    "Number": {
                                        "title": "number",
                                        "type": "number"
                                    }
                                },
                                "type": "object"
                            },
                            "ProofType": {
                                "title": "number",
                                "type": "number"
                            }
                        },
                        "type": [
                            "object"
                        ]
                    },
                    "required": true,
                    "deprecated": false
                },
                {
                    "name": "p2",
                    "description": "cid.Cid",
                    "summary": "",
                    "schema": {
                        "title": "Content Identifier",
                        "description": "Cid represents a self-describing content addressed identifier. It is formed by a Version, a Codec (which indicates a multicodec-packed content type) and a Multihash.",
                        "examples": [
                            {
                                "/": "bafy2bzacea3wsdh6y3a36tb3skempjoxqpuyompjbmfeyf34fi3uy6uue42v4"
                            }
                        ],
                        "type": [
                            "string"
                        ]
                    },
                    "required": true,
                    "deprecated": false
                },
                {
                    "name": "p3",
                    "description": "cid.Cid",
                    "summary": "",
                    "schema": {
                        "title": "Content Identifier",
                        "description": "Cid represents a self-describing content addressed identifier. It is formed by a Version, a Codec (which indicates a multicodec-packed content type) and a Multihash.",
                        "examples": [
                            {
                                "/": "bafy2bzacea3wsdh6y3a36tb3skempjoxqpuyompjbmfeyf34fi3uy6uue42v4"
                            }
                        ],
                        "type": [
                            "string"
                        ]
                    },
                    "required": true,
                    "deprecated": false
                },
                {
                    "name": "p4",
                    "description": "cid.Cid",
                    "summary": "",
                    "schema": {
                        "title": "Content Identifier",
                        "description": "Cid represents a self-describing content addressed identifier. It is formed by a Version, a Codec (which indicates a multicodec-packed content type) and a Multihash.",
                        "examples": [
                            {
                                "/": "bafy2bzacea3wsdh6y3a36tb3skempjoxqpuyompjbmfeyf34fi3uy6uue42v4"
                            }
                        ],
                        "type": [
                            "string"
                        ]
                    },
                    "required": true,
                    "deprecated": false
                },
                {
                    "name": "p5",
                    "description": "storiface.ReplicaVanillaProofs",
                    "summary": "",
                    "schema": {
                        "examples": [
                            [
                                "Ynl0ZSBhcnJheQ=="
                            ]
                        ],
                        "items": [
                            {
                                "type": [
                                    "string"
                                ]
                            }
                        ],
                        "type": [
                            "array"
                        ]
                    },
                    "required": true,
                    "deprecated": false
                }
            ],
            "result": {
                "name": "storiface.CallID",
                "description": "storiface.CallID",
                "summary": "",
                "schema": {
                    "examples": [
                        {
                            "Sector": {
                                "Miner": 1000,
                                "Number": 9
                            },
                            "ID": "07070707-0707-0707-0707-070707070707"
                        }
                    ],
                    "additionalProperties": false,
                    "properties": {
                        "ID": {
                            "items": {
                                "description": "Number is a number",
                                "title": "number",
                                "type": "number"
                            },
                            "maxItems": 16,
                            "minItems": 16,
                            "type": "array"
                        },
                        "Sector": {
                            "additionalProperties": false,
                            "properties": {
                                "Miner": {
                                    "title": "number",
                                    "type": "number"
                                },
                                "Number": {
                                    "title": "number",
                                    "type": "number"
                                }
                            },
                            "type": "object"
                        }
                    },
                    "type": [
                        "object"
                    ]
                },
                "required": true,
                "deprecated": false
            },
            "deprecated": false,
            "externalDocs": {
                "description": "Github remote link",
<<<<<<< HEAD
                "url": "https://github.com/filecoin-project/lotus/blob/master/api/proxy_gen.go#L6552"
=======
                "url": "https://github.com/filecoin-project/lotus/blob/master/api/proxy_gen.go#L6513"
>>>>>>> e26d09b0
            }
        },
        {
            "name": "Filecoin.ReleaseUnsealed",
            "description": "```go\nfunc (s *WorkerStruct) ReleaseUnsealed(p0 context.Context, p1 storiface.SectorRef, p2 []storiface.Range) (storiface.CallID, error) {\n\tif s.Internal.ReleaseUnsealed == nil {\n\t\treturn *new(storiface.CallID), ErrNotSupported\n\t}\n\treturn s.Internal.ReleaseUnsealed(p0, p1, p2)\n}\n```",
            "summary": "",
            "paramStructure": "by-position",
            "params": [
                {
                    "name": "p1",
                    "description": "storiface.SectorRef",
                    "summary": "",
                    "schema": {
                        "examples": [
                            {
                                "ID": {
                                    "Miner": 1000,
                                    "Number": 9
                                },
                                "ProofType": 8
                            }
                        ],
                        "additionalProperties": false,
                        "properties": {
                            "ID": {
                                "additionalProperties": false,
                                "properties": {
                                    "Miner": {
                                        "title": "number",
                                        "type": "number"
                                    },
                                    "Number": {
                                        "title": "number",
                                        "type": "number"
                                    }
                                },
                                "type": "object"
                            },
                            "ProofType": {
                                "title": "number",
                                "type": "number"
                            }
                        },
                        "type": [
                            "object"
                        ]
                    },
                    "required": true,
                    "deprecated": false
                },
                {
                    "name": "p2",
                    "description": "[]storiface.Range",
                    "summary": "",
                    "schema": {
                        "examples": [
                            [
                                {
                                    "Offset": 1024,
                                    "Size": 1024
                                }
                            ]
                        ],
                        "items": [
                            {
                                "additionalProperties": false,
                                "properties": {
                                    "Offset": {
                                        "title": "number",
                                        "type": "number"
                                    },
                                    "Size": {
                                        "title": "number",
                                        "type": "number"
                                    }
                                },
                                "type": [
                                    "object"
                                ]
                            }
                        ],
                        "type": [
                            "array"
                        ]
                    },
                    "required": true,
                    "deprecated": false
                }
            ],
            "result": {
                "name": "storiface.CallID",
                "description": "storiface.CallID",
                "summary": "",
                "schema": {
                    "examples": [
                        {
                            "Sector": {
                                "Miner": 1000,
                                "Number": 9
                            },
                            "ID": "07070707-0707-0707-0707-070707070707"
                        }
                    ],
                    "additionalProperties": false,
                    "properties": {
                        "ID": {
                            "items": {
                                "description": "Number is a number",
                                "title": "number",
                                "type": "number"
                            },
                            "maxItems": 16,
                            "minItems": 16,
                            "type": "array"
                        },
                        "Sector": {
                            "additionalProperties": false,
                            "properties": {
                                "Miner": {
                                    "title": "number",
                                    "type": "number"
                                },
                                "Number": {
                                    "title": "number",
                                    "type": "number"
                                }
                            },
                            "type": "object"
                        }
                    },
                    "type": [
                        "object"
                    ]
                },
                "required": true,
                "deprecated": false
            },
            "deprecated": false,
            "externalDocs": {
                "description": "Github remote link",
<<<<<<< HEAD
                "url": "https://github.com/filecoin-project/lotus/blob/master/api/proxy_gen.go#L6563"
=======
                "url": "https://github.com/filecoin-project/lotus/blob/master/api/proxy_gen.go#L6524"
>>>>>>> e26d09b0
            }
        },
        {
            "name": "Filecoin.Remove",
            "description": "```go\nfunc (s *WorkerStruct) Remove(p0 context.Context, p1 abi.SectorID) error {\n\tif s.Internal.Remove == nil {\n\t\treturn ErrNotSupported\n\t}\n\treturn s.Internal.Remove(p0, p1)\n}\n```",
            "summary": "Storage / Other\n",
            "paramStructure": "by-position",
            "params": [
                {
                    "name": "p1",
                    "description": "abi.SectorID",
                    "summary": "",
                    "schema": {
                        "examples": [
                            {
                                "Miner": 1000,
                                "Number": 9
                            }
                        ],
                        "additionalProperties": false,
                        "properties": {
                            "Miner": {
                                "title": "number",
                                "type": "number"
                            },
                            "Number": {
                                "title": "number",
                                "type": "number"
                            }
                        },
                        "type": [
                            "object"
                        ]
                    },
                    "required": true,
                    "deprecated": false
                }
            ],
            "result": {
                "name": "Null",
                "description": "Null",
                "schema": {
                    "type": [
                        "null"
                    ]
                },
                "required": true,
                "deprecated": false
            },
            "deprecated": false,
            "externalDocs": {
                "description": "Github remote link",
<<<<<<< HEAD
                "url": "https://github.com/filecoin-project/lotus/blob/master/api/proxy_gen.go#L6574"
=======
                "url": "https://github.com/filecoin-project/lotus/blob/master/api/proxy_gen.go#L6535"
>>>>>>> e26d09b0
            }
        },
        {
            "name": "Filecoin.ReplicaUpdate",
            "description": "```go\nfunc (s *WorkerStruct) ReplicaUpdate(p0 context.Context, p1 storiface.SectorRef, p2 []abi.PieceInfo) (storiface.CallID, error) {\n\tif s.Internal.ReplicaUpdate == nil {\n\t\treturn *new(storiface.CallID), ErrNotSupported\n\t}\n\treturn s.Internal.ReplicaUpdate(p0, p1, p2)\n}\n```",
            "summary": "",
            "paramStructure": "by-position",
            "params": [
                {
                    "name": "p1",
                    "description": "storiface.SectorRef",
                    "summary": "",
                    "schema": {
                        "examples": [
                            {
                                "ID": {
                                    "Miner": 1000,
                                    "Number": 9
                                },
                                "ProofType": 8
                            }
                        ],
                        "additionalProperties": false,
                        "properties": {
                            "ID": {
                                "additionalProperties": false,
                                "properties": {
                                    "Miner": {
                                        "title": "number",
                                        "type": "number"
                                    },
                                    "Number": {
                                        "title": "number",
                                        "type": "number"
                                    }
                                },
                                "type": "object"
                            },
                            "ProofType": {
                                "title": "number",
                                "type": "number"
                            }
                        },
                        "type": [
                            "object"
                        ]
                    },
                    "required": true,
                    "deprecated": false
                },
                {
                    "name": "p2",
                    "description": "[]abi.PieceInfo",
                    "summary": "",
                    "schema": {
                        "examples": [
                            [
                                {
                                    "Size": 1032,
                                    "PieceCID": {
                                        "/": "bafy2bzacea3wsdh6y3a36tb3skempjoxqpuyompjbmfeyf34fi3uy6uue42v4"
                                    }
                                }
                            ]
                        ],
                        "items": [
                            {
                                "additionalProperties": false,
                                "properties": {
                                    "PieceCID": {
                                        "title": "Content Identifier",
                                        "type": "string"
                                    },
                                    "Size": {
                                        "title": "number",
                                        "type": "number"
                                    }
                                },
                                "type": [
                                    "object"
                                ]
                            }
                        ],
                        "type": [
                            "array"
                        ]
                    },
                    "required": true,
                    "deprecated": false
                }
            ],
            "result": {
                "name": "storiface.CallID",
                "description": "storiface.CallID",
                "summary": "",
                "schema": {
                    "examples": [
                        {
                            "Sector": {
                                "Miner": 1000,
                                "Number": 9
                            },
                            "ID": "07070707-0707-0707-0707-070707070707"
                        }
                    ],
                    "additionalProperties": false,
                    "properties": {
                        "ID": {
                            "items": {
                                "description": "Number is a number",
                                "title": "number",
                                "type": "number"
                            },
                            "maxItems": 16,
                            "minItems": 16,
                            "type": "array"
                        },
                        "Sector": {
                            "additionalProperties": false,
                            "properties": {
                                "Miner": {
                                    "title": "number",
                                    "type": "number"
                                },
                                "Number": {
                                    "title": "number",
                                    "type": "number"
                                }
                            },
                            "type": "object"
                        }
                    },
                    "type": [
                        "object"
                    ]
                },
                "required": true,
                "deprecated": false
            },
            "deprecated": false,
            "externalDocs": {
                "description": "Github remote link",
<<<<<<< HEAD
                "url": "https://github.com/filecoin-project/lotus/blob/master/api/proxy_gen.go#L6585"
=======
                "url": "https://github.com/filecoin-project/lotus/blob/master/api/proxy_gen.go#L6546"
>>>>>>> e26d09b0
            }
        },
        {
            "name": "Filecoin.SealCommit1",
            "description": "```go\nfunc (s *WorkerStruct) SealCommit1(p0 context.Context, p1 storiface.SectorRef, p2 abi.SealRandomness, p3 abi.InteractiveSealRandomness, p4 []abi.PieceInfo, p5 storiface.SectorCids) (storiface.CallID, error) {\n\tif s.Internal.SealCommit1 == nil {\n\t\treturn *new(storiface.CallID), ErrNotSupported\n\t}\n\treturn s.Internal.SealCommit1(p0, p1, p2, p3, p4, p5)\n}\n```",
            "summary": "",
            "paramStructure": "by-position",
            "params": [
                {
                    "name": "p1",
                    "description": "storiface.SectorRef",
                    "summary": "",
                    "schema": {
                        "examples": [
                            {
                                "ID": {
                                    "Miner": 1000,
                                    "Number": 9
                                },
                                "ProofType": 8
                            }
                        ],
                        "additionalProperties": false,
                        "properties": {
                            "ID": {
                                "additionalProperties": false,
                                "properties": {
                                    "Miner": {
                                        "title": "number",
                                        "type": "number"
                                    },
                                    "Number": {
                                        "title": "number",
                                        "type": "number"
                                    }
                                },
                                "type": "object"
                            },
                            "ProofType": {
                                "title": "number",
                                "type": "number"
                            }
                        },
                        "type": [
                            "object"
                        ]
                    },
                    "required": true,
                    "deprecated": false
                },
                {
                    "name": "p2",
                    "description": "abi.SealRandomness",
                    "summary": "",
                    "schema": {
                        "examples": [
                            "Bw=="
                        ],
                        "items": [
                            {
                                "title": "number",
                                "description": "Number is a number",
                                "type": [
                                    "number"
                                ]
                            }
                        ],
                        "type": [
                            "array"
                        ]
                    },
                    "required": true,
                    "deprecated": false
                },
                {
                    "name": "p3",
                    "description": "abi.InteractiveSealRandomness",
                    "summary": "",
                    "schema": {
                        "examples": [
                            "Bw=="
                        ],
                        "items": [
                            {
                                "title": "number",
                                "description": "Number is a number",
                                "type": [
                                    "number"
                                ]
                            }
                        ],
                        "type": [
                            "array"
                        ]
                    },
                    "required": true,
                    "deprecated": false
                },
                {
                    "name": "p4",
                    "description": "[]abi.PieceInfo",
                    "summary": "",
                    "schema": {
                        "examples": [
                            [
                                {
                                    "Size": 1032,
                                    "PieceCID": {
                                        "/": "bafy2bzacea3wsdh6y3a36tb3skempjoxqpuyompjbmfeyf34fi3uy6uue42v4"
                                    }
                                }
                            ]
                        ],
                        "items": [
                            {
                                "additionalProperties": false,
                                "properties": {
                                    "PieceCID": {
                                        "title": "Content Identifier",
                                        "type": "string"
                                    },
                                    "Size": {
                                        "title": "number",
                                        "type": "number"
                                    }
                                },
                                "type": [
                                    "object"
                                ]
                            }
                        ],
                        "type": [
                            "array"
                        ]
                    },
                    "required": true,
                    "deprecated": false
                },
                {
                    "name": "p5",
                    "description": "storiface.SectorCids",
                    "summary": "",
                    "schema": {
                        "examples": [
                            {
                                "Unsealed": {
                                    "/": "bafy2bzacea3wsdh6y3a36tb3skempjoxqpuyompjbmfeyf34fi3uy6uue42v4"
                                },
                                "Sealed": {
                                    "/": "bafy2bzacea3wsdh6y3a36tb3skempjoxqpuyompjbmfeyf34fi3uy6uue42v4"
                                }
                            }
                        ],
                        "additionalProperties": false,
                        "properties": {
                            "Sealed": {
                                "title": "Content Identifier",
                                "type": "string"
                            },
                            "Unsealed": {
                                "title": "Content Identifier",
                                "type": "string"
                            }
                        },
                        "type": [
                            "object"
                        ]
                    },
                    "required": true,
                    "deprecated": false
                }
            ],
            "result": {
                "name": "storiface.CallID",
                "description": "storiface.CallID",
                "summary": "",
                "schema": {
                    "examples": [
                        {
                            "Sector": {
                                "Miner": 1000,
                                "Number": 9
                            },
                            "ID": "07070707-0707-0707-0707-070707070707"
                        }
                    ],
                    "additionalProperties": false,
                    "properties": {
                        "ID": {
                            "items": {
                                "description": "Number is a number",
                                "title": "number",
                                "type": "number"
                            },
                            "maxItems": 16,
                            "minItems": 16,
                            "type": "array"
                        },
                        "Sector": {
                            "additionalProperties": false,
                            "properties": {
                                "Miner": {
                                    "title": "number",
                                    "type": "number"
                                },
                                "Number": {
                                    "title": "number",
                                    "type": "number"
                                }
                            },
                            "type": "object"
                        }
                    },
                    "type": [
                        "object"
                    ]
                },
                "required": true,
                "deprecated": false
            },
            "deprecated": false,
            "externalDocs": {
                "description": "Github remote link",
<<<<<<< HEAD
                "url": "https://github.com/filecoin-project/lotus/blob/master/api/proxy_gen.go#L6596"
=======
                "url": "https://github.com/filecoin-project/lotus/blob/master/api/proxy_gen.go#L6557"
>>>>>>> e26d09b0
            }
        },
        {
            "name": "Filecoin.SealCommit2",
            "description": "```go\nfunc (s *WorkerStruct) SealCommit2(p0 context.Context, p1 storiface.SectorRef, p2 storiface.Commit1Out) (storiface.CallID, error) {\n\tif s.Internal.SealCommit2 == nil {\n\t\treturn *new(storiface.CallID), ErrNotSupported\n\t}\n\treturn s.Internal.SealCommit2(p0, p1, p2)\n}\n```",
            "summary": "",
            "paramStructure": "by-position",
            "params": [
                {
                    "name": "p1",
                    "description": "storiface.SectorRef",
                    "summary": "",
                    "schema": {
                        "examples": [
                            {
                                "ID": {
                                    "Miner": 1000,
                                    "Number": 9
                                },
                                "ProofType": 8
                            }
                        ],
                        "additionalProperties": false,
                        "properties": {
                            "ID": {
                                "additionalProperties": false,
                                "properties": {
                                    "Miner": {
                                        "title": "number",
                                        "type": "number"
                                    },
                                    "Number": {
                                        "title": "number",
                                        "type": "number"
                                    }
                                },
                                "type": "object"
                            },
                            "ProofType": {
                                "title": "number",
                                "type": "number"
                            }
                        },
                        "type": [
                            "object"
                        ]
                    },
                    "required": true,
                    "deprecated": false
                },
                {
                    "name": "p2",
                    "description": "storiface.Commit1Out",
                    "summary": "",
                    "schema": {
                        "examples": [
                            "Bw=="
                        ],
                        "items": [
                            {
                                "title": "number",
                                "description": "Number is a number",
                                "type": [
                                    "number"
                                ]
                            }
                        ],
                        "type": [
                            "array"
                        ]
                    },
                    "required": true,
                    "deprecated": false
                }
            ],
            "result": {
                "name": "storiface.CallID",
                "description": "storiface.CallID",
                "summary": "",
                "schema": {
                    "examples": [
                        {
                            "Sector": {
                                "Miner": 1000,
                                "Number": 9
                            },
                            "ID": "07070707-0707-0707-0707-070707070707"
                        }
                    ],
                    "additionalProperties": false,
                    "properties": {
                        "ID": {
                            "items": {
                                "description": "Number is a number",
                                "title": "number",
                                "type": "number"
                            },
                            "maxItems": 16,
                            "minItems": 16,
                            "type": "array"
                        },
                        "Sector": {
                            "additionalProperties": false,
                            "properties": {
                                "Miner": {
                                    "title": "number",
                                    "type": "number"
                                },
                                "Number": {
                                    "title": "number",
                                    "type": "number"
                                }
                            },
                            "type": "object"
                        }
                    },
                    "type": [
                        "object"
                    ]
                },
                "required": true,
                "deprecated": false
            },
            "deprecated": false,
            "externalDocs": {
                "description": "Github remote link",
<<<<<<< HEAD
                "url": "https://github.com/filecoin-project/lotus/blob/master/api/proxy_gen.go#L6607"
=======
                "url": "https://github.com/filecoin-project/lotus/blob/master/api/proxy_gen.go#L6568"
>>>>>>> e26d09b0
            }
        },
        {
            "name": "Filecoin.SealPreCommit1",
            "description": "```go\nfunc (s *WorkerStruct) SealPreCommit1(p0 context.Context, p1 storiface.SectorRef, p2 abi.SealRandomness, p3 []abi.PieceInfo) (storiface.CallID, error) {\n\tif s.Internal.SealPreCommit1 == nil {\n\t\treturn *new(storiface.CallID), ErrNotSupported\n\t}\n\treturn s.Internal.SealPreCommit1(p0, p1, p2, p3)\n}\n```",
            "summary": "",
            "paramStructure": "by-position",
            "params": [
                {
                    "name": "p1",
                    "description": "storiface.SectorRef",
                    "summary": "",
                    "schema": {
                        "examples": [
                            {
                                "ID": {
                                    "Miner": 1000,
                                    "Number": 9
                                },
                                "ProofType": 8
                            }
                        ],
                        "additionalProperties": false,
                        "properties": {
                            "ID": {
                                "additionalProperties": false,
                                "properties": {
                                    "Miner": {
                                        "title": "number",
                                        "type": "number"
                                    },
                                    "Number": {
                                        "title": "number",
                                        "type": "number"
                                    }
                                },
                                "type": "object"
                            },
                            "ProofType": {
                                "title": "number",
                                "type": "number"
                            }
                        },
                        "type": [
                            "object"
                        ]
                    },
                    "required": true,
                    "deprecated": false
                },
                {
                    "name": "p2",
                    "description": "abi.SealRandomness",
                    "summary": "",
                    "schema": {
                        "examples": [
                            "Bw=="
                        ],
                        "items": [
                            {
                                "title": "number",
                                "description": "Number is a number",
                                "type": [
                                    "number"
                                ]
                            }
                        ],
                        "type": [
                            "array"
                        ]
                    },
                    "required": true,
                    "deprecated": false
                },
                {
                    "name": "p3",
                    "description": "[]abi.PieceInfo",
                    "summary": "",
                    "schema": {
                        "examples": [
                            [
                                {
                                    "Size": 1032,
                                    "PieceCID": {
                                        "/": "bafy2bzacea3wsdh6y3a36tb3skempjoxqpuyompjbmfeyf34fi3uy6uue42v4"
                                    }
                                }
                            ]
                        ],
                        "items": [
                            {
                                "additionalProperties": false,
                                "properties": {
                                    "PieceCID": {
                                        "title": "Content Identifier",
                                        "type": "string"
                                    },
                                    "Size": {
                                        "title": "number",
                                        "type": "number"
                                    }
                                },
                                "type": [
                                    "object"
                                ]
                            }
                        ],
                        "type": [
                            "array"
                        ]
                    },
                    "required": true,
                    "deprecated": false
                }
            ],
            "result": {
                "name": "storiface.CallID",
                "description": "storiface.CallID",
                "summary": "",
                "schema": {
                    "examples": [
                        {
                            "Sector": {
                                "Miner": 1000,
                                "Number": 9
                            },
                            "ID": "07070707-0707-0707-0707-070707070707"
                        }
                    ],
                    "additionalProperties": false,
                    "properties": {
                        "ID": {
                            "items": {
                                "description": "Number is a number",
                                "title": "number",
                                "type": "number"
                            },
                            "maxItems": 16,
                            "minItems": 16,
                            "type": "array"
                        },
                        "Sector": {
                            "additionalProperties": false,
                            "properties": {
                                "Miner": {
                                    "title": "number",
                                    "type": "number"
                                },
                                "Number": {
                                    "title": "number",
                                    "type": "number"
                                }
                            },
                            "type": "object"
                        }
                    },
                    "type": [
                        "object"
                    ]
                },
                "required": true,
                "deprecated": false
            },
            "deprecated": false,
            "externalDocs": {
                "description": "Github remote link",
<<<<<<< HEAD
                "url": "https://github.com/filecoin-project/lotus/blob/master/api/proxy_gen.go#L6618"
=======
                "url": "https://github.com/filecoin-project/lotus/blob/master/api/proxy_gen.go#L6579"
>>>>>>> e26d09b0
            }
        },
        {
            "name": "Filecoin.SealPreCommit2",
            "description": "```go\nfunc (s *WorkerStruct) SealPreCommit2(p0 context.Context, p1 storiface.SectorRef, p2 storiface.PreCommit1Out) (storiface.CallID, error) {\n\tif s.Internal.SealPreCommit2 == nil {\n\t\treturn *new(storiface.CallID), ErrNotSupported\n\t}\n\treturn s.Internal.SealPreCommit2(p0, p1, p2)\n}\n```",
            "summary": "",
            "paramStructure": "by-position",
            "params": [
                {
                    "name": "p1",
                    "description": "storiface.SectorRef",
                    "summary": "",
                    "schema": {
                        "examples": [
                            {
                                "ID": {
                                    "Miner": 1000,
                                    "Number": 9
                                },
                                "ProofType": 8
                            }
                        ],
                        "additionalProperties": false,
                        "properties": {
                            "ID": {
                                "additionalProperties": false,
                                "properties": {
                                    "Miner": {
                                        "title": "number",
                                        "type": "number"
                                    },
                                    "Number": {
                                        "title": "number",
                                        "type": "number"
                                    }
                                },
                                "type": "object"
                            },
                            "ProofType": {
                                "title": "number",
                                "type": "number"
                            }
                        },
                        "type": [
                            "object"
                        ]
                    },
                    "required": true,
                    "deprecated": false
                },
                {
                    "name": "p2",
                    "description": "storiface.PreCommit1Out",
                    "summary": "",
                    "schema": {
                        "examples": [
                            "Bw=="
                        ],
                        "items": [
                            {
                                "title": "number",
                                "description": "Number is a number",
                                "type": [
                                    "number"
                                ]
                            }
                        ],
                        "type": [
                            "array"
                        ]
                    },
                    "required": true,
                    "deprecated": false
                }
            ],
            "result": {
                "name": "storiface.CallID",
                "description": "storiface.CallID",
                "summary": "",
                "schema": {
                    "examples": [
                        {
                            "Sector": {
                                "Miner": 1000,
                                "Number": 9
                            },
                            "ID": "07070707-0707-0707-0707-070707070707"
                        }
                    ],
                    "additionalProperties": false,
                    "properties": {
                        "ID": {
                            "items": {
                                "description": "Number is a number",
                                "title": "number",
                                "type": "number"
                            },
                            "maxItems": 16,
                            "minItems": 16,
                            "type": "array"
                        },
                        "Sector": {
                            "additionalProperties": false,
                            "properties": {
                                "Miner": {
                                    "title": "number",
                                    "type": "number"
                                },
                                "Number": {
                                    "title": "number",
                                    "type": "number"
                                }
                            },
                            "type": "object"
                        }
                    },
                    "type": [
                        "object"
                    ]
                },
                "required": true,
                "deprecated": false
            },
            "deprecated": false,
            "externalDocs": {
                "description": "Github remote link",
<<<<<<< HEAD
                "url": "https://github.com/filecoin-project/lotus/blob/master/api/proxy_gen.go#L6629"
=======
                "url": "https://github.com/filecoin-project/lotus/blob/master/api/proxy_gen.go#L6590"
>>>>>>> e26d09b0
            }
        },
        {
            "name": "Filecoin.Session",
            "description": "```go\nfunc (s *WorkerStruct) Session(p0 context.Context) (uuid.UUID, error) {\n\tif s.Internal.Session == nil {\n\t\treturn *new(uuid.UUID), ErrNotSupported\n\t}\n\treturn s.Internal.Session(p0)\n}\n```",
            "summary": "Like ProcessSession, but returns an error when worker is disabled\n",
            "paramStructure": "by-position",
            "params": [],
            "result": {
                "name": "uuid.UUID",
                "description": "uuid.UUID",
                "summary": "",
                "schema": {
                    "examples": [
                        "07070707-0707-0707-0707-070707070707"
                    ],
                    "items": [
                        {
                            "title": "number",
                            "description": "Number is a number",
                            "type": [
                                "number"
                            ]
                        }
                    ],
                    "maxItems": 16,
                    "minItems": 16,
                    "type": [
                        "array"
                    ]
                },
                "required": true,
                "deprecated": false
            },
            "deprecated": false,
            "externalDocs": {
                "description": "Github remote link",
<<<<<<< HEAD
                "url": "https://github.com/filecoin-project/lotus/blob/master/api/proxy_gen.go#L6640"
=======
                "url": "https://github.com/filecoin-project/lotus/blob/master/api/proxy_gen.go#L6601"
>>>>>>> e26d09b0
            }
        },
        {
            "name": "Filecoin.SetEnabled",
            "description": "```go\nfunc (s *WorkerStruct) SetEnabled(p0 context.Context, p1 bool) error {\n\tif s.Internal.SetEnabled == nil {\n\t\treturn ErrNotSupported\n\t}\n\treturn s.Internal.SetEnabled(p0, p1)\n}\n```",
            "summary": "SetEnabled marks the worker as enabled/disabled. Not that this setting\nmay take a few seconds to propagate to task scheduler\n",
            "paramStructure": "by-position",
            "params": [
                {
                    "name": "p1",
                    "description": "bool",
                    "summary": "",
                    "schema": {
                        "examples": [
                            true
                        ],
                        "type": [
                            "boolean"
                        ]
                    },
                    "required": true,
                    "deprecated": false
                }
            ],
            "result": {
                "name": "Null",
                "description": "Null",
                "schema": {
                    "type": [
                        "null"
                    ]
                },
                "required": true,
                "deprecated": false
            },
            "deprecated": false,
            "externalDocs": {
                "description": "Github remote link",
<<<<<<< HEAD
                "url": "https://github.com/filecoin-project/lotus/blob/master/api/proxy_gen.go#L6651"
=======
                "url": "https://github.com/filecoin-project/lotus/blob/master/api/proxy_gen.go#L6612"
>>>>>>> e26d09b0
            }
        },
        {
            "name": "Filecoin.Shutdown",
            "description": "```go\nfunc (s *WorkerStruct) Shutdown(p0 context.Context) error {\n\tif s.Internal.Shutdown == nil {\n\t\treturn ErrNotSupported\n\t}\n\treturn s.Internal.Shutdown(p0)\n}\n```",
            "summary": "Trigger shutdown\n",
            "paramStructure": "by-position",
            "params": [],
            "result": {
                "name": "Null",
                "description": "Null",
                "schema": {
                    "type": [
                        "null"
                    ]
                },
                "required": true,
                "deprecated": false
            },
            "deprecated": false,
            "externalDocs": {
                "description": "Github remote link",
<<<<<<< HEAD
                "url": "https://github.com/filecoin-project/lotus/blob/master/api/proxy_gen.go#L6662"
=======
                "url": "https://github.com/filecoin-project/lotus/blob/master/api/proxy_gen.go#L6623"
>>>>>>> e26d09b0
            }
        },
        {
            "name": "Filecoin.StorageAddLocal",
            "description": "```go\nfunc (s *WorkerStruct) StorageAddLocal(p0 context.Context, p1 string) error {\n\tif s.Internal.StorageAddLocal == nil {\n\t\treturn ErrNotSupported\n\t}\n\treturn s.Internal.StorageAddLocal(p0, p1)\n}\n```",
            "summary": "",
            "paramStructure": "by-position",
            "params": [
                {
                    "name": "p1",
                    "description": "string",
                    "summary": "",
                    "schema": {
                        "examples": [
                            "string value"
                        ],
                        "type": [
                            "string"
                        ]
                    },
                    "required": true,
                    "deprecated": false
                }
            ],
            "result": {
                "name": "Null",
                "description": "Null",
                "schema": {
                    "type": [
                        "null"
                    ]
                },
                "required": true,
                "deprecated": false
            },
            "deprecated": false,
            "externalDocs": {
                "description": "Github remote link",
<<<<<<< HEAD
                "url": "https://github.com/filecoin-project/lotus/blob/master/api/proxy_gen.go#L6673"
=======
                "url": "https://github.com/filecoin-project/lotus/blob/master/api/proxy_gen.go#L6634"
>>>>>>> e26d09b0
            }
        },
        {
            "name": "Filecoin.StorageDetachAll",
            "description": "```go\nfunc (s *WorkerStruct) StorageDetachAll(p0 context.Context) error {\n\tif s.Internal.StorageDetachAll == nil {\n\t\treturn ErrNotSupported\n\t}\n\treturn s.Internal.StorageDetachAll(p0)\n}\n```",
            "summary": "",
            "paramStructure": "by-position",
            "params": [],
            "result": {
                "name": "Null",
                "description": "Null",
                "schema": {
                    "type": [
                        "null"
                    ]
                },
                "required": true,
                "deprecated": false
            },
            "deprecated": false,
            "externalDocs": {
                "description": "Github remote link",
<<<<<<< HEAD
                "url": "https://github.com/filecoin-project/lotus/blob/master/api/proxy_gen.go#L6684"
=======
                "url": "https://github.com/filecoin-project/lotus/blob/master/api/proxy_gen.go#L6645"
>>>>>>> e26d09b0
            }
        },
        {
            "name": "Filecoin.StorageDetachLocal",
            "description": "```go\nfunc (s *WorkerStruct) StorageDetachLocal(p0 context.Context, p1 string) error {\n\tif s.Internal.StorageDetachLocal == nil {\n\t\treturn ErrNotSupported\n\t}\n\treturn s.Internal.StorageDetachLocal(p0, p1)\n}\n```",
            "summary": "",
            "paramStructure": "by-position",
            "params": [
                {
                    "name": "p1",
                    "description": "string",
                    "summary": "",
                    "schema": {
                        "examples": [
                            "string value"
                        ],
                        "type": [
                            "string"
                        ]
                    },
                    "required": true,
                    "deprecated": false
                }
            ],
            "result": {
                "name": "Null",
                "description": "Null",
                "schema": {
                    "type": [
                        "null"
                    ]
                },
                "required": true,
                "deprecated": false
            },
            "deprecated": false,
            "externalDocs": {
                "description": "Github remote link",
<<<<<<< HEAD
                "url": "https://github.com/filecoin-project/lotus/blob/master/api/proxy_gen.go#L6695"
=======
                "url": "https://github.com/filecoin-project/lotus/blob/master/api/proxy_gen.go#L6656"
>>>>>>> e26d09b0
            }
        },
        {
            "name": "Filecoin.StorageLocal",
            "description": "```go\nfunc (s *WorkerStruct) StorageLocal(p0 context.Context) (map[storiface.ID]string, error) {\n\tif s.Internal.StorageLocal == nil {\n\t\treturn *new(map[storiface.ID]string), ErrNotSupported\n\t}\n\treturn s.Internal.StorageLocal(p0)\n}\n```",
            "summary": "",
            "paramStructure": "by-position",
            "params": [],
            "result": {
                "name": "map[storiface.ID]string",
                "description": "map[storiface.ID]string",
                "summary": "",
                "schema": {
                    "examples": [
                        {
                            "76f1988b-ef30-4d7e-b3ec-9a627f4ba5a8": "/data/path"
                        }
                    ],
                    "patternProperties": {
                        ".*": {
                            "type": "string"
                        }
                    },
                    "type": [
                        "object"
                    ]
                },
                "required": true,
                "deprecated": false
            },
            "deprecated": false,
            "externalDocs": {
                "description": "Github remote link",
<<<<<<< HEAD
                "url": "https://github.com/filecoin-project/lotus/blob/master/api/proxy_gen.go#L6706"
=======
                "url": "https://github.com/filecoin-project/lotus/blob/master/api/proxy_gen.go#L6667"
>>>>>>> e26d09b0
            }
        },
        {
            "name": "Filecoin.StorageRedeclareLocal",
            "description": "```go\nfunc (s *WorkerStruct) StorageRedeclareLocal(p0 context.Context, p1 *storiface.ID, p2 bool) error {\n\tif s.Internal.StorageRedeclareLocal == nil {\n\t\treturn ErrNotSupported\n\t}\n\treturn s.Internal.StorageRedeclareLocal(p0, p1, p2)\n}\n```",
            "summary": "",
            "paramStructure": "by-position",
            "params": [
                {
                    "name": "p1",
                    "description": "*storiface.ID",
                    "summary": "",
                    "schema": {
                        "examples": [
                            "1399aa04-2625-44b1-bad4-bd07b59b22c4"
                        ],
                        "type": [
                            "string"
                        ]
                    },
                    "required": true,
                    "deprecated": false
                },
                {
                    "name": "p2",
                    "description": "bool",
                    "summary": "",
                    "schema": {
                        "examples": [
                            true
                        ],
                        "type": [
                            "boolean"
                        ]
                    },
                    "required": true,
                    "deprecated": false
                }
            ],
            "result": {
                "name": "Null",
                "description": "Null",
                "schema": {
                    "type": [
                        "null"
                    ]
                },
                "required": true,
                "deprecated": false
            },
            "deprecated": false,
            "externalDocs": {
                "description": "Github remote link",
<<<<<<< HEAD
                "url": "https://github.com/filecoin-project/lotus/blob/master/api/proxy_gen.go#L6717"
=======
                "url": "https://github.com/filecoin-project/lotus/blob/master/api/proxy_gen.go#L6678"
>>>>>>> e26d09b0
            }
        },
        {
            "name": "Filecoin.TaskDisable",
            "description": "```go\nfunc (s *WorkerStruct) TaskDisable(p0 context.Context, p1 sealtasks.TaskType) error {\n\tif s.Internal.TaskDisable == nil {\n\t\treturn ErrNotSupported\n\t}\n\treturn s.Internal.TaskDisable(p0, p1)\n}\n```",
            "summary": "",
            "paramStructure": "by-position",
            "params": [
                {
                    "name": "p1",
                    "description": "sealtasks.TaskType",
                    "summary": "",
                    "schema": {
                        "examples": [
                            "seal/v0/commit/2"
                        ],
                        "type": [
                            "string"
                        ]
                    },
                    "required": true,
                    "deprecated": false
                }
            ],
            "result": {
                "name": "Null",
                "description": "Null",
                "schema": {
                    "type": [
                        "null"
                    ]
                },
                "required": true,
                "deprecated": false
            },
            "deprecated": false,
            "externalDocs": {
                "description": "Github remote link",
<<<<<<< HEAD
                "url": "https://github.com/filecoin-project/lotus/blob/master/api/proxy_gen.go#L6728"
=======
                "url": "https://github.com/filecoin-project/lotus/blob/master/api/proxy_gen.go#L6689"
>>>>>>> e26d09b0
            }
        },
        {
            "name": "Filecoin.TaskEnable",
            "description": "```go\nfunc (s *WorkerStruct) TaskEnable(p0 context.Context, p1 sealtasks.TaskType) error {\n\tif s.Internal.TaskEnable == nil {\n\t\treturn ErrNotSupported\n\t}\n\treturn s.Internal.TaskEnable(p0, p1)\n}\n```",
            "summary": "",
            "paramStructure": "by-position",
            "params": [
                {
                    "name": "p1",
                    "description": "sealtasks.TaskType",
                    "summary": "",
                    "schema": {
                        "examples": [
                            "seal/v0/commit/2"
                        ],
                        "type": [
                            "string"
                        ]
                    },
                    "required": true,
                    "deprecated": false
                }
            ],
            "result": {
                "name": "Null",
                "description": "Null",
                "schema": {
                    "type": [
                        "null"
                    ]
                },
                "required": true,
                "deprecated": false
            },
            "deprecated": false,
            "externalDocs": {
                "description": "Github remote link",
<<<<<<< HEAD
                "url": "https://github.com/filecoin-project/lotus/blob/master/api/proxy_gen.go#L6739"
=======
                "url": "https://github.com/filecoin-project/lotus/blob/master/api/proxy_gen.go#L6700"
>>>>>>> e26d09b0
            }
        },
        {
            "name": "Filecoin.TaskTypes",
            "description": "```go\nfunc (s *WorkerStruct) TaskTypes(p0 context.Context) (map[sealtasks.TaskType]struct{}, error) {\n\tif s.Internal.TaskTypes == nil {\n\t\treturn *new(map[sealtasks.TaskType]struct{}), ErrNotSupported\n\t}\n\treturn s.Internal.TaskTypes(p0)\n}\n```",
            "summary": "TaskType -\u003e Weight\n",
            "paramStructure": "by-position",
            "params": [],
            "result": {
                "name": "map[sealtasks.TaskType]struct{}",
                "description": "map[sealtasks.TaskType]struct{}",
                "summary": "",
                "schema": {
                    "examples": [
                        {
                            "seal/v0/precommit/2": {}
                        }
                    ],
                    "patternProperties": {
                        ".*": {
                            "additionalProperties": false,
                            "type": "object"
                        }
                    },
                    "type": [
                        "object"
                    ]
                },
                "required": true,
                "deprecated": false
            },
            "deprecated": false,
            "externalDocs": {
                "description": "Github remote link",
<<<<<<< HEAD
                "url": "https://github.com/filecoin-project/lotus/blob/master/api/proxy_gen.go#L6750"
=======
                "url": "https://github.com/filecoin-project/lotus/blob/master/api/proxy_gen.go#L6711"
>>>>>>> e26d09b0
            }
        },
        {
            "name": "Filecoin.UnsealPiece",
            "description": "```go\nfunc (s *WorkerStruct) UnsealPiece(p0 context.Context, p1 storiface.SectorRef, p2 storiface.UnpaddedByteIndex, p3 abi.UnpaddedPieceSize, p4 abi.SealRandomness, p5 cid.Cid) (storiface.CallID, error) {\n\tif s.Internal.UnsealPiece == nil {\n\t\treturn *new(storiface.CallID), ErrNotSupported\n\t}\n\treturn s.Internal.UnsealPiece(p0, p1, p2, p3, p4, p5)\n}\n```",
            "summary": "",
            "paramStructure": "by-position",
            "params": [
                {
                    "name": "p1",
                    "description": "storiface.SectorRef",
                    "summary": "",
                    "schema": {
                        "examples": [
                            {
                                "ID": {
                                    "Miner": 1000,
                                    "Number": 9
                                },
                                "ProofType": 8
                            }
                        ],
                        "additionalProperties": false,
                        "properties": {
                            "ID": {
                                "additionalProperties": false,
                                "properties": {
                                    "Miner": {
                                        "title": "number",
                                        "type": "number"
                                    },
                                    "Number": {
                                        "title": "number",
                                        "type": "number"
                                    }
                                },
                                "type": "object"
                            },
                            "ProofType": {
                                "title": "number",
                                "type": "number"
                            }
                        },
                        "type": [
                            "object"
                        ]
                    },
                    "required": true,
                    "deprecated": false
                },
                {
                    "name": "p2",
                    "description": "storiface.UnpaddedByteIndex",
                    "summary": "",
                    "schema": {
                        "title": "number",
                        "description": "Number is a number",
                        "examples": [
                            1040384
                        ],
                        "type": [
                            "number"
                        ]
                    },
                    "required": true,
                    "deprecated": false
                },
                {
                    "name": "p3",
                    "description": "abi.UnpaddedPieceSize",
                    "summary": "",
                    "schema": {
                        "title": "number",
                        "description": "Number is a number",
                        "examples": [
                            1024
                        ],
                        "type": [
                            "number"
                        ]
                    },
                    "required": true,
                    "deprecated": false
                },
                {
                    "name": "p4",
                    "description": "abi.SealRandomness",
                    "summary": "",
                    "schema": {
                        "examples": [
                            "Bw=="
                        ],
                        "items": [
                            {
                                "title": "number",
                                "description": "Number is a number",
                                "type": [
                                    "number"
                                ]
                            }
                        ],
                        "type": [
                            "array"
                        ]
                    },
                    "required": true,
                    "deprecated": false
                },
                {
                    "name": "p5",
                    "description": "cid.Cid",
                    "summary": "",
                    "schema": {
                        "title": "Content Identifier",
                        "description": "Cid represents a self-describing content addressed identifier. It is formed by a Version, a Codec (which indicates a multicodec-packed content type) and a Multihash.",
                        "examples": [
                            {
                                "/": "bafy2bzacea3wsdh6y3a36tb3skempjoxqpuyompjbmfeyf34fi3uy6uue42v4"
                            }
                        ],
                        "type": [
                            "string"
                        ]
                    },
                    "required": true,
                    "deprecated": false
                }
            ],
            "result": {
                "name": "storiface.CallID",
                "description": "storiface.CallID",
                "summary": "",
                "schema": {
                    "examples": [
                        {
                            "Sector": {
                                "Miner": 1000,
                                "Number": 9
                            },
                            "ID": "07070707-0707-0707-0707-070707070707"
                        }
                    ],
                    "additionalProperties": false,
                    "properties": {
                        "ID": {
                            "items": {
                                "description": "Number is a number",
                                "title": "number",
                                "type": "number"
                            },
                            "maxItems": 16,
                            "minItems": 16,
                            "type": "array"
                        },
                        "Sector": {
                            "additionalProperties": false,
                            "properties": {
                                "Miner": {
                                    "title": "number",
                                    "type": "number"
                                },
                                "Number": {
                                    "title": "number",
                                    "type": "number"
                                }
                            },
                            "type": "object"
                        }
                    },
                    "type": [
                        "object"
                    ]
                },
                "required": true,
                "deprecated": false
            },
            "deprecated": false,
            "externalDocs": {
                "description": "Github remote link",
<<<<<<< HEAD
                "url": "https://github.com/filecoin-project/lotus/blob/master/api/proxy_gen.go#L6761"
=======
                "url": "https://github.com/filecoin-project/lotus/blob/master/api/proxy_gen.go#L6722"
>>>>>>> e26d09b0
            }
        },
        {
            "name": "Filecoin.Version",
            "description": "```go\nfunc (s *WorkerStruct) Version(p0 context.Context) (Version, error) {\n\tif s.Internal.Version == nil {\n\t\treturn *new(Version), ErrNotSupported\n\t}\n\treturn s.Internal.Version(p0)\n}\n```",
            "summary": "",
            "paramStructure": "by-position",
            "params": [],
            "result": {
                "name": "Version",
                "description": "Version",
                "summary": "",
                "schema": {
                    "title": "number",
                    "description": "Number is a number",
                    "examples": [
                        131840
                    ],
                    "type": [
                        "number"
                    ]
                },
                "required": true,
                "deprecated": false
            },
            "deprecated": false,
            "externalDocs": {
                "description": "Github remote link",
<<<<<<< HEAD
                "url": "https://github.com/filecoin-project/lotus/blob/master/api/proxy_gen.go#L6772"
=======
                "url": "https://github.com/filecoin-project/lotus/blob/master/api/proxy_gen.go#L6733"
>>>>>>> e26d09b0
            }
        },
        {
            "name": "Filecoin.WaitQuiet",
            "description": "```go\nfunc (s *WorkerStruct) WaitQuiet(p0 context.Context) error {\n\tif s.Internal.WaitQuiet == nil {\n\t\treturn ErrNotSupported\n\t}\n\treturn s.Internal.WaitQuiet(p0)\n}\n```",
            "summary": "WaitQuiet blocks until there are no tasks running\n",
            "paramStructure": "by-position",
            "params": [],
            "result": {
                "name": "Null",
                "description": "Null",
                "schema": {
                    "type": [
                        "null"
                    ]
                },
                "required": true,
                "deprecated": false
            },
            "deprecated": false,
            "externalDocs": {
                "description": "Github remote link",
<<<<<<< HEAD
                "url": "https://github.com/filecoin-project/lotus/blob/master/api/proxy_gen.go#L6783"
=======
                "url": "https://github.com/filecoin-project/lotus/blob/master/api/proxy_gen.go#L6744"
>>>>>>> e26d09b0
            }
        }
    ]
}<|MERGE_RESOLUTION|>--- conflicted
+++ resolved
@@ -161,11 +161,7 @@
             "deprecated": false,
             "externalDocs": {
                 "description": "Github remote link",
-<<<<<<< HEAD
-                "url": "https://github.com/filecoin-project/lotus/blob/master/api/proxy_gen.go#L6387"
-=======
-                "url": "https://github.com/filecoin-project/lotus/blob/master/api/proxy_gen.go#L6348"
->>>>>>> e26d09b0
+                "url": "https://github.com/filecoin-project/lotus/blob/master/api/proxy_gen.go#L6400"
             }
         },
         {
@@ -256,11 +252,7 @@
             "deprecated": false,
             "externalDocs": {
                 "description": "Github remote link",
-<<<<<<< HEAD
-                "url": "https://github.com/filecoin-project/lotus/blob/master/api/proxy_gen.go#L6398"
-=======
-                "url": "https://github.com/filecoin-project/lotus/blob/master/api/proxy_gen.go#L6359"
->>>>>>> e26d09b0
+                "url": "https://github.com/filecoin-project/lotus/blob/master/api/proxy_gen.go#L6411"
             }
         },
         {
@@ -428,11 +420,7 @@
             "deprecated": false,
             "externalDocs": {
                 "description": "Github remote link",
-<<<<<<< HEAD
-                "url": "https://github.com/filecoin-project/lotus/blob/master/api/proxy_gen.go#L6409"
-=======
-                "url": "https://github.com/filecoin-project/lotus/blob/master/api/proxy_gen.go#L6370"
->>>>>>> e26d09b0
+                "url": "https://github.com/filecoin-project/lotus/blob/master/api/proxy_gen.go#L6422"
             }
         },
         {
@@ -459,11 +447,7 @@
             "deprecated": false,
             "externalDocs": {
                 "description": "Github remote link",
-<<<<<<< HEAD
-                "url": "https://github.com/filecoin-project/lotus/blob/master/api/proxy_gen.go#L6420"
-=======
-                "url": "https://github.com/filecoin-project/lotus/blob/master/api/proxy_gen.go#L6381"
->>>>>>> e26d09b0
+                "url": "https://github.com/filecoin-project/lotus/blob/master/api/proxy_gen.go#L6433"
             }
         },
         {
@@ -613,11 +597,7 @@
             "deprecated": false,
             "externalDocs": {
                 "description": "Github remote link",
-<<<<<<< HEAD
-                "url": "https://github.com/filecoin-project/lotus/blob/master/api/proxy_gen.go#L6431"
-=======
-                "url": "https://github.com/filecoin-project/lotus/blob/master/api/proxy_gen.go#L6392"
->>>>>>> e26d09b0
+                "url": "https://github.com/filecoin-project/lotus/blob/master/api/proxy_gen.go#L6444"
             }
         },
         {
@@ -720,11 +700,7 @@
             "deprecated": false,
             "externalDocs": {
                 "description": "Github remote link",
-<<<<<<< HEAD
-                "url": "https://github.com/filecoin-project/lotus/blob/master/api/proxy_gen.go#L6442"
-=======
-                "url": "https://github.com/filecoin-project/lotus/blob/master/api/proxy_gen.go#L6403"
->>>>>>> e26d09b0
+                "url": "https://github.com/filecoin-project/lotus/blob/master/api/proxy_gen.go#L6455"
             }
         },
         {
@@ -827,11 +803,7 @@
             "deprecated": false,
             "externalDocs": {
                 "description": "Github remote link",
-<<<<<<< HEAD
-                "url": "https://github.com/filecoin-project/lotus/blob/master/api/proxy_gen.go#L6453"
-=======
-                "url": "https://github.com/filecoin-project/lotus/blob/master/api/proxy_gen.go#L6414"
->>>>>>> e26d09b0
+                "url": "https://github.com/filecoin-project/lotus/blob/master/api/proxy_gen.go#L6466"
             }
         },
         {
@@ -953,11 +925,7 @@
             "deprecated": false,
             "externalDocs": {
                 "description": "Github remote link",
-<<<<<<< HEAD
-                "url": "https://github.com/filecoin-project/lotus/blob/master/api/proxy_gen.go#L6464"
-=======
-                "url": "https://github.com/filecoin-project/lotus/blob/master/api/proxy_gen.go#L6425"
->>>>>>> e26d09b0
+                "url": "https://github.com/filecoin-project/lotus/blob/master/api/proxy_gen.go#L6477"
             }
         },
         {
@@ -1167,11 +1135,7 @@
             "deprecated": false,
             "externalDocs": {
                 "description": "Github remote link",
-<<<<<<< HEAD
-                "url": "https://github.com/filecoin-project/lotus/blob/master/api/proxy_gen.go#L6475"
-=======
-                "url": "https://github.com/filecoin-project/lotus/blob/master/api/proxy_gen.go#L6436"
->>>>>>> e26d09b0
+                "url": "https://github.com/filecoin-project/lotus/blob/master/api/proxy_gen.go#L6488"
             }
         },
         {
@@ -1342,11 +1306,7 @@
             "deprecated": false,
             "externalDocs": {
                 "description": "Github remote link",
-<<<<<<< HEAD
-                "url": "https://github.com/filecoin-project/lotus/blob/master/api/proxy_gen.go#L6486"
-=======
-                "url": "https://github.com/filecoin-project/lotus/blob/master/api/proxy_gen.go#L6447"
->>>>>>> e26d09b0
+                "url": "https://github.com/filecoin-project/lotus/blob/master/api/proxy_gen.go#L6499"
             }
         },
         {
@@ -3390,11 +3350,7 @@
             "deprecated": false,
             "externalDocs": {
                 "description": "Github remote link",
-<<<<<<< HEAD
-                "url": "https://github.com/filecoin-project/lotus/blob/master/api/proxy_gen.go#L6497"
-=======
-                "url": "https://github.com/filecoin-project/lotus/blob/master/api/proxy_gen.go#L6458"
->>>>>>> e26d09b0
+                "url": "https://github.com/filecoin-project/lotus/blob/master/api/proxy_gen.go#L6510"
             }
         },
         {
@@ -3514,11 +3470,7 @@
             "deprecated": false,
             "externalDocs": {
                 "description": "Github remote link",
-<<<<<<< HEAD
-                "url": "https://github.com/filecoin-project/lotus/blob/master/api/proxy_gen.go#L6508"
-=======
-                "url": "https://github.com/filecoin-project/lotus/blob/master/api/proxy_gen.go#L6469"
->>>>>>> e26d09b0
+                "url": "https://github.com/filecoin-project/lotus/blob/master/api/proxy_gen.go#L6521"
             }
         },
         {
@@ -3579,11 +3531,7 @@
             "deprecated": false,
             "externalDocs": {
                 "description": "Github remote link",
-<<<<<<< HEAD
-                "url": "https://github.com/filecoin-project/lotus/blob/master/api/proxy_gen.go#L6519"
-=======
-                "url": "https://github.com/filecoin-project/lotus/blob/master/api/proxy_gen.go#L6480"
->>>>>>> e26d09b0
+                "url": "https://github.com/filecoin-project/lotus/blob/master/api/proxy_gen.go#L6532"
             }
         },
         {
@@ -3621,11 +3569,7 @@
             "deprecated": false,
             "externalDocs": {
                 "description": "Github remote link",
-<<<<<<< HEAD
-                "url": "https://github.com/filecoin-project/lotus/blob/master/api/proxy_gen.go#L6530"
-=======
-                "url": "https://github.com/filecoin-project/lotus/blob/master/api/proxy_gen.go#L6491"
->>>>>>> e26d09b0
+                "url": "https://github.com/filecoin-project/lotus/blob/master/api/proxy_gen.go#L6543"
             }
         },
         {
@@ -3785,11 +3729,7 @@
             "deprecated": false,
             "externalDocs": {
                 "description": "Github remote link",
-<<<<<<< HEAD
-                "url": "https://github.com/filecoin-project/lotus/blob/master/api/proxy_gen.go#L6541"
-=======
-                "url": "https://github.com/filecoin-project/lotus/blob/master/api/proxy_gen.go#L6502"
->>>>>>> e26d09b0
+                "url": "https://github.com/filecoin-project/lotus/blob/master/api/proxy_gen.go#L6554"
             }
         },
         {
@@ -3973,11 +3913,7 @@
             "deprecated": false,
             "externalDocs": {
                 "description": "Github remote link",
-<<<<<<< HEAD
-                "url": "https://github.com/filecoin-project/lotus/blob/master/api/proxy_gen.go#L6552"
-=======
-                "url": "https://github.com/filecoin-project/lotus/blob/master/api/proxy_gen.go#L6513"
->>>>>>> e26d09b0
+                "url": "https://github.com/filecoin-project/lotus/blob/master/api/proxy_gen.go#L6565"
             }
         },
         {
@@ -4118,11 +4054,7 @@
             "deprecated": false,
             "externalDocs": {
                 "description": "Github remote link",
-<<<<<<< HEAD
-                "url": "https://github.com/filecoin-project/lotus/blob/master/api/proxy_gen.go#L6563"
-=======
-                "url": "https://github.com/filecoin-project/lotus/blob/master/api/proxy_gen.go#L6524"
->>>>>>> e26d09b0
+                "url": "https://github.com/filecoin-project/lotus/blob/master/api/proxy_gen.go#L6576"
             }
         },
         {
@@ -4175,11 +4107,7 @@
             "deprecated": false,
             "externalDocs": {
                 "description": "Github remote link",
-<<<<<<< HEAD
-                "url": "https://github.com/filecoin-project/lotus/blob/master/api/proxy_gen.go#L6574"
-=======
-                "url": "https://github.com/filecoin-project/lotus/blob/master/api/proxy_gen.go#L6535"
->>>>>>> e26d09b0
+                "url": "https://github.com/filecoin-project/lotus/blob/master/api/proxy_gen.go#L6587"
             }
         },
         {
@@ -4322,11 +4250,7 @@
             "deprecated": false,
             "externalDocs": {
                 "description": "Github remote link",
-<<<<<<< HEAD
-                "url": "https://github.com/filecoin-project/lotus/blob/master/api/proxy_gen.go#L6585"
-=======
-                "url": "https://github.com/filecoin-project/lotus/blob/master/api/proxy_gen.go#L6546"
->>>>>>> e26d09b0
+                "url": "https://github.com/filecoin-project/lotus/blob/master/api/proxy_gen.go#L6598"
             }
         },
         {
@@ -4550,11 +4474,7 @@
             "deprecated": false,
             "externalDocs": {
                 "description": "Github remote link",
-<<<<<<< HEAD
-                "url": "https://github.com/filecoin-project/lotus/blob/master/api/proxy_gen.go#L6596"
-=======
-                "url": "https://github.com/filecoin-project/lotus/blob/master/api/proxy_gen.go#L6557"
->>>>>>> e26d09b0
+                "url": "https://github.com/filecoin-project/lotus/blob/master/api/proxy_gen.go#L6609"
             }
         },
         {
@@ -4681,11 +4601,7 @@
             "deprecated": false,
             "externalDocs": {
                 "description": "Github remote link",
-<<<<<<< HEAD
-                "url": "https://github.com/filecoin-project/lotus/blob/master/api/proxy_gen.go#L6607"
-=======
-                "url": "https://github.com/filecoin-project/lotus/blob/master/api/proxy_gen.go#L6568"
->>>>>>> e26d09b0
+                "url": "https://github.com/filecoin-project/lotus/blob/master/api/proxy_gen.go#L6620"
             }
         },
         {
@@ -4852,11 +4768,7 @@
             "deprecated": false,
             "externalDocs": {
                 "description": "Github remote link",
-<<<<<<< HEAD
-                "url": "https://github.com/filecoin-project/lotus/blob/master/api/proxy_gen.go#L6618"
-=======
-                "url": "https://github.com/filecoin-project/lotus/blob/master/api/proxy_gen.go#L6579"
->>>>>>> e26d09b0
+                "url": "https://github.com/filecoin-project/lotus/blob/master/api/proxy_gen.go#L6631"
             }
         },
         {
@@ -4983,11 +4895,7 @@
             "deprecated": false,
             "externalDocs": {
                 "description": "Github remote link",
-<<<<<<< HEAD
-                "url": "https://github.com/filecoin-project/lotus/blob/master/api/proxy_gen.go#L6629"
-=======
-                "url": "https://github.com/filecoin-project/lotus/blob/master/api/proxy_gen.go#L6590"
->>>>>>> e26d09b0
+                "url": "https://github.com/filecoin-project/lotus/blob/master/api/proxy_gen.go#L6642"
             }
         },
         {
@@ -5025,11 +4933,7 @@
             "deprecated": false,
             "externalDocs": {
                 "description": "Github remote link",
-<<<<<<< HEAD
-                "url": "https://github.com/filecoin-project/lotus/blob/master/api/proxy_gen.go#L6640"
-=======
-                "url": "https://github.com/filecoin-project/lotus/blob/master/api/proxy_gen.go#L6601"
->>>>>>> e26d09b0
+                "url": "https://github.com/filecoin-project/lotus/blob/master/api/proxy_gen.go#L6653"
             }
         },
         {
@@ -5068,11 +4972,7 @@
             "deprecated": false,
             "externalDocs": {
                 "description": "Github remote link",
-<<<<<<< HEAD
-                "url": "https://github.com/filecoin-project/lotus/blob/master/api/proxy_gen.go#L6651"
-=======
-                "url": "https://github.com/filecoin-project/lotus/blob/master/api/proxy_gen.go#L6612"
->>>>>>> e26d09b0
+                "url": "https://github.com/filecoin-project/lotus/blob/master/api/proxy_gen.go#L6664"
             }
         },
         {
@@ -5095,11 +4995,7 @@
             "deprecated": false,
             "externalDocs": {
                 "description": "Github remote link",
-<<<<<<< HEAD
-                "url": "https://github.com/filecoin-project/lotus/blob/master/api/proxy_gen.go#L6662"
-=======
-                "url": "https://github.com/filecoin-project/lotus/blob/master/api/proxy_gen.go#L6623"
->>>>>>> e26d09b0
+                "url": "https://github.com/filecoin-project/lotus/blob/master/api/proxy_gen.go#L6675"
             }
         },
         {
@@ -5138,11 +5034,7 @@
             "deprecated": false,
             "externalDocs": {
                 "description": "Github remote link",
-<<<<<<< HEAD
-                "url": "https://github.com/filecoin-project/lotus/blob/master/api/proxy_gen.go#L6673"
-=======
-                "url": "https://github.com/filecoin-project/lotus/blob/master/api/proxy_gen.go#L6634"
->>>>>>> e26d09b0
+                "url": "https://github.com/filecoin-project/lotus/blob/master/api/proxy_gen.go#L6686"
             }
         },
         {
@@ -5165,11 +5057,7 @@
             "deprecated": false,
             "externalDocs": {
                 "description": "Github remote link",
-<<<<<<< HEAD
-                "url": "https://github.com/filecoin-project/lotus/blob/master/api/proxy_gen.go#L6684"
-=======
-                "url": "https://github.com/filecoin-project/lotus/blob/master/api/proxy_gen.go#L6645"
->>>>>>> e26d09b0
+                "url": "https://github.com/filecoin-project/lotus/blob/master/api/proxy_gen.go#L6697"
             }
         },
         {
@@ -5208,11 +5096,7 @@
             "deprecated": false,
             "externalDocs": {
                 "description": "Github remote link",
-<<<<<<< HEAD
-                "url": "https://github.com/filecoin-project/lotus/blob/master/api/proxy_gen.go#L6695"
-=======
-                "url": "https://github.com/filecoin-project/lotus/blob/master/api/proxy_gen.go#L6656"
->>>>>>> e26d09b0
+                "url": "https://github.com/filecoin-project/lotus/blob/master/api/proxy_gen.go#L6708"
             }
         },
         {
@@ -5246,11 +5130,7 @@
             "deprecated": false,
             "externalDocs": {
                 "description": "Github remote link",
-<<<<<<< HEAD
-                "url": "https://github.com/filecoin-project/lotus/blob/master/api/proxy_gen.go#L6706"
-=======
-                "url": "https://github.com/filecoin-project/lotus/blob/master/api/proxy_gen.go#L6667"
->>>>>>> e26d09b0
+                "url": "https://github.com/filecoin-project/lotus/blob/master/api/proxy_gen.go#L6719"
             }
         },
         {
@@ -5304,11 +5184,7 @@
             "deprecated": false,
             "externalDocs": {
                 "description": "Github remote link",
-<<<<<<< HEAD
-                "url": "https://github.com/filecoin-project/lotus/blob/master/api/proxy_gen.go#L6717"
-=======
-                "url": "https://github.com/filecoin-project/lotus/blob/master/api/proxy_gen.go#L6678"
->>>>>>> e26d09b0
+                "url": "https://github.com/filecoin-project/lotus/blob/master/api/proxy_gen.go#L6730"
             }
         },
         {
@@ -5347,11 +5223,7 @@
             "deprecated": false,
             "externalDocs": {
                 "description": "Github remote link",
-<<<<<<< HEAD
-                "url": "https://github.com/filecoin-project/lotus/blob/master/api/proxy_gen.go#L6728"
-=======
-                "url": "https://github.com/filecoin-project/lotus/blob/master/api/proxy_gen.go#L6689"
->>>>>>> e26d09b0
+                "url": "https://github.com/filecoin-project/lotus/blob/master/api/proxy_gen.go#L6741"
             }
         },
         {
@@ -5390,11 +5262,7 @@
             "deprecated": false,
             "externalDocs": {
                 "description": "Github remote link",
-<<<<<<< HEAD
-                "url": "https://github.com/filecoin-project/lotus/blob/master/api/proxy_gen.go#L6739"
-=======
-                "url": "https://github.com/filecoin-project/lotus/blob/master/api/proxy_gen.go#L6700"
->>>>>>> e26d09b0
+                "url": "https://github.com/filecoin-project/lotus/blob/master/api/proxy_gen.go#L6752"
             }
         },
         {
@@ -5429,11 +5297,7 @@
             "deprecated": false,
             "externalDocs": {
                 "description": "Github remote link",
-<<<<<<< HEAD
-                "url": "https://github.com/filecoin-project/lotus/blob/master/api/proxy_gen.go#L6750"
-=======
-                "url": "https://github.com/filecoin-project/lotus/blob/master/api/proxy_gen.go#L6711"
->>>>>>> e26d09b0
+                "url": "https://github.com/filecoin-project/lotus/blob/master/api/proxy_gen.go#L6763"
             }
         },
         {
@@ -5613,11 +5477,7 @@
             "deprecated": false,
             "externalDocs": {
                 "description": "Github remote link",
-<<<<<<< HEAD
-                "url": "https://github.com/filecoin-project/lotus/blob/master/api/proxy_gen.go#L6761"
-=======
-                "url": "https://github.com/filecoin-project/lotus/blob/master/api/proxy_gen.go#L6722"
->>>>>>> e26d09b0
+                "url": "https://github.com/filecoin-project/lotus/blob/master/api/proxy_gen.go#L6774"
             }
         },
         {
@@ -5646,11 +5506,7 @@
             "deprecated": false,
             "externalDocs": {
                 "description": "Github remote link",
-<<<<<<< HEAD
-                "url": "https://github.com/filecoin-project/lotus/blob/master/api/proxy_gen.go#L6772"
-=======
-                "url": "https://github.com/filecoin-project/lotus/blob/master/api/proxy_gen.go#L6733"
->>>>>>> e26d09b0
+                "url": "https://github.com/filecoin-project/lotus/blob/master/api/proxy_gen.go#L6785"
             }
         },
         {
@@ -5673,11 +5529,7 @@
             "deprecated": false,
             "externalDocs": {
                 "description": "Github remote link",
-<<<<<<< HEAD
-                "url": "https://github.com/filecoin-project/lotus/blob/master/api/proxy_gen.go#L6783"
-=======
-                "url": "https://github.com/filecoin-project/lotus/blob/master/api/proxy_gen.go#L6744"
->>>>>>> e26d09b0
+                "url": "https://github.com/filecoin-project/lotus/blob/master/api/proxy_gen.go#L6796"
             }
         }
     ]
