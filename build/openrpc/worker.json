{
    "openrpc": "1.2.6",
    "info": {
        "title": "Lotus RPC API",
        "version": "1.33.2-dev"
    },
    "methods": [
        {
            "name": "Filecoin.AddPiece",
            "description": "```go\nfunc (s *WorkerStruct) AddPiece(p0 context.Context, p1 storiface.SectorRef, p2 []abi.UnpaddedPieceSize, p3 abi.UnpaddedPieceSize, p4 storiface.Data) (storiface.CallID, error) {\n\tif s.Internal.AddPiece == nil {\n\t\treturn *new(storiface.CallID), ErrNotSupported\n\t}\n\treturn s.Internal.AddPiece(p0, p1, p2, p3, p4)\n}\n```",
            "summary": "",
            "paramStructure": "by-position",
            "params": [
                {
                    "name": "p1",
                    "description": "storiface.SectorRef",
                    "summary": "",
                    "schema": {
                        "examples": [
                            {
                                "ID": {
                                    "Miner": 1000,
                                    "Number": 9
                                },
                                "ProofType": 8
                            }
                        ],
                        "additionalProperties": false,
                        "properties": {
                            "ID": {
                                "additionalProperties": false,
                                "properties": {
                                    "Miner": {
                                        "title": "number",
                                        "type": "number"
                                    },
                                    "Number": {
                                        "title": "number",
                                        "type": "number"
                                    }
                                },
                                "type": "object"
                            },
                            "ProofType": {
                                "title": "number",
                                "type": "number"
                            }
                        },
                        "type": [
                            "object"
                        ]
                    },
                    "required": true,
                    "deprecated": false
                },
                {
                    "name": "p2",
                    "description": "[]abi.UnpaddedPieceSize",
                    "summary": "",
                    "schema": {
                        "examples": [
                            [
                                1024
                            ]
                        ],
                        "items": [
                            {
                                "title": "number",
                                "description": "Number is a number",
                                "type": [
                                    "number"
                                ]
                            }
                        ],
                        "type": [
                            "array"
                        ]
                    },
                    "required": true,
                    "deprecated": false
                },
                {
                    "name": "p3",
                    "description": "abi.UnpaddedPieceSize",
                    "summary": "",
                    "schema": {
                        "title": "number",
                        "description": "Number is a number",
                        "examples": [
                            1024
                        ],
                        "type": [
                            "number"
                        ]
                    },
                    "required": true,
                    "deprecated": false
                },
                {
                    "name": "p4",
                    "description": "storiface.Data",
                    "summary": "",
                    "schema": {
                        "examples": [
                            {}
                        ],
                        "additionalProperties": true
                    },
                    "required": true,
                    "deprecated": false
                }
            ],
            "result": {
                "name": "storiface.CallID",
                "description": "storiface.CallID",
                "summary": "",
                "schema": {
                    "examples": [
                        {
                            "Sector": {
                                "Miner": 1000,
                                "Number": 9
                            },
                            "ID": "07070707-0707-0707-0707-070707070707"
                        }
                    ],
                    "additionalProperties": false,
                    "properties": {
                        "ID": {
                            "items": {
                                "description": "Number is a number",
                                "title": "number",
                                "type": "number"
                            },
                            "maxItems": 16,
                            "minItems": 16,
                            "type": "array"
                        },
                        "Sector": {
                            "additionalProperties": false,
                            "properties": {
                                "Miner": {
                                    "title": "number",
                                    "type": "number"
                                },
                                "Number": {
                                    "title": "number",
                                    "type": "number"
                                }
                            },
                            "type": "object"
                        }
                    },
                    "type": [
                        "object"
                    ]
                },
                "required": true,
                "deprecated": false
            },
            "deprecated": false,
            "externalDocs": {
                "description": "Github remote link",
<<<<<<< HEAD
                "url": "https://github.com/filecoin-project/lotus/blob/master/api/proxy_gen.go#L6543"
=======
                "url": "https://github.com/filecoin-project/lotus/blob/master/api/proxy_gen.go#L6556"
>>>>>>> bc06e19d
            }
        },
        {
            "name": "Filecoin.DataCid",
            "description": "```go\nfunc (s *WorkerStruct) DataCid(p0 context.Context, p1 abi.UnpaddedPieceSize, p2 storiface.Data) (storiface.CallID, error) {\n\tif s.Internal.DataCid == nil {\n\t\treturn *new(storiface.CallID), ErrNotSupported\n\t}\n\treturn s.Internal.DataCid(p0, p1, p2)\n}\n```",
            "summary": "storiface.WorkerCalls\n",
            "paramStructure": "by-position",
            "params": [
                {
                    "name": "p1",
                    "description": "abi.UnpaddedPieceSize",
                    "summary": "",
                    "schema": {
                        "title": "number",
                        "description": "Number is a number",
                        "examples": [
                            1024
                        ],
                        "type": [
                            "number"
                        ]
                    },
                    "required": true,
                    "deprecated": false
                },
                {
                    "name": "p2",
                    "description": "storiface.Data",
                    "summary": "",
                    "schema": {
                        "examples": [
                            {}
                        ],
                        "additionalProperties": true
                    },
                    "required": true,
                    "deprecated": false
                }
            ],
            "result": {
                "name": "storiface.CallID",
                "description": "storiface.CallID",
                "summary": "",
                "schema": {
                    "examples": [
                        {
                            "Sector": {
                                "Miner": 1000,
                                "Number": 9
                            },
                            "ID": "07070707-0707-0707-0707-070707070707"
                        }
                    ],
                    "additionalProperties": false,
                    "properties": {
                        "ID": {
                            "items": {
                                "description": "Number is a number",
                                "title": "number",
                                "type": "number"
                            },
                            "maxItems": 16,
                            "minItems": 16,
                            "type": "array"
                        },
                        "Sector": {
                            "additionalProperties": false,
                            "properties": {
                                "Miner": {
                                    "title": "number",
                                    "type": "number"
                                },
                                "Number": {
                                    "title": "number",
                                    "type": "number"
                                }
                            },
                            "type": "object"
                        }
                    },
                    "type": [
                        "object"
                    ]
                },
                "required": true,
                "deprecated": false
            },
            "deprecated": false,
            "externalDocs": {
                "description": "Github remote link",
<<<<<<< HEAD
                "url": "https://github.com/filecoin-project/lotus/blob/master/api/proxy_gen.go#L6554"
=======
                "url": "https://github.com/filecoin-project/lotus/blob/master/api/proxy_gen.go#L6567"
>>>>>>> bc06e19d
            }
        },
        {
            "name": "Filecoin.DownloadSectorData",
            "description": "```go\nfunc (s *WorkerStruct) DownloadSectorData(p0 context.Context, p1 storiface.SectorRef, p2 bool, p3 map[storiface.SectorFileType]storiface.SectorLocation) (storiface.CallID, error) {\n\tif s.Internal.DownloadSectorData == nil {\n\t\treturn *new(storiface.CallID), ErrNotSupported\n\t}\n\treturn s.Internal.DownloadSectorData(p0, p1, p2, p3)\n}\n```",
            "summary": "",
            "paramStructure": "by-position",
            "params": [
                {
                    "name": "p1",
                    "description": "storiface.SectorRef",
                    "summary": "",
                    "schema": {
                        "examples": [
                            {
                                "ID": {
                                    "Miner": 1000,
                                    "Number": 9
                                },
                                "ProofType": 8
                            }
                        ],
                        "additionalProperties": false,
                        "properties": {
                            "ID": {
                                "additionalProperties": false,
                                "properties": {
                                    "Miner": {
                                        "title": "number",
                                        "type": "number"
                                    },
                                    "Number": {
                                        "title": "number",
                                        "type": "number"
                                    }
                                },
                                "type": "object"
                            },
                            "ProofType": {
                                "title": "number",
                                "type": "number"
                            }
                        },
                        "type": [
                            "object"
                        ]
                    },
                    "required": true,
                    "deprecated": false
                },
                {
                    "name": "p2",
                    "description": "bool",
                    "summary": "",
                    "schema": {
                        "examples": [
                            true
                        ],
                        "type": [
                            "boolean"
                        ]
                    },
                    "required": true,
                    "deprecated": false
                },
                {
                    "name": "p3",
                    "description": "map[storiface.SectorFileType]storiface.SectorLocation",
                    "summary": "",
                    "schema": {
                        "examples": [
                            {
                                "2": {
                                    "Local": false,
                                    "URL": "https://example.com/sealingservice/sectors/s-f0123-12345",
                                    "Headers": null
                                }
                            }
                        ],
                        "patternProperties": {
                            ".*": {
                                "additionalProperties": false,
                                "properties": {
                                    "Headers": {
                                        "items": {
                                            "additionalProperties": false,
                                            "properties": {
                                                "Key": {
                                                    "type": "string"
                                                },
                                                "Value": {
                                                    "type": "string"
                                                }
                                            },
                                            "type": "object"
                                        },
                                        "type": "array"
                                    },
                                    "Local": {
                                        "type": "boolean"
                                    },
                                    "URL": {
                                        "type": "string"
                                    }
                                },
                                "type": "object"
                            }
                        },
                        "type": [
                            "object"
                        ]
                    },
                    "required": true,
                    "deprecated": false
                }
            ],
            "result": {
                "name": "storiface.CallID",
                "description": "storiface.CallID",
                "summary": "",
                "schema": {
                    "examples": [
                        {
                            "Sector": {
                                "Miner": 1000,
                                "Number": 9
                            },
                            "ID": "07070707-0707-0707-0707-070707070707"
                        }
                    ],
                    "additionalProperties": false,
                    "properties": {
                        "ID": {
                            "items": {
                                "description": "Number is a number",
                                "title": "number",
                                "type": "number"
                            },
                            "maxItems": 16,
                            "minItems": 16,
                            "type": "array"
                        },
                        "Sector": {
                            "additionalProperties": false,
                            "properties": {
                                "Miner": {
                                    "title": "number",
                                    "type": "number"
                                },
                                "Number": {
                                    "title": "number",
                                    "type": "number"
                                }
                            },
                            "type": "object"
                        }
                    },
                    "type": [
                        "object"
                    ]
                },
                "required": true,
                "deprecated": false
            },
            "deprecated": false,
            "externalDocs": {
                "description": "Github remote link",
<<<<<<< HEAD
                "url": "https://github.com/filecoin-project/lotus/blob/master/api/proxy_gen.go#L6565"
=======
                "url": "https://github.com/filecoin-project/lotus/blob/master/api/proxy_gen.go#L6578"
>>>>>>> bc06e19d
            }
        },
        {
            "name": "Filecoin.Enabled",
            "description": "```go\nfunc (s *WorkerStruct) Enabled(p0 context.Context) (bool, error) {\n\tif s.Internal.Enabled == nil {\n\t\treturn false, ErrNotSupported\n\t}\n\treturn s.Internal.Enabled(p0)\n}\n```",
            "summary": "",
            "paramStructure": "by-position",
            "params": [],
            "result": {
                "name": "bool",
                "description": "bool",
                "summary": "",
                "schema": {
                    "examples": [
                        true
                    ],
                    "type": [
                        "boolean"
                    ]
                },
                "required": true,
                "deprecated": false
            },
            "deprecated": false,
            "externalDocs": {
                "description": "Github remote link",
<<<<<<< HEAD
                "url": "https://github.com/filecoin-project/lotus/blob/master/api/proxy_gen.go#L6576"
=======
                "url": "https://github.com/filecoin-project/lotus/blob/master/api/proxy_gen.go#L6589"
>>>>>>> bc06e19d
            }
        },
        {
            "name": "Filecoin.Fetch",
            "description": "```go\nfunc (s *WorkerStruct) Fetch(p0 context.Context, p1 storiface.SectorRef, p2 storiface.SectorFileType, p3 storiface.PathType, p4 storiface.AcquireMode) (storiface.CallID, error) {\n\tif s.Internal.Fetch == nil {\n\t\treturn *new(storiface.CallID), ErrNotSupported\n\t}\n\treturn s.Internal.Fetch(p0, p1, p2, p3, p4)\n}\n```",
            "summary": "",
            "paramStructure": "by-position",
            "params": [
                {
                    "name": "p1",
                    "description": "storiface.SectorRef",
                    "summary": "",
                    "schema": {
                        "examples": [
                            {
                                "ID": {
                                    "Miner": 1000,
                                    "Number": 9
                                },
                                "ProofType": 8
                            }
                        ],
                        "additionalProperties": false,
                        "properties": {
                            "ID": {
                                "additionalProperties": false,
                                "properties": {
                                    "Miner": {
                                        "title": "number",
                                        "type": "number"
                                    },
                                    "Number": {
                                        "title": "number",
                                        "type": "number"
                                    }
                                },
                                "type": "object"
                            },
                            "ProofType": {
                                "title": "number",
                                "type": "number"
                            }
                        },
                        "type": [
                            "object"
                        ]
                    },
                    "required": true,
                    "deprecated": false
                },
                {
                    "name": "p2",
                    "description": "storiface.SectorFileType",
                    "summary": "",
                    "schema": {
                        "title": "number",
                        "description": "Number is a number",
                        "examples": [
                            1
                        ],
                        "type": [
                            "number"
                        ]
                    },
                    "required": true,
                    "deprecated": false
                },
                {
                    "name": "p3",
                    "description": "storiface.PathType",
                    "summary": "",
                    "schema": {
                        "examples": [
                            "sealing"
                        ],
                        "type": [
                            "string"
                        ]
                    },
                    "required": true,
                    "deprecated": false
                },
                {
                    "name": "p4",
                    "description": "storiface.AcquireMode",
                    "summary": "",
                    "schema": {
                        "examples": [
                            "move"
                        ],
                        "type": [
                            "string"
                        ]
                    },
                    "required": true,
                    "deprecated": false
                }
            ],
            "result": {
                "name": "storiface.CallID",
                "description": "storiface.CallID",
                "summary": "",
                "schema": {
                    "examples": [
                        {
                            "Sector": {
                                "Miner": 1000,
                                "Number": 9
                            },
                            "ID": "07070707-0707-0707-0707-070707070707"
                        }
                    ],
                    "additionalProperties": false,
                    "properties": {
                        "ID": {
                            "items": {
                                "description": "Number is a number",
                                "title": "number",
                                "type": "number"
                            },
                            "maxItems": 16,
                            "minItems": 16,
                            "type": "array"
                        },
                        "Sector": {
                            "additionalProperties": false,
                            "properties": {
                                "Miner": {
                                    "title": "number",
                                    "type": "number"
                                },
                                "Number": {
                                    "title": "number",
                                    "type": "number"
                                }
                            },
                            "type": "object"
                        }
                    },
                    "type": [
                        "object"
                    ]
                },
                "required": true,
                "deprecated": false
            },
            "deprecated": false,
            "externalDocs": {
                "description": "Github remote link",
<<<<<<< HEAD
                "url": "https://github.com/filecoin-project/lotus/blob/master/api/proxy_gen.go#L6587"
=======
                "url": "https://github.com/filecoin-project/lotus/blob/master/api/proxy_gen.go#L6600"
>>>>>>> bc06e19d
            }
        },
        {
            "name": "Filecoin.FinalizeReplicaUpdate",
            "description": "```go\nfunc (s *WorkerStruct) FinalizeReplicaUpdate(p0 context.Context, p1 storiface.SectorRef) (storiface.CallID, error) {\n\tif s.Internal.FinalizeReplicaUpdate == nil {\n\t\treturn *new(storiface.CallID), ErrNotSupported\n\t}\n\treturn s.Internal.FinalizeReplicaUpdate(p0, p1)\n}\n```",
            "summary": "",
            "paramStructure": "by-position",
            "params": [
                {
                    "name": "p1",
                    "description": "storiface.SectorRef",
                    "summary": "",
                    "schema": {
                        "examples": [
                            {
                                "ID": {
                                    "Miner": 1000,
                                    "Number": 9
                                },
                                "ProofType": 8
                            }
                        ],
                        "additionalProperties": false,
                        "properties": {
                            "ID": {
                                "additionalProperties": false,
                                "properties": {
                                    "Miner": {
                                        "title": "number",
                                        "type": "number"
                                    },
                                    "Number": {
                                        "title": "number",
                                        "type": "number"
                                    }
                                },
                                "type": "object"
                            },
                            "ProofType": {
                                "title": "number",
                                "type": "number"
                            }
                        },
                        "type": [
                            "object"
                        ]
                    },
                    "required": true,
                    "deprecated": false
                }
            ],
            "result": {
                "name": "storiface.CallID",
                "description": "storiface.CallID",
                "summary": "",
                "schema": {
                    "examples": [
                        {
                            "Sector": {
                                "Miner": 1000,
                                "Number": 9
                            },
                            "ID": "07070707-0707-0707-0707-070707070707"
                        }
                    ],
                    "additionalProperties": false,
                    "properties": {
                        "ID": {
                            "items": {
                                "description": "Number is a number",
                                "title": "number",
                                "type": "number"
                            },
                            "maxItems": 16,
                            "minItems": 16,
                            "type": "array"
                        },
                        "Sector": {
                            "additionalProperties": false,
                            "properties": {
                                "Miner": {
                                    "title": "number",
                                    "type": "number"
                                },
                                "Number": {
                                    "title": "number",
                                    "type": "number"
                                }
                            },
                            "type": "object"
                        }
                    },
                    "type": [
                        "object"
                    ]
                },
                "required": true,
                "deprecated": false
            },
            "deprecated": false,
            "externalDocs": {
                "description": "Github remote link",
<<<<<<< HEAD
                "url": "https://github.com/filecoin-project/lotus/blob/master/api/proxy_gen.go#L6598"
=======
                "url": "https://github.com/filecoin-project/lotus/blob/master/api/proxy_gen.go#L6611"
>>>>>>> bc06e19d
            }
        },
        {
            "name": "Filecoin.FinalizeSector",
            "description": "```go\nfunc (s *WorkerStruct) FinalizeSector(p0 context.Context, p1 storiface.SectorRef) (storiface.CallID, error) {\n\tif s.Internal.FinalizeSector == nil {\n\t\treturn *new(storiface.CallID), ErrNotSupported\n\t}\n\treturn s.Internal.FinalizeSector(p0, p1)\n}\n```",
            "summary": "",
            "paramStructure": "by-position",
            "params": [
                {
                    "name": "p1",
                    "description": "storiface.SectorRef",
                    "summary": "",
                    "schema": {
                        "examples": [
                            {
                                "ID": {
                                    "Miner": 1000,
                                    "Number": 9
                                },
                                "ProofType": 8
                            }
                        ],
                        "additionalProperties": false,
                        "properties": {
                            "ID": {
                                "additionalProperties": false,
                                "properties": {
                                    "Miner": {
                                        "title": "number",
                                        "type": "number"
                                    },
                                    "Number": {
                                        "title": "number",
                                        "type": "number"
                                    }
                                },
                                "type": "object"
                            },
                            "ProofType": {
                                "title": "number",
                                "type": "number"
                            }
                        },
                        "type": [
                            "object"
                        ]
                    },
                    "required": true,
                    "deprecated": false
                }
            ],
            "result": {
                "name": "storiface.CallID",
                "description": "storiface.CallID",
                "summary": "",
                "schema": {
                    "examples": [
                        {
                            "Sector": {
                                "Miner": 1000,
                                "Number": 9
                            },
                            "ID": "07070707-0707-0707-0707-070707070707"
                        }
                    ],
                    "additionalProperties": false,
                    "properties": {
                        "ID": {
                            "items": {
                                "description": "Number is a number",
                                "title": "number",
                                "type": "number"
                            },
                            "maxItems": 16,
                            "minItems": 16,
                            "type": "array"
                        },
                        "Sector": {
                            "additionalProperties": false,
                            "properties": {
                                "Miner": {
                                    "title": "number",
                                    "type": "number"
                                },
                                "Number": {
                                    "title": "number",
                                    "type": "number"
                                }
                            },
                            "type": "object"
                        }
                    },
                    "type": [
                        "object"
                    ]
                },
                "required": true,
                "deprecated": false
            },
            "deprecated": false,
            "externalDocs": {
                "description": "Github remote link",
<<<<<<< HEAD
                "url": "https://github.com/filecoin-project/lotus/blob/master/api/proxy_gen.go#L6609"
=======
                "url": "https://github.com/filecoin-project/lotus/blob/master/api/proxy_gen.go#L6622"
>>>>>>> bc06e19d
            }
        },
        {
            "name": "Filecoin.GenerateSectorKeyFromData",
            "description": "```go\nfunc (s *WorkerStruct) GenerateSectorKeyFromData(p0 context.Context, p1 storiface.SectorRef, p2 cid.Cid) (storiface.CallID, error) {\n\tif s.Internal.GenerateSectorKeyFromData == nil {\n\t\treturn *new(storiface.CallID), ErrNotSupported\n\t}\n\treturn s.Internal.GenerateSectorKeyFromData(p0, p1, p2)\n}\n```",
            "summary": "",
            "paramStructure": "by-position",
            "params": [
                {
                    "name": "p1",
                    "description": "storiface.SectorRef",
                    "summary": "",
                    "schema": {
                        "examples": [
                            {
                                "ID": {
                                    "Miner": 1000,
                                    "Number": 9
                                },
                                "ProofType": 8
                            }
                        ],
                        "additionalProperties": false,
                        "properties": {
                            "ID": {
                                "additionalProperties": false,
                                "properties": {
                                    "Miner": {
                                        "title": "number",
                                        "type": "number"
                                    },
                                    "Number": {
                                        "title": "number",
                                        "type": "number"
                                    }
                                },
                                "type": "object"
                            },
                            "ProofType": {
                                "title": "number",
                                "type": "number"
                            }
                        },
                        "type": [
                            "object"
                        ]
                    },
                    "required": true,
                    "deprecated": false
                },
                {
                    "name": "p2",
                    "description": "cid.Cid",
                    "summary": "",
                    "schema": {
                        "title": "Content Identifier",
                        "description": "Cid represents a self-describing content addressed identifier. It is formed by a Version, a Codec (which indicates a multicodec-packed content type) and a Multihash.",
                        "examples": [
                            {
                                "/": "bafy2bzacea3wsdh6y3a36tb3skempjoxqpuyompjbmfeyf34fi3uy6uue42v4"
                            }
                        ],
                        "type": [
                            "string"
                        ]
                    },
                    "required": true,
                    "deprecated": false
                }
            ],
            "result": {
                "name": "storiface.CallID",
                "description": "storiface.CallID",
                "summary": "",
                "schema": {
                    "examples": [
                        {
                            "Sector": {
                                "Miner": 1000,
                                "Number": 9
                            },
                            "ID": "07070707-0707-0707-0707-070707070707"
                        }
                    ],
                    "additionalProperties": false,
                    "properties": {
                        "ID": {
                            "items": {
                                "description": "Number is a number",
                                "title": "number",
                                "type": "number"
                            },
                            "maxItems": 16,
                            "minItems": 16,
                            "type": "array"
                        },
                        "Sector": {
                            "additionalProperties": false,
                            "properties": {
                                "Miner": {
                                    "title": "number",
                                    "type": "number"
                                },
                                "Number": {
                                    "title": "number",
                                    "type": "number"
                                }
                            },
                            "type": "object"
                        }
                    },
                    "type": [
                        "object"
                    ]
                },
                "required": true,
                "deprecated": false
            },
            "deprecated": false,
            "externalDocs": {
                "description": "Github remote link",
<<<<<<< HEAD
                "url": "https://github.com/filecoin-project/lotus/blob/master/api/proxy_gen.go#L6620"
=======
                "url": "https://github.com/filecoin-project/lotus/blob/master/api/proxy_gen.go#L6633"
>>>>>>> bc06e19d
            }
        },
        {
            "name": "Filecoin.GenerateWindowPoSt",
            "description": "```go\nfunc (s *WorkerStruct) GenerateWindowPoSt(p0 context.Context, p1 abi.RegisteredPoStProof, p2 abi.ActorID, p3 []storiface.PostSectorChallenge, p4 int, p5 abi.PoStRandomness) (storiface.WindowPoStResult, error) {\n\tif s.Internal.GenerateWindowPoSt == nil {\n\t\treturn *new(storiface.WindowPoStResult), ErrNotSupported\n\t}\n\treturn s.Internal.GenerateWindowPoSt(p0, p1, p2, p3, p4, p5)\n}\n```",
            "summary": "",
            "paramStructure": "by-position",
            "params": [
                {
                    "name": "p1",
                    "description": "abi.RegisteredPoStProof",
                    "summary": "",
                    "schema": {
                        "title": "number",
                        "description": "Number is a number",
                        "examples": [
                            8
                        ],
                        "type": [
                            "number"
                        ]
                    },
                    "required": true,
                    "deprecated": false
                },
                {
                    "name": "p2",
                    "description": "abi.ActorID",
                    "summary": "",
                    "schema": {
                        "title": "number",
                        "description": "Number is a number",
                        "examples": [
                            1000
                        ],
                        "type": [
                            "number"
                        ]
                    },
                    "required": true,
                    "deprecated": false
                },
                {
                    "name": "p3",
                    "description": "[]storiface.PostSectorChallenge",
                    "summary": "",
                    "schema": {
                        "examples": [
                            [
                                {
                                    "SealProof": 8,
                                    "SectorNumber": 9,
                                    "SealedCID": {
                                        "/": "bafy2bzacea3wsdh6y3a36tb3skempjoxqpuyompjbmfeyf34fi3uy6uue42v4"
                                    },
                                    "Challenge": [
                                        42
                                    ],
                                    "Update": true
                                }
                            ]
                        ],
                        "items": [
                            {
                                "additionalProperties": false,
                                "properties": {
                                    "Challenge": {
                                        "items": {
                                            "description": "Number is a number",
                                            "title": "number",
                                            "type": "number"
                                        },
                                        "type": "array"
                                    },
                                    "SealProof": {
                                        "title": "number",
                                        "type": "number"
                                    },
                                    "SealedCID": {
                                        "title": "Content Identifier",
                                        "type": "string"
                                    },
                                    "SectorNumber": {
                                        "title": "number",
                                        "type": "number"
                                    },
                                    "Update": {
                                        "type": "boolean"
                                    }
                                },
                                "type": [
                                    "object"
                                ]
                            }
                        ],
                        "type": [
                            "array"
                        ]
                    },
                    "required": true,
                    "deprecated": false
                },
                {
                    "name": "p4",
                    "description": "int",
                    "summary": "",
                    "schema": {
                        "title": "number",
                        "description": "Number is a number",
                        "examples": [
                            123
                        ],
                        "type": [
                            "number"
                        ]
                    },
                    "required": true,
                    "deprecated": false
                },
                {
                    "name": "p5",
                    "description": "abi.PoStRandomness",
                    "summary": "",
                    "schema": {
                        "examples": [
                            "Bw=="
                        ],
                        "items": [
                            {
                                "title": "number",
                                "description": "Number is a number",
                                "type": [
                                    "number"
                                ]
                            }
                        ],
                        "type": [
                            "array"
                        ]
                    },
                    "required": true,
                    "deprecated": false
                }
            ],
            "result": {
                "name": "storiface.WindowPoStResult",
                "description": "storiface.WindowPoStResult",
                "summary": "",
                "schema": {
                    "examples": [
                        {
                            "PoStProofs": {
                                "PoStProof": 8,
                                "ProofBytes": "Ynl0ZSBhcnJheQ=="
                            },
                            "Skipped": [
                                {
                                    "Miner": 1000,
                                    "Number": 9
                                }
                            ]
                        }
                    ],
                    "additionalProperties": false,
                    "properties": {
                        "PoStProofs": {
                            "additionalProperties": false,
                            "properties": {
                                "PoStProof": {
                                    "title": "number",
                                    "type": "number"
                                },
                                "ProofBytes": {
                                    "media": {
                                        "binaryEncoding": "base64"
                                    },
                                    "type": "string"
                                }
                            },
                            "type": "object"
                        },
                        "Skipped": {
                            "items": {
                                "additionalProperties": false,
                                "properties": {
                                    "Miner": {
                                        "title": "number",
                                        "type": "number"
                                    },
                                    "Number": {
                                        "title": "number",
                                        "type": "number"
                                    }
                                },
                                "type": "object"
                            },
                            "type": "array"
                        }
                    },
                    "type": [
                        "object"
                    ]
                },
                "required": true,
                "deprecated": false
            },
            "deprecated": false,
            "externalDocs": {
                "description": "Github remote link",
<<<<<<< HEAD
                "url": "https://github.com/filecoin-project/lotus/blob/master/api/proxy_gen.go#L6631"
=======
                "url": "https://github.com/filecoin-project/lotus/blob/master/api/proxy_gen.go#L6644"
>>>>>>> bc06e19d
            }
        },
        {
            "name": "Filecoin.GenerateWinningPoSt",
            "description": "```go\nfunc (s *WorkerStruct) GenerateWinningPoSt(p0 context.Context, p1 abi.RegisteredPoStProof, p2 abi.ActorID, p3 []storiface.PostSectorChallenge, p4 abi.PoStRandomness) ([]proof.PoStProof, error) {\n\tif s.Internal.GenerateWinningPoSt == nil {\n\t\treturn *new([]proof.PoStProof), ErrNotSupported\n\t}\n\treturn s.Internal.GenerateWinningPoSt(p0, p1, p2, p3, p4)\n}\n```",
            "summary": "",
            "paramStructure": "by-position",
            "params": [
                {
                    "name": "p1",
                    "description": "abi.RegisteredPoStProof",
                    "summary": "",
                    "schema": {
                        "title": "number",
                        "description": "Number is a number",
                        "examples": [
                            8
                        ],
                        "type": [
                            "number"
                        ]
                    },
                    "required": true,
                    "deprecated": false
                },
                {
                    "name": "p2",
                    "description": "abi.ActorID",
                    "summary": "",
                    "schema": {
                        "title": "number",
                        "description": "Number is a number",
                        "examples": [
                            1000
                        ],
                        "type": [
                            "number"
                        ]
                    },
                    "required": true,
                    "deprecated": false
                },
                {
                    "name": "p3",
                    "description": "[]storiface.PostSectorChallenge",
                    "summary": "",
                    "schema": {
                        "examples": [
                            [
                                {
                                    "SealProof": 8,
                                    "SectorNumber": 9,
                                    "SealedCID": {
                                        "/": "bafy2bzacea3wsdh6y3a36tb3skempjoxqpuyompjbmfeyf34fi3uy6uue42v4"
                                    },
                                    "Challenge": [
                                        42
                                    ],
                                    "Update": true
                                }
                            ]
                        ],
                        "items": [
                            {
                                "additionalProperties": false,
                                "properties": {
                                    "Challenge": {
                                        "items": {
                                            "description": "Number is a number",
                                            "title": "number",
                                            "type": "number"
                                        },
                                        "type": "array"
                                    },
                                    "SealProof": {
                                        "title": "number",
                                        "type": "number"
                                    },
                                    "SealedCID": {
                                        "title": "Content Identifier",
                                        "type": "string"
                                    },
                                    "SectorNumber": {
                                        "title": "number",
                                        "type": "number"
                                    },
                                    "Update": {
                                        "type": "boolean"
                                    }
                                },
                                "type": [
                                    "object"
                                ]
                            }
                        ],
                        "type": [
                            "array"
                        ]
                    },
                    "required": true,
                    "deprecated": false
                },
                {
                    "name": "p4",
                    "description": "abi.PoStRandomness",
                    "summary": "",
                    "schema": {
                        "examples": [
                            "Bw=="
                        ],
                        "items": [
                            {
                                "title": "number",
                                "description": "Number is a number",
                                "type": [
                                    "number"
                                ]
                            }
                        ],
                        "type": [
                            "array"
                        ]
                    },
                    "required": true,
                    "deprecated": false
                }
            ],
            "result": {
                "name": "[]proof.PoStProof",
                "description": "[]proof.PoStProof",
                "summary": "",
                "schema": {
                    "examples": [
                        [
                            {
                                "PoStProof": 8,
                                "ProofBytes": "Ynl0ZSBhcnJheQ=="
                            }
                        ]
                    ],
                    "items": [
                        {
                            "additionalProperties": false,
                            "properties": {
                                "PoStProof": {
                                    "title": "number",
                                    "type": "number"
                                },
                                "ProofBytes": {
                                    "media": {
                                        "binaryEncoding": "base64"
                                    },
                                    "type": "string"
                                }
                            },
                            "type": [
                                "object"
                            ]
                        }
                    ],
                    "type": [
                        "array"
                    ]
                },
                "required": true,
                "deprecated": false
            },
            "deprecated": false,
            "externalDocs": {
                "description": "Github remote link",
<<<<<<< HEAD
                "url": "https://github.com/filecoin-project/lotus/blob/master/api/proxy_gen.go#L6642"
=======
                "url": "https://github.com/filecoin-project/lotus/blob/master/api/proxy_gen.go#L6655"
>>>>>>> bc06e19d
            }
        },
        {
            "name": "Filecoin.Info",
            "description": "```go\nfunc (s *WorkerStruct) Info(p0 context.Context) (storiface.WorkerInfo, error) {\n\tif s.Internal.Info == nil {\n\t\treturn *new(storiface.WorkerInfo), ErrNotSupported\n\t}\n\treturn s.Internal.Info(p0)\n}\n```",
            "summary": "",
            "paramStructure": "by-position",
            "params": [],
            "result": {
                "name": "storiface.WorkerInfo",
                "description": "storiface.WorkerInfo",
                "summary": "",
                "schema": {
                    "examples": [
                        {
                            "Hostname": "string value",
                            "IgnoreResources": true,
                            "Resources": {
                                "MemPhysical": 42,
                                "MemUsed": 42,
                                "MemSwap": 42,
                                "MemSwapUsed": 42,
                                "CPUs": 42,
                                "GPUs": [
                                    "string value"
                                ],
                                "Resources": {
                                    "post/v0/windowproof": {
                                        "0": {
                                            "MinMemory": 2048,
                                            "MaxMemory": 2048,
                                            "GPUUtilization": 1,
                                            "MaxParallelism": 1,
                                            "MaxParallelismGPU": 0,
                                            "BaseMinMemory": 2048,
                                            "MaxConcurrent": 0
                                        },
                                        "1": {
                                            "MinMemory": 8388608,
                                            "MaxMemory": 8388608,
                                            "GPUUtilization": 1,
                                            "MaxParallelism": 1,
                                            "MaxParallelismGPU": 0,
                                            "BaseMinMemory": 8388608,
                                            "MaxConcurrent": 0
                                        },
                                        "10": {
                                            "MinMemory": 2048,
                                            "MaxMemory": 2048,
                                            "GPUUtilization": 1,
                                            "MaxParallelism": 1,
                                            "MaxParallelismGPU": 0,
                                            "BaseMinMemory": 2048,
                                            "MaxConcurrent": 0
                                        },
                                        "11": {
                                            "MinMemory": 8388608,
                                            "MaxMemory": 8388608,
                                            "GPUUtilization": 1,
                                            "MaxParallelism": 1,
                                            "MaxParallelismGPU": 0,
                                            "BaseMinMemory": 8388608,
                                            "MaxConcurrent": 0
                                        },
                                        "12": {
                                            "MinMemory": 1073741824,
                                            "MaxMemory": 1610612736,
                                            "GPUUtilization": 1,
                                            "MaxParallelism": 1,
                                            "MaxParallelismGPU": 0,
                                            "BaseMinMemory": 10737418240,
                                            "MaxConcurrent": 0
                                        },
                                        "13": {
                                            "MinMemory": 32212254720,
                                            "MaxMemory": 103079215104,
                                            "GPUUtilization": 1,
                                            "MaxParallelism": -1,
                                            "MaxParallelismGPU": 6,
                                            "BaseMinMemory": 34359738368,
                                            "MaxConcurrent": 0
                                        },
                                        "14": {
                                            "MinMemory": 64424509440,
                                            "MaxMemory": 128849018880,
                                            "GPUUtilization": 1,
                                            "MaxParallelism": -1,
                                            "MaxParallelismGPU": 6,
                                            "BaseMinMemory": 68719476736,
                                            "MaxConcurrent": 0
                                        },
                                        "2": {
                                            "MinMemory": 1073741824,
                                            "MaxMemory": 1610612736,
                                            "GPUUtilization": 1,
                                            "MaxParallelism": 1,
                                            "MaxParallelismGPU": 0,
                                            "BaseMinMemory": 10737418240,
                                            "MaxConcurrent": 0
                                        },
                                        "3": {
                                            "MinMemory": 32212254720,
                                            "MaxMemory": 103079215104,
                                            "GPUUtilization": 1,
                                            "MaxParallelism": -1,
                                            "MaxParallelismGPU": 6,
                                            "BaseMinMemory": 34359738368,
                                            "MaxConcurrent": 0
                                        },
                                        "4": {
                                            "MinMemory": 64424509440,
                                            "MaxMemory": 128849018880,
                                            "GPUUtilization": 1,
                                            "MaxParallelism": -1,
                                            "MaxParallelismGPU": 6,
                                            "BaseMinMemory": 68719476736,
                                            "MaxConcurrent": 0
                                        },
                                        "5": {
                                            "MinMemory": 2048,
                                            "MaxMemory": 2048,
                                            "GPUUtilization": 1,
                                            "MaxParallelism": 1,
                                            "MaxParallelismGPU": 0,
                                            "BaseMinMemory": 2048,
                                            "MaxConcurrent": 0
                                        },
                                        "6": {
                                            "MinMemory": 8388608,
                                            "MaxMemory": 8388608,
                                            "GPUUtilization": 1,
                                            "MaxParallelism": 1,
                                            "MaxParallelismGPU": 0,
                                            "BaseMinMemory": 8388608,
                                            "MaxConcurrent": 0
                                        },
                                        "7": {
                                            "MinMemory": 1073741824,
                                            "MaxMemory": 1610612736,
                                            "GPUUtilization": 1,
                                            "MaxParallelism": 1,
                                            "MaxParallelismGPU": 0,
                                            "BaseMinMemory": 10737418240,
                                            "MaxConcurrent": 0
                                        },
                                        "8": {
                                            "MinMemory": 32212254720,
                                            "MaxMemory": 103079215104,
                                            "GPUUtilization": 1,
                                            "MaxParallelism": -1,
                                            "MaxParallelismGPU": 6,
                                            "BaseMinMemory": 34359738368,
                                            "MaxConcurrent": 0
                                        },
                                        "9": {
                                            "MinMemory": 64424509440,
                                            "MaxMemory": 128849018880,
                                            "GPUUtilization": 1,
                                            "MaxParallelism": -1,
                                            "MaxParallelismGPU": 6,
                                            "BaseMinMemory": 68719476736,
                                            "MaxConcurrent": 0
                                        }
                                    },
                                    "post/v0/winningproof": {
                                        "0": {
                                            "MinMemory": 2048,
                                            "MaxMemory": 2048,
                                            "GPUUtilization": 1,
                                            "MaxParallelism": 1,
                                            "MaxParallelismGPU": 0,
                                            "BaseMinMemory": 2048,
                                            "MaxConcurrent": 0
                                        },
                                        "1": {
                                            "MinMemory": 8388608,
                                            "MaxMemory": 8388608,
                                            "GPUUtilization": 1,
                                            "MaxParallelism": 1,
                                            "MaxParallelismGPU": 0,
                                            "BaseMinMemory": 8388608,
                                            "MaxConcurrent": 0
                                        },
                                        "10": {
                                            "MinMemory": 2048,
                                            "MaxMemory": 2048,
                                            "GPUUtilization": 1,
                                            "MaxParallelism": 1,
                                            "MaxParallelismGPU": 0,
                                            "BaseMinMemory": 2048,
                                            "MaxConcurrent": 0
                                        },
                                        "11": {
                                            "MinMemory": 8388608,
                                            "MaxMemory": 8388608,
                                            "GPUUtilization": 1,
                                            "MaxParallelism": 1,
                                            "MaxParallelismGPU": 0,
                                            "BaseMinMemory": 8388608,
                                            "MaxConcurrent": 0
                                        },
                                        "12": {
                                            "MinMemory": 2048,
                                            "MaxMemory": 2048,
                                            "GPUUtilization": 1,
                                            "MaxParallelism": 1,
                                            "MaxParallelismGPU": 0,
                                            "BaseMinMemory": 10737418240,
                                            "MaxConcurrent": 0
                                        },
                                        "13": {
                                            "MinMemory": 1073741824,
                                            "MaxMemory": 1073741824,
                                            "GPUUtilization": 1,
                                            "MaxParallelism": -1,
                                            "MaxParallelismGPU": 6,
                                            "BaseMinMemory": 34359738368,
                                            "MaxConcurrent": 0
                                        },
                                        "14": {
                                            "MinMemory": 1073741824,
                                            "MaxMemory": 1073741824,
                                            "GPUUtilization": 1,
                                            "MaxParallelism": -1,
                                            "MaxParallelismGPU": 6,
                                            "BaseMinMemory": 68719476736,
                                            "MaxConcurrent": 0
                                        },
                                        "2": {
                                            "MinMemory": 2048,
                                            "MaxMemory": 2048,
                                            "GPUUtilization": 1,
                                            "MaxParallelism": 1,
                                            "MaxParallelismGPU": 0,
                                            "BaseMinMemory": 10737418240,
                                            "MaxConcurrent": 0
                                        },
                                        "3": {
                                            "MinMemory": 1073741824,
                                            "MaxMemory": 1073741824,
                                            "GPUUtilization": 1,
                                            "MaxParallelism": -1,
                                            "MaxParallelismGPU": 6,
                                            "BaseMinMemory": 34359738368,
                                            "MaxConcurrent": 0
                                        },
                                        "4": {
                                            "MinMemory": 1073741824,
                                            "MaxMemory": 1073741824,
                                            "GPUUtilization": 1,
                                            "MaxParallelism": -1,
                                            "MaxParallelismGPU": 6,
                                            "BaseMinMemory": 68719476736,
                                            "MaxConcurrent": 0
                                        },
                                        "5": {
                                            "MinMemory": 2048,
                                            "MaxMemory": 2048,
                                            "GPUUtilization": 1,
                                            "MaxParallelism": 1,
                                            "MaxParallelismGPU": 0,
                                            "BaseMinMemory": 2048,
                                            "MaxConcurrent": 0
                                        },
                                        "6": {
                                            "MinMemory": 8388608,
                                            "MaxMemory": 8388608,
                                            "GPUUtilization": 1,
                                            "MaxParallelism": 1,
                                            "MaxParallelismGPU": 0,
                                            "BaseMinMemory": 8388608,
                                            "MaxConcurrent": 0
                                        },
                                        "7": {
                                            "MinMemory": 2048,
                                            "MaxMemory": 2048,
                                            "GPUUtilization": 1,
                                            "MaxParallelism": 1,
                                            "MaxParallelismGPU": 0,
                                            "BaseMinMemory": 10737418240,
                                            "MaxConcurrent": 0
                                        },
                                        "8": {
                                            "MinMemory": 1073741824,
                                            "MaxMemory": 1073741824,
                                            "GPUUtilization": 1,
                                            "MaxParallelism": -1,
                                            "MaxParallelismGPU": 6,
                                            "BaseMinMemory": 34359738368,
                                            "MaxConcurrent": 0
                                        },
                                        "9": {
                                            "MinMemory": 1073741824,
                                            "MaxMemory": 1073741824,
                                            "GPUUtilization": 1,
                                            "MaxParallelism": -1,
                                            "MaxParallelismGPU": 6,
                                            "BaseMinMemory": 68719476736,
                                            "MaxConcurrent": 0
                                        }
                                    },
                                    "seal/v0/addpiece": {
                                        "0": {
                                            "MinMemory": 2048,
                                            "MaxMemory": 2048,
                                            "GPUUtilization": 0,
                                            "MaxParallelism": 1,
                                            "MaxParallelismGPU": 0,
                                            "BaseMinMemory": 2048,
                                            "MaxConcurrent": 0
                                        },
                                        "1": {
                                            "MinMemory": 8388608,
                                            "MaxMemory": 8388608,
                                            "GPUUtilization": 0,
                                            "MaxParallelism": 1,
                                            "MaxParallelismGPU": 0,
                                            "BaseMinMemory": 8388608,
                                            "MaxConcurrent": 0
                                        },
                                        "10": {
                                            "MinMemory": 2048,
                                            "MaxMemory": 2048,
                                            "GPUUtilization": 0,
                                            "MaxParallelism": 1,
                                            "MaxParallelismGPU": 0,
                                            "BaseMinMemory": 2048,
                                            "MaxConcurrent": 0
                                        },
                                        "11": {
                                            "MinMemory": 8388608,
                                            "MaxMemory": 8388608,
                                            "GPUUtilization": 0,
                                            "MaxParallelism": 1,
                                            "MaxParallelismGPU": 0,
                                            "BaseMinMemory": 8388608,
                                            "MaxConcurrent": 0
                                        },
                                        "12": {
                                            "MinMemory": 1073741824,
                                            "MaxMemory": 1073741824,
                                            "GPUUtilization": 0,
                                            "MaxParallelism": 1,
                                            "MaxParallelismGPU": 0,
                                            "BaseMinMemory": 1073741824,
                                            "MaxConcurrent": 0
                                        },
                                        "13": {
                                            "MinMemory": 4294967296,
                                            "MaxMemory": 4294967296,
                                            "GPUUtilization": 0,
                                            "MaxParallelism": 1,
                                            "MaxParallelismGPU": 0,
                                            "BaseMinMemory": 1073741824,
                                            "MaxConcurrent": 0
                                        },
                                        "14": {
                                            "MinMemory": 8589934592,
                                            "MaxMemory": 8589934592,
                                            "GPUUtilization": 0,
                                            "MaxParallelism": 1,
                                            "MaxParallelismGPU": 0,
                                            "BaseMinMemory": 1073741824,
                                            "MaxConcurrent": 0
                                        },
                                        "2": {
                                            "MinMemory": 1073741824,
                                            "MaxMemory": 1073741824,
                                            "GPUUtilization": 0,
                                            "MaxParallelism": 1,
                                            "MaxParallelismGPU": 0,
                                            "BaseMinMemory": 1073741824,
                                            "MaxConcurrent": 0
                                        },
                                        "3": {
                                            "MinMemory": 4294967296,
                                            "MaxMemory": 4294967296,
                                            "GPUUtilization": 0,
                                            "MaxParallelism": 1,
                                            "MaxParallelismGPU": 0,
                                            "BaseMinMemory": 1073741824,
                                            "MaxConcurrent": 0
                                        },
                                        "4": {
                                            "MinMemory": 8589934592,
                                            "MaxMemory": 8589934592,
                                            "GPUUtilization": 0,
                                            "MaxParallelism": 1,
                                            "MaxParallelismGPU": 0,
                                            "BaseMinMemory": 1073741824,
                                            "MaxConcurrent": 0
                                        },
                                        "5": {
                                            "MinMemory": 2048,
                                            "MaxMemory": 2048,
                                            "GPUUtilization": 0,
                                            "MaxParallelism": 1,
                                            "MaxParallelismGPU": 0,
                                            "BaseMinMemory": 2048,
                                            "MaxConcurrent": 0
                                        },
                                        "6": {
                                            "MinMemory": 8388608,
                                            "MaxMemory": 8388608,
                                            "GPUUtilization": 0,
                                            "MaxParallelism": 1,
                                            "MaxParallelismGPU": 0,
                                            "BaseMinMemory": 8388608,
                                            "MaxConcurrent": 0
                                        },
                                        "7": {
                                            "MinMemory": 1073741824,
                                            "MaxMemory": 1073741824,
                                            "GPUUtilization": 0,
                                            "MaxParallelism": 1,
                                            "MaxParallelismGPU": 0,
                                            "BaseMinMemory": 1073741824,
                                            "MaxConcurrent": 0
                                        },
                                        "8": {
                                            "MinMemory": 4294967296,
                                            "MaxMemory": 4294967296,
                                            "GPUUtilization": 0,
                                            "MaxParallelism": 1,
                                            "MaxParallelismGPU": 0,
                                            "BaseMinMemory": 1073741824,
                                            "MaxConcurrent": 0
                                        },
                                        "9": {
                                            "MinMemory": 8589934592,
                                            "MaxMemory": 8589934592,
                                            "GPUUtilization": 0,
                                            "MaxParallelism": 1,
                                            "MaxParallelismGPU": 0,
                                            "BaseMinMemory": 1073741824,
                                            "MaxConcurrent": 0
                                        }
                                    },
                                    "seal/v0/commit/1": {
                                        "0": {
                                            "MinMemory": 2048,
                                            "MaxMemory": 2048,
                                            "GPUUtilization": 0,
                                            "MaxParallelism": 0,
                                            "MaxParallelismGPU": 0,
                                            "BaseMinMemory": 2048,
                                            "MaxConcurrent": 0
                                        },
                                        "1": {
                                            "MinMemory": 8388608,
                                            "MaxMemory": 8388608,
                                            "GPUUtilization": 0,
                                            "MaxParallelism": 0,
                                            "MaxParallelismGPU": 0,
                                            "BaseMinMemory": 8388608,
                                            "MaxConcurrent": 0
                                        },
                                        "10": {
                                            "MinMemory": 2048,
                                            "MaxMemory": 2048,
                                            "GPUUtilization": 0,
                                            "MaxParallelism": 0,
                                            "MaxParallelismGPU": 0,
                                            "BaseMinMemory": 2048,
                                            "MaxConcurrent": 0
                                        },
                                        "11": {
                                            "MinMemory": 8388608,
                                            "MaxMemory": 8388608,
                                            "GPUUtilization": 0,
                                            "MaxParallelism": 0,
                                            "MaxParallelismGPU": 0,
                                            "BaseMinMemory": 8388608,
                                            "MaxConcurrent": 0
                                        },
                                        "12": {
                                            "MinMemory": 1073741824,
                                            "MaxMemory": 1073741824,
                                            "GPUUtilization": 0,
                                            "MaxParallelism": 0,
                                            "MaxParallelismGPU": 0,
                                            "BaseMinMemory": 1073741824,
                                            "MaxConcurrent": 0
                                        },
                                        "13": {
                                            "MinMemory": 1073741824,
                                            "MaxMemory": 1073741824,
                                            "GPUUtilization": 0,
                                            "MaxParallelism": 0,
                                            "MaxParallelismGPU": 0,
                                            "BaseMinMemory": 1073741824,
                                            "MaxConcurrent": 0
                                        },
                                        "14": {
                                            "MinMemory": 1073741824,
                                            "MaxMemory": 1073741824,
                                            "GPUUtilization": 0,
                                            "MaxParallelism": 0,
                                            "MaxParallelismGPU": 0,
                                            "BaseMinMemory": 1073741824,
                                            "MaxConcurrent": 0
                                        },
                                        "2": {
                                            "MinMemory": 1073741824,
                                            "MaxMemory": 1073741824,
                                            "GPUUtilization": 0,
                                            "MaxParallelism": 0,
                                            "MaxParallelismGPU": 0,
                                            "BaseMinMemory": 1073741824,
                                            "MaxConcurrent": 0
                                        },
                                        "3": {
                                            "MinMemory": 1073741824,
                                            "MaxMemory": 1073741824,
                                            "GPUUtilization": 0,
                                            "MaxParallelism": 0,
                                            "MaxParallelismGPU": 0,
                                            "BaseMinMemory": 1073741824,
                                            "MaxConcurrent": 0
                                        },
                                        "4": {
                                            "MinMemory": 1073741824,
                                            "MaxMemory": 1073741824,
                                            "GPUUtilization": 0,
                                            "MaxParallelism": 0,
                                            "MaxParallelismGPU": 0,
                                            "BaseMinMemory": 1073741824,
                                            "MaxConcurrent": 0
                                        },
                                        "5": {
                                            "MinMemory": 2048,
                                            "MaxMemory": 2048,
                                            "GPUUtilization": 0,
                                            "MaxParallelism": 0,
                                            "MaxParallelismGPU": 0,
                                            "BaseMinMemory": 2048,
                                            "MaxConcurrent": 0
                                        },
                                        "6": {
                                            "MinMemory": 8388608,
                                            "MaxMemory": 8388608,
                                            "GPUUtilization": 0,
                                            "MaxParallelism": 0,
                                            "MaxParallelismGPU": 0,
                                            "BaseMinMemory": 8388608,
                                            "MaxConcurrent": 0
                                        },
                                        "7": {
                                            "MinMemory": 1073741824,
                                            "MaxMemory": 1073741824,
                                            "GPUUtilization": 0,
                                            "MaxParallelism": 0,
                                            "MaxParallelismGPU": 0,
                                            "BaseMinMemory": 1073741824,
                                            "MaxConcurrent": 0
                                        },
                                        "8": {
                                            "MinMemory": 1073741824,
                                            "MaxMemory": 1073741824,
                                            "GPUUtilization": 0,
                                            "MaxParallelism": 0,
                                            "MaxParallelismGPU": 0,
                                            "BaseMinMemory": 1073741824,
                                            "MaxConcurrent": 0
                                        },
                                        "9": {
                                            "MinMemory": 1073741824,
                                            "MaxMemory": 1073741824,
                                            "GPUUtilization": 0,
                                            "MaxParallelism": 0,
                                            "MaxParallelismGPU": 0,
                                            "BaseMinMemory": 1073741824,
                                            "MaxConcurrent": 0
                                        }
                                    },
                                    "seal/v0/commit/2": {
                                        "0": {
                                            "MinMemory": 2048,
                                            "MaxMemory": 2048,
                                            "GPUUtilization": 1,
                                            "MaxParallelism": 1,
                                            "MaxParallelismGPU": 0,
                                            "BaseMinMemory": 2048,
                                            "MaxConcurrent": 0
                                        },
                                        "1": {
                                            "MinMemory": 8388608,
                                            "MaxMemory": 8388608,
                                            "GPUUtilization": 1,
                                            "MaxParallelism": 1,
                                            "MaxParallelismGPU": 0,
                                            "BaseMinMemory": 8388608,
                                            "MaxConcurrent": 0
                                        },
                                        "10": {
                                            "MinMemory": 2048,
                                            "MaxMemory": 2048,
                                            "GPUUtilization": 1,
                                            "MaxParallelism": 1,
                                            "MaxParallelismGPU": 0,
                                            "BaseMinMemory": 2048,
                                            "MaxConcurrent": 0
                                        },
                                        "11": {
                                            "MinMemory": 8388608,
                                            "MaxMemory": 8388608,
                                            "GPUUtilization": 1,
                                            "MaxParallelism": 1,
                                            "MaxParallelismGPU": 0,
                                            "BaseMinMemory": 8388608,
                                            "MaxConcurrent": 0
                                        },
                                        "12": {
                                            "MinMemory": 1073741824,
                                            "MaxMemory": 1610612736,
                                            "GPUUtilization": 1,
                                            "MaxParallelism": 1,
                                            "MaxParallelismGPU": 0,
                                            "BaseMinMemory": 10737418240,
                                            "MaxConcurrent": 0
                                        },
                                        "13": {
                                            "MinMemory": 32212254720,
                                            "MaxMemory": 161061273600,
                                            "GPUUtilization": 1,
                                            "MaxParallelism": -1,
                                            "MaxParallelismGPU": 6,
                                            "BaseMinMemory": 34359738368,
                                            "MaxConcurrent": 0
                                        },
                                        "14": {
                                            "MinMemory": 64424509440,
                                            "MaxMemory": 204010946560,
                                            "GPUUtilization": 1,
                                            "MaxParallelism": -1,
                                            "MaxParallelismGPU": 6,
                                            "BaseMinMemory": 68719476736,
                                            "MaxConcurrent": 0
                                        },
                                        "2": {
                                            "MinMemory": 1073741824,
                                            "MaxMemory": 1610612736,
                                            "GPUUtilization": 1,
                                            "MaxParallelism": 1,
                                            "MaxParallelismGPU": 0,
                                            "BaseMinMemory": 10737418240,
                                            "MaxConcurrent": 0
                                        },
                                        "3": {
                                            "MinMemory": 32212254720,
                                            "MaxMemory": 161061273600,
                                            "GPUUtilization": 1,
                                            "MaxParallelism": -1,
                                            "MaxParallelismGPU": 6,
                                            "BaseMinMemory": 34359738368,
                                            "MaxConcurrent": 0
                                        },
                                        "4": {
                                            "MinMemory": 64424509440,
                                            "MaxMemory": 204010946560,
                                            "GPUUtilization": 1,
                                            "MaxParallelism": -1,
                                            "MaxParallelismGPU": 6,
                                            "BaseMinMemory": 68719476736,
                                            "MaxConcurrent": 0
                                        },
                                        "5": {
                                            "MinMemory": 2048,
                                            "MaxMemory": 2048,
                                            "GPUUtilization": 1,
                                            "MaxParallelism": 1,
                                            "MaxParallelismGPU": 0,
                                            "BaseMinMemory": 2048,
                                            "MaxConcurrent": 0
                                        },
                                        "6": {
                                            "MinMemory": 8388608,
                                            "MaxMemory": 8388608,
                                            "GPUUtilization": 1,
                                            "MaxParallelism": 1,
                                            "MaxParallelismGPU": 0,
                                            "BaseMinMemory": 8388608,
                                            "MaxConcurrent": 0
                                        },
                                        "7": {
                                            "MinMemory": 1073741824,
                                            "MaxMemory": 1610612736,
                                            "GPUUtilization": 1,
                                            "MaxParallelism": 1,
                                            "MaxParallelismGPU": 0,
                                            "BaseMinMemory": 10737418240,
                                            "MaxConcurrent": 0
                                        },
                                        "8": {
                                            "MinMemory": 32212254720,
                                            "MaxMemory": 161061273600,
                                            "GPUUtilization": 1,
                                            "MaxParallelism": -1,
                                            "MaxParallelismGPU": 6,
                                            "BaseMinMemory": 34359738368,
                                            "MaxConcurrent": 0
                                        },
                                        "9": {
                                            "MinMemory": 64424509440,
                                            "MaxMemory": 204010946560,
                                            "GPUUtilization": 1,
                                            "MaxParallelism": -1,
                                            "MaxParallelismGPU": 6,
                                            "BaseMinMemory": 68719476736,
                                            "MaxConcurrent": 0
                                        }
                                    },
                                    "seal/v0/datacid": {
                                        "0": {
                                            "MinMemory": 4294967296,
                                            "MaxMemory": 4294967296,
                                            "GPUUtilization": 0,
                                            "MaxParallelism": 1,
                                            "MaxParallelismGPU": 0,
                                            "BaseMinMemory": 1073741824,
                                            "MaxConcurrent": 0
                                        },
                                        "1": {
                                            "MinMemory": 4294967296,
                                            "MaxMemory": 4294967296,
                                            "GPUUtilization": 0,
                                            "MaxParallelism": 1,
                                            "MaxParallelismGPU": 0,
                                            "BaseMinMemory": 1073741824,
                                            "MaxConcurrent": 0
                                        },
                                        "10": {
                                            "MinMemory": 4294967296,
                                            "MaxMemory": 4294967296,
                                            "GPUUtilization": 0,
                                            "MaxParallelism": 1,
                                            "MaxParallelismGPU": 0,
                                            "BaseMinMemory": 1073741824,
                                            "MaxConcurrent": 0
                                        },
                                        "11": {
                                            "MinMemory": 4294967296,
                                            "MaxMemory": 4294967296,
                                            "GPUUtilization": 0,
                                            "MaxParallelism": 1,
                                            "MaxParallelismGPU": 0,
                                            "BaseMinMemory": 1073741824,
                                            "MaxConcurrent": 0
                                        },
                                        "12": {
                                            "MinMemory": 4294967296,
                                            "MaxMemory": 4294967296,
                                            "GPUUtilization": 0,
                                            "MaxParallelism": 1,
                                            "MaxParallelismGPU": 0,
                                            "BaseMinMemory": 1073741824,
                                            "MaxConcurrent": 0
                                        },
                                        "13": {
                                            "MinMemory": 4294967296,
                                            "MaxMemory": 4294967296,
                                            "GPUUtilization": 0,
                                            "MaxParallelism": 1,
                                            "MaxParallelismGPU": 0,
                                            "BaseMinMemory": 1073741824,
                                            "MaxConcurrent": 0
                                        },
                                        "14": {
                                            "MinMemory": 4294967296,
                                            "MaxMemory": 4294967296,
                                            "GPUUtilization": 0,
                                            "MaxParallelism": 1,
                                            "MaxParallelismGPU": 0,
                                            "BaseMinMemory": 1073741824,
                                            "MaxConcurrent": 0
                                        },
                                        "2": {
                                            "MinMemory": 4294967296,
                                            "MaxMemory": 4294967296,
                                            "GPUUtilization": 0,
                                            "MaxParallelism": 1,
                                            "MaxParallelismGPU": 0,
                                            "BaseMinMemory": 1073741824,
                                            "MaxConcurrent": 0
                                        },
                                        "3": {
                                            "MinMemory": 4294967296,
                                            "MaxMemory": 4294967296,
                                            "GPUUtilization": 0,
                                            "MaxParallelism": 1,
                                            "MaxParallelismGPU": 0,
                                            "BaseMinMemory": 1073741824,
                                            "MaxConcurrent": 0
                                        },
                                        "4": {
                                            "MinMemory": 4294967296,
                                            "MaxMemory": 4294967296,
                                            "GPUUtilization": 0,
                                            "MaxParallelism": 1,
                                            "MaxParallelismGPU": 0,
                                            "BaseMinMemory": 1073741824,
                                            "MaxConcurrent": 0
                                        },
                                        "5": {
                                            "MinMemory": 4294967296,
                                            "MaxMemory": 4294967296,
                                            "GPUUtilization": 0,
                                            "MaxParallelism": 1,
                                            "MaxParallelismGPU": 0,
                                            "BaseMinMemory": 1073741824,
                                            "MaxConcurrent": 0
                                        },
                                        "6": {
                                            "MinMemory": 4294967296,
                                            "MaxMemory": 4294967296,
                                            "GPUUtilization": 0,
                                            "MaxParallelism": 1,
                                            "MaxParallelismGPU": 0,
                                            "BaseMinMemory": 1073741824,
                                            "MaxConcurrent": 0
                                        },
                                        "7": {
                                            "MinMemory": 4294967296,
                                            "MaxMemory": 4294967296,
                                            "GPUUtilization": 0,
                                            "MaxParallelism": 1,
                                            "MaxParallelismGPU": 0,
                                            "BaseMinMemory": 1073741824,
                                            "MaxConcurrent": 0
                                        },
                                        "8": {
                                            "MinMemory": 4294967296,
                                            "MaxMemory": 4294967296,
                                            "GPUUtilization": 0,
                                            "MaxParallelism": 1,
                                            "MaxParallelismGPU": 0,
                                            "BaseMinMemory": 1073741824,
                                            "MaxConcurrent": 0
                                        },
                                        "9": {
                                            "MinMemory": 4294967296,
                                            "MaxMemory": 4294967296,
                                            "GPUUtilization": 0,
                                            "MaxParallelism": 1,
                                            "MaxParallelismGPU": 0,
                                            "BaseMinMemory": 1073741824,
                                            "MaxConcurrent": 0
                                        }
                                    },
                                    "seal/v0/fetch": {
                                        "0": {
                                            "MinMemory": 1048576,
                                            "MaxMemory": 1048576,
                                            "GPUUtilization": 0,
                                            "MaxParallelism": 0,
                                            "MaxParallelismGPU": 0,
                                            "BaseMinMemory": 0,
                                            "MaxConcurrent": 0
                                        },
                                        "1": {
                                            "MinMemory": 1048576,
                                            "MaxMemory": 1048576,
                                            "GPUUtilization": 0,
                                            "MaxParallelism": 0,
                                            "MaxParallelismGPU": 0,
                                            "BaseMinMemory": 0,
                                            "MaxConcurrent": 0
                                        },
                                        "10": {
                                            "MinMemory": 1048576,
                                            "MaxMemory": 1048576,
                                            "GPUUtilization": 0,
                                            "MaxParallelism": 0,
                                            "MaxParallelismGPU": 0,
                                            "BaseMinMemory": 0,
                                            "MaxConcurrent": 0
                                        },
                                        "11": {
                                            "MinMemory": 1048576,
                                            "MaxMemory": 1048576,
                                            "GPUUtilization": 0,
                                            "MaxParallelism": 0,
                                            "MaxParallelismGPU": 0,
                                            "BaseMinMemory": 0,
                                            "MaxConcurrent": 0
                                        },
                                        "12": {
                                            "MinMemory": 1048576,
                                            "MaxMemory": 1048576,
                                            "GPUUtilization": 0,
                                            "MaxParallelism": 0,
                                            "MaxParallelismGPU": 0,
                                            "BaseMinMemory": 0,
                                            "MaxConcurrent": 0
                                        },
                                        "13": {
                                            "MinMemory": 1048576,
                                            "MaxMemory": 1048576,
                                            "GPUUtilization": 0,
                                            "MaxParallelism": 0,
                                            "MaxParallelismGPU": 0,
                                            "BaseMinMemory": 0,
                                            "MaxConcurrent": 0
                                        },
                                        "14": {
                                            "MinMemory": 1048576,
                                            "MaxMemory": 1048576,
                                            "GPUUtilization": 0,
                                            "MaxParallelism": 0,
                                            "MaxParallelismGPU": 0,
                                            "BaseMinMemory": 0,
                                            "MaxConcurrent": 0
                                        },
                                        "2": {
                                            "MinMemory": 1048576,
                                            "MaxMemory": 1048576,
                                            "GPUUtilization": 0,
                                            "MaxParallelism": 0,
                                            "MaxParallelismGPU": 0,
                                            "BaseMinMemory": 0,
                                            "MaxConcurrent": 0
                                        },
                                        "3": {
                                            "MinMemory": 1048576,
                                            "MaxMemory": 1048576,
                                            "GPUUtilization": 0,
                                            "MaxParallelism": 0,
                                            "MaxParallelismGPU": 0,
                                            "BaseMinMemory": 0,
                                            "MaxConcurrent": 0
                                        },
                                        "4": {
                                            "MinMemory": 1048576,
                                            "MaxMemory": 1048576,
                                            "GPUUtilization": 0,
                                            "MaxParallelism": 0,
                                            "MaxParallelismGPU": 0,
                                            "BaseMinMemory": 0,
                                            "MaxConcurrent": 0
                                        },
                                        "5": {
                                            "MinMemory": 1048576,
                                            "MaxMemory": 1048576,
                                            "GPUUtilization": 0,
                                            "MaxParallelism": 0,
                                            "MaxParallelismGPU": 0,
                                            "BaseMinMemory": 0,
                                            "MaxConcurrent": 0
                                        },
                                        "6": {
                                            "MinMemory": 1048576,
                                            "MaxMemory": 1048576,
                                            "GPUUtilization": 0,
                                            "MaxParallelism": 0,
                                            "MaxParallelismGPU": 0,
                                            "BaseMinMemory": 0,
                                            "MaxConcurrent": 0
                                        },
                                        "7": {
                                            "MinMemory": 1048576,
                                            "MaxMemory": 1048576,
                                            "GPUUtilization": 0,
                                            "MaxParallelism": 0,
                                            "MaxParallelismGPU": 0,
                                            "BaseMinMemory": 0,
                                            "MaxConcurrent": 0
                                        },
                                        "8": {
                                            "MinMemory": 1048576,
                                            "MaxMemory": 1048576,
                                            "GPUUtilization": 0,
                                            "MaxParallelism": 0,
                                            "MaxParallelismGPU": 0,
                                            "BaseMinMemory": 0,
                                            "MaxConcurrent": 0
                                        },
                                        "9": {
                                            "MinMemory": 1048576,
                                            "MaxMemory": 1048576,
                                            "GPUUtilization": 0,
                                            "MaxParallelism": 0,
                                            "MaxParallelismGPU": 0,
                                            "BaseMinMemory": 0,
                                            "MaxConcurrent": 0
                                        }
                                    },
                                    "seal/v0/precommit/1": {
                                        "0": {
                                            "MinMemory": 2048,
                                            "MaxMemory": 2048,
                                            "GPUUtilization": 0,
                                            "MaxParallelism": 1,
                                            "MaxParallelismGPU": 0,
                                            "BaseMinMemory": 2048,
                                            "MaxConcurrent": 0
                                        },
                                        "1": {
                                            "MinMemory": 8388608,
                                            "MaxMemory": 8388608,
                                            "GPUUtilization": 0,
                                            "MaxParallelism": 1,
                                            "MaxParallelismGPU": 0,
                                            "BaseMinMemory": 8388608,
                                            "MaxConcurrent": 0
                                        },
                                        "10": {
                                            "MinMemory": 2048,
                                            "MaxMemory": 2048,
                                            "GPUUtilization": 0,
                                            "MaxParallelism": 1,
                                            "MaxParallelismGPU": 0,
                                            "BaseMinMemory": 2048,
                                            "MaxConcurrent": 0
                                        },
                                        "11": {
                                            "MinMemory": 8388608,
                                            "MaxMemory": 8388608,
                                            "GPUUtilization": 0,
                                            "MaxParallelism": 1,
                                            "MaxParallelismGPU": 0,
                                            "BaseMinMemory": 8388608,
                                            "MaxConcurrent": 0
                                        },
                                        "12": {
                                            "MinMemory": 805306368,
                                            "MaxMemory": 1073741824,
                                            "GPUUtilization": 0,
                                            "MaxParallelism": 1,
                                            "MaxParallelismGPU": 0,
                                            "BaseMinMemory": 1048576,
                                            "MaxConcurrent": 0
                                        },
                                        "13": {
                                            "MinMemory": 60129542144,
                                            "MaxMemory": 68719476736,
                                            "GPUUtilization": 0,
                                            "MaxParallelism": 1,
                                            "MaxParallelismGPU": 0,
                                            "BaseMinMemory": 10485760,
                                            "MaxConcurrent": 0
                                        },
                                        "14": {
                                            "MinMemory": 120259084288,
                                            "MaxMemory": 137438953472,
                                            "GPUUtilization": 0,
                                            "MaxParallelism": 1,
                                            "MaxParallelismGPU": 0,
                                            "BaseMinMemory": 10485760,
                                            "MaxConcurrent": 0
                                        },
                                        "2": {
                                            "MinMemory": 805306368,
                                            "MaxMemory": 1073741824,
                                            "GPUUtilization": 0,
                                            "MaxParallelism": 1,
                                            "MaxParallelismGPU": 0,
                                            "BaseMinMemory": 1048576,
                                            "MaxConcurrent": 0
                                        },
                                        "3": {
                                            "MinMemory": 60129542144,
                                            "MaxMemory": 68719476736,
                                            "GPUUtilization": 0,
                                            "MaxParallelism": 1,
                                            "MaxParallelismGPU": 0,
                                            "BaseMinMemory": 10485760,
                                            "MaxConcurrent": 0
                                        },
                                        "4": {
                                            "MinMemory": 120259084288,
                                            "MaxMemory": 137438953472,
                                            "GPUUtilization": 0,
                                            "MaxParallelism": 1,
                                            "MaxParallelismGPU": 0,
                                            "BaseMinMemory": 10485760,
                                            "MaxConcurrent": 0
                                        },
                                        "5": {
                                            "MinMemory": 2048,
                                            "MaxMemory": 2048,
                                            "GPUUtilization": 0,
                                            "MaxParallelism": 1,
                                            "MaxParallelismGPU": 0,
                                            "BaseMinMemory": 2048,
                                            "MaxConcurrent": 0
                                        },
                                        "6": {
                                            "MinMemory": 8388608,
                                            "MaxMemory": 8388608,
                                            "GPUUtilization": 0,
                                            "MaxParallelism": 1,
                                            "MaxParallelismGPU": 0,
                                            "BaseMinMemory": 8388608,
                                            "MaxConcurrent": 0
                                        },
                                        "7": {
                                            "MinMemory": 805306368,
                                            "MaxMemory": 1073741824,
                                            "GPUUtilization": 0,
                                            "MaxParallelism": 1,
                                            "MaxParallelismGPU": 0,
                                            "BaseMinMemory": 1048576,
                                            "MaxConcurrent": 0
                                        },
                                        "8": {
                                            "MinMemory": 60129542144,
                                            "MaxMemory": 68719476736,
                                            "GPUUtilization": 0,
                                            "MaxParallelism": 1,
                                            "MaxParallelismGPU": 0,
                                            "BaseMinMemory": 10485760,
                                            "MaxConcurrent": 0
                                        },
                                        "9": {
                                            "MinMemory": 120259084288,
                                            "MaxMemory": 137438953472,
                                            "GPUUtilization": 0,
                                            "MaxParallelism": 1,
                                            "MaxParallelismGPU": 0,
                                            "BaseMinMemory": 10485760,
                                            "MaxConcurrent": 0
                                        }
                                    },
                                    "seal/v0/precommit/2": {
                                        "0": {
                                            "MinMemory": 2048,
                                            "MaxMemory": 2048,
                                            "GPUUtilization": 0,
                                            "MaxParallelism": -1,
                                            "MaxParallelismGPU": 0,
                                            "BaseMinMemory": 2048,
                                            "MaxConcurrent": 0
                                        },
                                        "1": {
                                            "MinMemory": 8388608,
                                            "MaxMemory": 8388608,
                                            "GPUUtilization": 0,
                                            "MaxParallelism": -1,
                                            "MaxParallelismGPU": 0,
                                            "BaseMinMemory": 8388608,
                                            "MaxConcurrent": 0
                                        },
                                        "10": {
                                            "MinMemory": 2048,
                                            "MaxMemory": 2048,
                                            "GPUUtilization": 0,
                                            "MaxParallelism": -1,
                                            "MaxParallelismGPU": 0,
                                            "BaseMinMemory": 2048,
                                            "MaxConcurrent": 0
                                        },
                                        "11": {
                                            "MinMemory": 8388608,
                                            "MaxMemory": 8388608,
                                            "GPUUtilization": 0,
                                            "MaxParallelism": -1,
                                            "MaxParallelismGPU": 0,
                                            "BaseMinMemory": 8388608,
                                            "MaxConcurrent": 0
                                        },
                                        "12": {
                                            "MinMemory": 1073741824,
                                            "MaxMemory": 1610612736,
                                            "GPUUtilization": 0,
                                            "MaxParallelism": -1,
                                            "MaxParallelismGPU": 0,
                                            "BaseMinMemory": 1073741824,
                                            "MaxConcurrent": 0
                                        },
                                        "13": {
                                            "MinMemory": 16106127360,
                                            "MaxMemory": 16106127360,
                                            "GPUUtilization": 1,
                                            "MaxParallelism": -1,
                                            "MaxParallelismGPU": 6,
                                            "BaseMinMemory": 1073741824,
                                            "MaxConcurrent": 0
                                        },
                                        "14": {
                                            "MinMemory": 32212254720,
                                            "MaxMemory": 32212254720,
                                            "GPUUtilization": 1,
                                            "MaxParallelism": -1,
                                            "MaxParallelismGPU": 6,
                                            "BaseMinMemory": 1073741824,
                                            "MaxConcurrent": 0
                                        },
                                        "2": {
                                            "MinMemory": 1073741824,
                                            "MaxMemory": 1610612736,
                                            "GPUUtilization": 0,
                                            "MaxParallelism": -1,
                                            "MaxParallelismGPU": 0,
                                            "BaseMinMemory": 1073741824,
                                            "MaxConcurrent": 0
                                        },
                                        "3": {
                                            "MinMemory": 16106127360,
                                            "MaxMemory": 16106127360,
                                            "GPUUtilization": 1,
                                            "MaxParallelism": -1,
                                            "MaxParallelismGPU": 6,
                                            "BaseMinMemory": 1073741824,
                                            "MaxConcurrent": 0
                                        },
                                        "4": {
                                            "MinMemory": 32212254720,
                                            "MaxMemory": 32212254720,
                                            "GPUUtilization": 1,
                                            "MaxParallelism": -1,
                                            "MaxParallelismGPU": 6,
                                            "BaseMinMemory": 1073741824,
                                            "MaxConcurrent": 0
                                        },
                                        "5": {
                                            "MinMemory": 2048,
                                            "MaxMemory": 2048,
                                            "GPUUtilization": 0,
                                            "MaxParallelism": -1,
                                            "MaxParallelismGPU": 0,
                                            "BaseMinMemory": 2048,
                                            "MaxConcurrent": 0
                                        },
                                        "6": {
                                            "MinMemory": 8388608,
                                            "MaxMemory": 8388608,
                                            "GPUUtilization": 0,
                                            "MaxParallelism": -1,
                                            "MaxParallelismGPU": 0,
                                            "BaseMinMemory": 8388608,
                                            "MaxConcurrent": 0
                                        },
                                        "7": {
                                            "MinMemory": 1073741824,
                                            "MaxMemory": 1610612736,
                                            "GPUUtilization": 0,
                                            "MaxParallelism": -1,
                                            "MaxParallelismGPU": 0,
                                            "BaseMinMemory": 1073741824,
                                            "MaxConcurrent": 0
                                        },
                                        "8": {
                                            "MinMemory": 16106127360,
                                            "MaxMemory": 16106127360,
                                            "GPUUtilization": 1,
                                            "MaxParallelism": -1,
                                            "MaxParallelismGPU": 6,
                                            "BaseMinMemory": 1073741824,
                                            "MaxConcurrent": 0
                                        },
                                        "9": {
                                            "MinMemory": 32212254720,
                                            "MaxMemory": 32212254720,
                                            "GPUUtilization": 1,
                                            "MaxParallelism": -1,
                                            "MaxParallelismGPU": 6,
                                            "BaseMinMemory": 1073741824,
                                            "MaxConcurrent": 0
                                        }
                                    },
                                    "seal/v0/provereplicaupdate/1": {
                                        "0": {
                                            "MinMemory": 2048,
                                            "MaxMemory": 2048,
                                            "GPUUtilization": 0,
                                            "MaxParallelism": 0,
                                            "MaxParallelismGPU": 0,
                                            "BaseMinMemory": 2048,
                                            "MaxConcurrent": 0
                                        },
                                        "1": {
                                            "MinMemory": 8388608,
                                            "MaxMemory": 8388608,
                                            "GPUUtilization": 0,
                                            "MaxParallelism": 0,
                                            "MaxParallelismGPU": 0,
                                            "BaseMinMemory": 8388608,
                                            "MaxConcurrent": 0
                                        },
                                        "10": {
                                            "MinMemory": 2048,
                                            "MaxMemory": 2048,
                                            "GPUUtilization": 0,
                                            "MaxParallelism": 0,
                                            "MaxParallelismGPU": 0,
                                            "BaseMinMemory": 2048,
                                            "MaxConcurrent": 0
                                        },
                                        "11": {
                                            "MinMemory": 8388608,
                                            "MaxMemory": 8388608,
                                            "GPUUtilization": 0,
                                            "MaxParallelism": 0,
                                            "MaxParallelismGPU": 0,
                                            "BaseMinMemory": 8388608,
                                            "MaxConcurrent": 0
                                        },
                                        "12": {
                                            "MinMemory": 1073741824,
                                            "MaxMemory": 1073741824,
                                            "GPUUtilization": 0,
                                            "MaxParallelism": 0,
                                            "MaxParallelismGPU": 0,
                                            "BaseMinMemory": 1073741824,
                                            "MaxConcurrent": 0
                                        },
                                        "13": {
                                            "MinMemory": 1073741824,
                                            "MaxMemory": 1073741824,
                                            "GPUUtilization": 0,
                                            "MaxParallelism": 0,
                                            "MaxParallelismGPU": 0,
                                            "BaseMinMemory": 1073741824,
                                            "MaxConcurrent": 0
                                        },
                                        "14": {
                                            "MinMemory": 1073741824,
                                            "MaxMemory": 1073741824,
                                            "GPUUtilization": 0,
                                            "MaxParallelism": 0,
                                            "MaxParallelismGPU": 0,
                                            "BaseMinMemory": 1073741824,
                                            "MaxConcurrent": 0
                                        },
                                        "2": {
                                            "MinMemory": 1073741824,
                                            "MaxMemory": 1073741824,
                                            "GPUUtilization": 0,
                                            "MaxParallelism": 0,
                                            "MaxParallelismGPU": 0,
                                            "BaseMinMemory": 1073741824,
                                            "MaxConcurrent": 0
                                        },
                                        "3": {
                                            "MinMemory": 1073741824,
                                            "MaxMemory": 1073741824,
                                            "GPUUtilization": 0,
                                            "MaxParallelism": 0,
                                            "MaxParallelismGPU": 0,
                                            "BaseMinMemory": 1073741824,
                                            "MaxConcurrent": 0
                                        },
                                        "4": {
                                            "MinMemory": 1073741824,
                                            "MaxMemory": 1073741824,
                                            "GPUUtilization": 0,
                                            "MaxParallelism": 0,
                                            "MaxParallelismGPU": 0,
                                            "BaseMinMemory": 1073741824,
                                            "MaxConcurrent": 0
                                        },
                                        "5": {
                                            "MinMemory": 2048,
                                            "MaxMemory": 2048,
                                            "GPUUtilization": 0,
                                            "MaxParallelism": 0,
                                            "MaxParallelismGPU": 0,
                                            "BaseMinMemory": 2048,
                                            "MaxConcurrent": 0
                                        },
                                        "6": {
                                            "MinMemory": 8388608,
                                            "MaxMemory": 8388608,
                                            "GPUUtilization": 0,
                                            "MaxParallelism": 0,
                                            "MaxParallelismGPU": 0,
                                            "BaseMinMemory": 8388608,
                                            "MaxConcurrent": 0
                                        },
                                        "7": {
                                            "MinMemory": 1073741824,
                                            "MaxMemory": 1073741824,
                                            "GPUUtilization": 0,
                                            "MaxParallelism": 0,
                                            "MaxParallelismGPU": 0,
                                            "BaseMinMemory": 1073741824,
                                            "MaxConcurrent": 0
                                        },
                                        "8": {
                                            "MinMemory": 1073741824,
                                            "MaxMemory": 1073741824,
                                            "GPUUtilization": 0,
                                            "MaxParallelism": 0,
                                            "MaxParallelismGPU": 0,
                                            "BaseMinMemory": 1073741824,
                                            "MaxConcurrent": 0
                                        },
                                        "9": {
                                            "MinMemory": 1073741824,
                                            "MaxMemory": 1073741824,
                                            "GPUUtilization": 0,
                                            "MaxParallelism": 0,
                                            "MaxParallelismGPU": 0,
                                            "BaseMinMemory": 1073741824,
                                            "MaxConcurrent": 0
                                        }
                                    },
                                    "seal/v0/provereplicaupdate/2": {
                                        "0": {
                                            "MinMemory": 2048,
                                            "MaxMemory": 2048,
                                            "GPUUtilization": 1,
                                            "MaxParallelism": 1,
                                            "MaxParallelismGPU": 0,
                                            "BaseMinMemory": 2048,
                                            "MaxConcurrent": 0
                                        },
                                        "1": {
                                            "MinMemory": 8388608,
                                            "MaxMemory": 8388608,
                                            "GPUUtilization": 1,
                                            "MaxParallelism": 1,
                                            "MaxParallelismGPU": 0,
                                            "BaseMinMemory": 8388608,
                                            "MaxConcurrent": 0
                                        },
                                        "10": {
                                            "MinMemory": 2048,
                                            "MaxMemory": 2048,
                                            "GPUUtilization": 1,
                                            "MaxParallelism": 1,
                                            "MaxParallelismGPU": 0,
                                            "BaseMinMemory": 2048,
                                            "MaxConcurrent": 0
                                        },
                                        "11": {
                                            "MinMemory": 8388608,
                                            "MaxMemory": 8388608,
                                            "GPUUtilization": 1,
                                            "MaxParallelism": 1,
                                            "MaxParallelismGPU": 0,
                                            "BaseMinMemory": 8388608,
                                            "MaxConcurrent": 0
                                        },
                                        "12": {
                                            "MinMemory": 1073741824,
                                            "MaxMemory": 1610612736,
                                            "GPUUtilization": 1,
                                            "MaxParallelism": 1,
                                            "MaxParallelismGPU": 0,
                                            "BaseMinMemory": 10737418240,
                                            "MaxConcurrent": 0
                                        },
                                        "13": {
                                            "MinMemory": 32212254720,
                                            "MaxMemory": 161061273600,
                                            "GPUUtilization": 1,
                                            "MaxParallelism": -1,
                                            "MaxParallelismGPU": 6,
                                            "BaseMinMemory": 34359738368,
                                            "MaxConcurrent": 0
                                        },
                                        "14": {
                                            "MinMemory": 64424509440,
                                            "MaxMemory": 204010946560,
                                            "GPUUtilization": 1,
                                            "MaxParallelism": -1,
                                            "MaxParallelismGPU": 6,
                                            "BaseMinMemory": 68719476736,
                                            "MaxConcurrent": 0
                                        },
                                        "2": {
                                            "MinMemory": 1073741824,
                                            "MaxMemory": 1610612736,
                                            "GPUUtilization": 1,
                                            "MaxParallelism": 1,
                                            "MaxParallelismGPU": 0,
                                            "BaseMinMemory": 10737418240,
                                            "MaxConcurrent": 0
                                        },
                                        "3": {
                                            "MinMemory": 32212254720,
                                            "MaxMemory": 161061273600,
                                            "GPUUtilization": 1,
                                            "MaxParallelism": -1,
                                            "MaxParallelismGPU": 6,
                                            "BaseMinMemory": 34359738368,
                                            "MaxConcurrent": 0
                                        },
                                        "4": {
                                            "MinMemory": 64424509440,
                                            "MaxMemory": 204010946560,
                                            "GPUUtilization": 1,
                                            "MaxParallelism": -1,
                                            "MaxParallelismGPU": 6,
                                            "BaseMinMemory": 68719476736,
                                            "MaxConcurrent": 0
                                        },
                                        "5": {
                                            "MinMemory": 2048,
                                            "MaxMemory": 2048,
                                            "GPUUtilization": 1,
                                            "MaxParallelism": 1,
                                            "MaxParallelismGPU": 0,
                                            "BaseMinMemory": 2048,
                                            "MaxConcurrent": 0
                                        },
                                        "6": {
                                            "MinMemory": 8388608,
                                            "MaxMemory": 8388608,
                                            "GPUUtilization": 1,
                                            "MaxParallelism": 1,
                                            "MaxParallelismGPU": 0,
                                            "BaseMinMemory": 8388608,
                                            "MaxConcurrent": 0
                                        },
                                        "7": {
                                            "MinMemory": 1073741824,
                                            "MaxMemory": 1610612736,
                                            "GPUUtilization": 1,
                                            "MaxParallelism": 1,
                                            "MaxParallelismGPU": 0,
                                            "BaseMinMemory": 10737418240,
                                            "MaxConcurrent": 0
                                        },
                                        "8": {
                                            "MinMemory": 32212254720,
                                            "MaxMemory": 161061273600,
                                            "GPUUtilization": 1,
                                            "MaxParallelism": -1,
                                            "MaxParallelismGPU": 6,
                                            "BaseMinMemory": 34359738368,
                                            "MaxConcurrent": 0
                                        },
                                        "9": {
                                            "MinMemory": 64424509440,
                                            "MaxMemory": 204010946560,
                                            "GPUUtilization": 1,
                                            "MaxParallelism": -1,
                                            "MaxParallelismGPU": 6,
                                            "BaseMinMemory": 68719476736,
                                            "MaxConcurrent": 0
                                        }
                                    },
                                    "seal/v0/regensectorkey": {
                                        "0": {
                                            "MinMemory": 2048,
                                            "MaxMemory": 2048,
                                            "GPUUtilization": 1,
                                            "MaxParallelism": 1,
                                            "MaxParallelismGPU": 0,
                                            "BaseMinMemory": 2048,
                                            "MaxConcurrent": 0
                                        },
                                        "1": {
                                            "MinMemory": 8388608,
                                            "MaxMemory": 8388608,
                                            "GPUUtilization": 1,
                                            "MaxParallelism": 1,
                                            "MaxParallelismGPU": 0,
                                            "BaseMinMemory": 8388608,
                                            "MaxConcurrent": 0
                                        },
                                        "10": {
                                            "MinMemory": 2048,
                                            "MaxMemory": 2048,
                                            "GPUUtilization": 1,
                                            "MaxParallelism": 1,
                                            "MaxParallelismGPU": 0,
                                            "BaseMinMemory": 2048,
                                            "MaxConcurrent": 0
                                        },
                                        "11": {
                                            "MinMemory": 8388608,
                                            "MaxMemory": 8388608,
                                            "GPUUtilization": 1,
                                            "MaxParallelism": 1,
                                            "MaxParallelismGPU": 0,
                                            "BaseMinMemory": 8388608,
                                            "MaxConcurrent": 0
                                        },
                                        "12": {
                                            "MinMemory": 1073741824,
                                            "MaxMemory": 1073741824,
                                            "GPUUtilization": 1,
                                            "MaxParallelism": 1,
                                            "MaxParallelismGPU": 0,
                                            "BaseMinMemory": 1073741824,
                                            "MaxConcurrent": 0
                                        },
                                        "13": {
                                            "MinMemory": 4294967296,
                                            "MaxMemory": 4294967296,
                                            "GPUUtilization": 1,
                                            "MaxParallelism": 1,
                                            "MaxParallelismGPU": 6,
                                            "BaseMinMemory": 1073741824,
                                            "MaxConcurrent": 0
                                        },
                                        "14": {
                                            "MinMemory": 8589934592,
                                            "MaxMemory": 8589934592,
                                            "GPUUtilization": 1,
                                            "MaxParallelism": 1,
                                            "MaxParallelismGPU": 6,
                                            "BaseMinMemory": 1073741824,
                                            "MaxConcurrent": 0
                                        },
                                        "2": {
                                            "MinMemory": 1073741824,
                                            "MaxMemory": 1073741824,
                                            "GPUUtilization": 1,
                                            "MaxParallelism": 1,
                                            "MaxParallelismGPU": 0,
                                            "BaseMinMemory": 1073741824,
                                            "MaxConcurrent": 0
                                        },
                                        "3": {
                                            "MinMemory": 4294967296,
                                            "MaxMemory": 4294967296,
                                            "GPUUtilization": 1,
                                            "MaxParallelism": 1,
                                            "MaxParallelismGPU": 6,
                                            "BaseMinMemory": 1073741824,
                                            "MaxConcurrent": 0
                                        },
                                        "4": {
                                            "MinMemory": 8589934592,
                                            "MaxMemory": 8589934592,
                                            "GPUUtilization": 1,
                                            "MaxParallelism": 1,
                                            "MaxParallelismGPU": 6,
                                            "BaseMinMemory": 1073741824,
                                            "MaxConcurrent": 0
                                        },
                                        "5": {
                                            "MinMemory": 2048,
                                            "MaxMemory": 2048,
                                            "GPUUtilization": 1,
                                            "MaxParallelism": 1,
                                            "MaxParallelismGPU": 0,
                                            "BaseMinMemory": 2048,
                                            "MaxConcurrent": 0
                                        },
                                        "6": {
                                            "MinMemory": 8388608,
                                            "MaxMemory": 8388608,
                                            "GPUUtilization": 1,
                                            "MaxParallelism": 1,
                                            "MaxParallelismGPU": 0,
                                            "BaseMinMemory": 8388608,
                                            "MaxConcurrent": 0
                                        },
                                        "7": {
                                            "MinMemory": 1073741824,
                                            "MaxMemory": 1073741824,
                                            "GPUUtilization": 1,
                                            "MaxParallelism": 1,
                                            "MaxParallelismGPU": 0,
                                            "BaseMinMemory": 1073741824,
                                            "MaxConcurrent": 0
                                        },
                                        "8": {
                                            "MinMemory": 4294967296,
                                            "MaxMemory": 4294967296,
                                            "GPUUtilization": 1,
                                            "MaxParallelism": 1,
                                            "MaxParallelismGPU": 6,
                                            "BaseMinMemory": 1073741824,
                                            "MaxConcurrent": 0
                                        },
                                        "9": {
                                            "MinMemory": 8589934592,
                                            "MaxMemory": 8589934592,
                                            "GPUUtilization": 1,
                                            "MaxParallelism": 1,
                                            "MaxParallelismGPU": 6,
                                            "BaseMinMemory": 1073741824,
                                            "MaxConcurrent": 0
                                        }
                                    },
                                    "seal/v0/replicaupdate": {
                                        "0": {
                                            "MinMemory": 2048,
                                            "MaxMemory": 2048,
                                            "GPUUtilization": 1,
                                            "MaxParallelism": 1,
                                            "MaxParallelismGPU": 0,
                                            "BaseMinMemory": 2048,
                                            "MaxConcurrent": 0
                                        },
                                        "1": {
                                            "MinMemory": 8388608,
                                            "MaxMemory": 8388608,
                                            "GPUUtilization": 1,
                                            "MaxParallelism": 1,
                                            "MaxParallelismGPU": 0,
                                            "BaseMinMemory": 8388608,
                                            "MaxConcurrent": 0
                                        },
                                        "10": {
                                            "MinMemory": 2048,
                                            "MaxMemory": 2048,
                                            "GPUUtilization": 1,
                                            "MaxParallelism": 1,
                                            "MaxParallelismGPU": 0,
                                            "BaseMinMemory": 2048,
                                            "MaxConcurrent": 0
                                        },
                                        "11": {
                                            "MinMemory": 8388608,
                                            "MaxMemory": 8388608,
                                            "GPUUtilization": 1,
                                            "MaxParallelism": 1,
                                            "MaxParallelismGPU": 0,
                                            "BaseMinMemory": 8388608,
                                            "MaxConcurrent": 0
                                        },
                                        "12": {
                                            "MinMemory": 1073741824,
                                            "MaxMemory": 1073741824,
                                            "GPUUtilization": 1,
                                            "MaxParallelism": 1,
                                            "MaxParallelismGPU": 0,
                                            "BaseMinMemory": 1073741824,
                                            "MaxConcurrent": 0
                                        },
                                        "13": {
                                            "MinMemory": 4294967296,
                                            "MaxMemory": 4294967296,
                                            "GPUUtilization": 1,
                                            "MaxParallelism": 1,
                                            "MaxParallelismGPU": 6,
                                            "BaseMinMemory": 1073741824,
                                            "MaxConcurrent": 0
                                        },
                                        "14": {
                                            "MinMemory": 8589934592,
                                            "MaxMemory": 8589934592,
                                            "GPUUtilization": 1,
                                            "MaxParallelism": 1,
                                            "MaxParallelismGPU": 6,
                                            "BaseMinMemory": 1073741824,
                                            "MaxConcurrent": 0
                                        },
                                        "2": {
                                            "MinMemory": 1073741824,
                                            "MaxMemory": 1073741824,
                                            "GPUUtilization": 1,
                                            "MaxParallelism": 1,
                                            "MaxParallelismGPU": 0,
                                            "BaseMinMemory": 1073741824,
                                            "MaxConcurrent": 0
                                        },
                                        "3": {
                                            "MinMemory": 4294967296,
                                            "MaxMemory": 4294967296,
                                            "GPUUtilization": 1,
                                            "MaxParallelism": 1,
                                            "MaxParallelismGPU": 6,
                                            "BaseMinMemory": 1073741824,
                                            "MaxConcurrent": 0
                                        },
                                        "4": {
                                            "MinMemory": 8589934592,
                                            "MaxMemory": 8589934592,
                                            "GPUUtilization": 1,
                                            "MaxParallelism": 1,
                                            "MaxParallelismGPU": 6,
                                            "BaseMinMemory": 1073741824,
                                            "MaxConcurrent": 0
                                        },
                                        "5": {
                                            "MinMemory": 2048,
                                            "MaxMemory": 2048,
                                            "GPUUtilization": 1,
                                            "MaxParallelism": 1,
                                            "MaxParallelismGPU": 0,
                                            "BaseMinMemory": 2048,
                                            "MaxConcurrent": 0
                                        },
                                        "6": {
                                            "MinMemory": 8388608,
                                            "MaxMemory": 8388608,
                                            "GPUUtilization": 1,
                                            "MaxParallelism": 1,
                                            "MaxParallelismGPU": 0,
                                            "BaseMinMemory": 8388608,
                                            "MaxConcurrent": 0
                                        },
                                        "7": {
                                            "MinMemory": 1073741824,
                                            "MaxMemory": 1073741824,
                                            "GPUUtilization": 1,
                                            "MaxParallelism": 1,
                                            "MaxParallelismGPU": 0,
                                            "BaseMinMemory": 1073741824,
                                            "MaxConcurrent": 0
                                        },
                                        "8": {
                                            "MinMemory": 4294967296,
                                            "MaxMemory": 4294967296,
                                            "GPUUtilization": 1,
                                            "MaxParallelism": 1,
                                            "MaxParallelismGPU": 6,
                                            "BaseMinMemory": 1073741824,
                                            "MaxConcurrent": 0
                                        },
                                        "9": {
                                            "MinMemory": 8589934592,
                                            "MaxMemory": 8589934592,
                                            "GPUUtilization": 1,
                                            "MaxParallelism": 1,
                                            "MaxParallelismGPU": 6,
                                            "BaseMinMemory": 1073741824,
                                            "MaxConcurrent": 0
                                        }
                                    },
                                    "seal/v0/unseal": {
                                        "0": {
                                            "MinMemory": 2048,
                                            "MaxMemory": 2048,
                                            "GPUUtilization": 0,
                                            "MaxParallelism": 1,
                                            "MaxParallelismGPU": 0,
                                            "BaseMinMemory": 2048,
                                            "MaxConcurrent": 0
                                        },
                                        "1": {
                                            "MinMemory": 8388608,
                                            "MaxMemory": 8388608,
                                            "GPUUtilization": 0,
                                            "MaxParallelism": 1,
                                            "MaxParallelismGPU": 0,
                                            "BaseMinMemory": 8388608,
                                            "MaxConcurrent": 0
                                        },
                                        "10": {
                                            "MinMemory": 2048,
                                            "MaxMemory": 2048,
                                            "GPUUtilization": 0,
                                            "MaxParallelism": 1,
                                            "MaxParallelismGPU": 0,
                                            "BaseMinMemory": 2048,
                                            "MaxConcurrent": 0
                                        },
                                        "11": {
                                            "MinMemory": 8388608,
                                            "MaxMemory": 8388608,
                                            "GPUUtilization": 0,
                                            "MaxParallelism": 1,
                                            "MaxParallelismGPU": 0,
                                            "BaseMinMemory": 8388608,
                                            "MaxConcurrent": 0
                                        },
                                        "12": {
                                            "MinMemory": 805306368,
                                            "MaxMemory": 1073741824,
                                            "GPUUtilization": 0,
                                            "MaxParallelism": 1,
                                            "MaxParallelismGPU": 0,
                                            "BaseMinMemory": 1048576,
                                            "MaxConcurrent": 0
                                        },
                                        "13": {
                                            "MinMemory": 60129542144,
                                            "MaxMemory": 68719476736,
                                            "GPUUtilization": 0,
                                            "MaxParallelism": 1,
                                            "MaxParallelismGPU": 0,
                                            "BaseMinMemory": 10485760,
                                            "MaxConcurrent": 0
                                        },
                                        "14": {
                                            "MinMemory": 120259084288,
                                            "MaxMemory": 137438953472,
                                            "GPUUtilization": 0,
                                            "MaxParallelism": 1,
                                            "MaxParallelismGPU": 0,
                                            "BaseMinMemory": 10485760,
                                            "MaxConcurrent": 0
                                        },
                                        "2": {
                                            "MinMemory": 805306368,
                                            "MaxMemory": 1073741824,
                                            "GPUUtilization": 0,
                                            "MaxParallelism": 1,
                                            "MaxParallelismGPU": 0,
                                            "BaseMinMemory": 1048576,
                                            "MaxConcurrent": 0
                                        },
                                        "3": {
                                            "MinMemory": 60129542144,
                                            "MaxMemory": 68719476736,
                                            "GPUUtilization": 0,
                                            "MaxParallelism": 1,
                                            "MaxParallelismGPU": 0,
                                            "BaseMinMemory": 10485760,
                                            "MaxConcurrent": 0
                                        },
                                        "4": {
                                            "MinMemory": 120259084288,
                                            "MaxMemory": 137438953472,
                                            "GPUUtilization": 0,
                                            "MaxParallelism": 1,
                                            "MaxParallelismGPU": 0,
                                            "BaseMinMemory": 10485760,
                                            "MaxConcurrent": 0
                                        },
                                        "5": {
                                            "MinMemory": 2048,
                                            "MaxMemory": 2048,
                                            "GPUUtilization": 0,
                                            "MaxParallelism": 1,
                                            "MaxParallelismGPU": 0,
                                            "BaseMinMemory": 2048,
                                            "MaxConcurrent": 0
                                        },
                                        "6": {
                                            "MinMemory": 8388608,
                                            "MaxMemory": 8388608,
                                            "GPUUtilization": 0,
                                            "MaxParallelism": 1,
                                            "MaxParallelismGPU": 0,
                                            "BaseMinMemory": 8388608,
                                            "MaxConcurrent": 0
                                        },
                                        "7": {
                                            "MinMemory": 805306368,
                                            "MaxMemory": 1073741824,
                                            "GPUUtilization": 0,
                                            "MaxParallelism": 1,
                                            "MaxParallelismGPU": 0,
                                            "BaseMinMemory": 1048576,
                                            "MaxConcurrent": 0
                                        },
                                        "8": {
                                            "MinMemory": 60129542144,
                                            "MaxMemory": 68719476736,
                                            "GPUUtilization": 0,
                                            "MaxParallelism": 1,
                                            "MaxParallelismGPU": 0,
                                            "BaseMinMemory": 10485760,
                                            "MaxConcurrent": 0
                                        },
                                        "9": {
                                            "MinMemory": 120259084288,
                                            "MaxMemory": 137438953472,
                                            "GPUUtilization": 0,
                                            "MaxParallelism": 1,
                                            "MaxParallelismGPU": 0,
                                            "BaseMinMemory": 10485760,
                                            "MaxConcurrent": 0
                                        }
                                    }
                                }
                            }
                        }
                    ],
                    "additionalProperties": false,
                    "properties": {
                        "Hostname": {
                            "type": "string"
                        },
                        "IgnoreResources": {
                            "type": "boolean"
                        },
                        "Resources": {
                            "additionalProperties": false,
                            "properties": {
                                "CPUs": {
                                    "title": "number",
                                    "type": "number"
                                },
                                "GPUs": {
                                    "items": {
                                        "type": "string"
                                    },
                                    "type": "array"
                                },
                                "MemPhysical": {
                                    "title": "number",
                                    "type": "number"
                                },
                                "MemSwap": {
                                    "title": "number",
                                    "type": "number"
                                },
                                "MemSwapUsed": {
                                    "title": "number",
                                    "type": "number"
                                },
                                "MemUsed": {
                                    "title": "number",
                                    "type": "number"
                                },
                                "Resources": {
                                    "patternProperties": {
                                        ".*": {
                                            "patternProperties": {
                                                ".*": {
                                                    "additionalProperties": false,
                                                    "properties": {
                                                        "BaseMinMemory": {
                                                            "title": "number",
                                                            "type": "number"
                                                        },
                                                        "GPUUtilization": {
                                                            "type": "number"
                                                        },
                                                        "MaxConcurrent": {
                                                            "title": "number",
                                                            "type": "number"
                                                        },
                                                        "MaxMemory": {
                                                            "title": "number",
                                                            "type": "number"
                                                        },
                                                        "MaxParallelism": {
                                                            "title": "number",
                                                            "type": "number"
                                                        },
                                                        "MaxParallelismGPU": {
                                                            "title": "number",
                                                            "type": "number"
                                                        },
                                                        "MinMemory": {
                                                            "title": "number",
                                                            "type": "number"
                                                        }
                                                    },
                                                    "type": "object"
                                                }
                                            },
                                            "type": "object"
                                        }
                                    },
                                    "type": "object"
                                }
                            },
                            "type": "object"
                        }
                    },
                    "type": [
                        "object"
                    ]
                },
                "required": true,
                "deprecated": false
            },
            "deprecated": false,
            "externalDocs": {
                "description": "Github remote link",
<<<<<<< HEAD
                "url": "https://github.com/filecoin-project/lotus/blob/master/api/proxy_gen.go#L6653"
=======
                "url": "https://github.com/filecoin-project/lotus/blob/master/api/proxy_gen.go#L6666"
>>>>>>> bc06e19d
            }
        },
        {
            "name": "Filecoin.MoveStorage",
            "description": "```go\nfunc (s *WorkerStruct) MoveStorage(p0 context.Context, p1 storiface.SectorRef, p2 storiface.SectorFileType) (storiface.CallID, error) {\n\tif s.Internal.MoveStorage == nil {\n\t\treturn *new(storiface.CallID), ErrNotSupported\n\t}\n\treturn s.Internal.MoveStorage(p0, p1, p2)\n}\n```",
            "summary": "",
            "paramStructure": "by-position",
            "params": [
                {
                    "name": "p1",
                    "description": "storiface.SectorRef",
                    "summary": "",
                    "schema": {
                        "examples": [
                            {
                                "ID": {
                                    "Miner": 1000,
                                    "Number": 9
                                },
                                "ProofType": 8
                            }
                        ],
                        "additionalProperties": false,
                        "properties": {
                            "ID": {
                                "additionalProperties": false,
                                "properties": {
                                    "Miner": {
                                        "title": "number",
                                        "type": "number"
                                    },
                                    "Number": {
                                        "title": "number",
                                        "type": "number"
                                    }
                                },
                                "type": "object"
                            },
                            "ProofType": {
                                "title": "number",
                                "type": "number"
                            }
                        },
                        "type": [
                            "object"
                        ]
                    },
                    "required": true,
                    "deprecated": false
                },
                {
                    "name": "p2",
                    "description": "storiface.SectorFileType",
                    "summary": "",
                    "schema": {
                        "title": "number",
                        "description": "Number is a number",
                        "examples": [
                            1
                        ],
                        "type": [
                            "number"
                        ]
                    },
                    "required": true,
                    "deprecated": false
                }
            ],
            "result": {
                "name": "storiface.CallID",
                "description": "storiface.CallID",
                "summary": "",
                "schema": {
                    "examples": [
                        {
                            "Sector": {
                                "Miner": 1000,
                                "Number": 9
                            },
                            "ID": "07070707-0707-0707-0707-070707070707"
                        }
                    ],
                    "additionalProperties": false,
                    "properties": {
                        "ID": {
                            "items": {
                                "description": "Number is a number",
                                "title": "number",
                                "type": "number"
                            },
                            "maxItems": 16,
                            "minItems": 16,
                            "type": "array"
                        },
                        "Sector": {
                            "additionalProperties": false,
                            "properties": {
                                "Miner": {
                                    "title": "number",
                                    "type": "number"
                                },
                                "Number": {
                                    "title": "number",
                                    "type": "number"
                                }
                            },
                            "type": "object"
                        }
                    },
                    "type": [
                        "object"
                    ]
                },
                "required": true,
                "deprecated": false
            },
            "deprecated": false,
            "externalDocs": {
                "description": "Github remote link",
<<<<<<< HEAD
                "url": "https://github.com/filecoin-project/lotus/blob/master/api/proxy_gen.go#L6664"
=======
                "url": "https://github.com/filecoin-project/lotus/blob/master/api/proxy_gen.go#L6677"
>>>>>>> bc06e19d
            }
        },
        {
            "name": "Filecoin.Paths",
            "description": "```go\nfunc (s *WorkerStruct) Paths(p0 context.Context) ([]storiface.StoragePath, error) {\n\tif s.Internal.Paths == nil {\n\t\treturn *new([]storiface.StoragePath), ErrNotSupported\n\t}\n\treturn s.Internal.Paths(p0)\n}\n```",
            "summary": "",
            "paramStructure": "by-position",
            "params": [],
            "result": {
                "name": "[]storiface.StoragePath",
                "description": "[]storiface.StoragePath",
                "summary": "",
                "schema": {
                    "examples": [
                        [
                            {
                                "ID": "76f1988b-ef30-4d7e-b3ec-9a627f4ba5a8",
                                "Weight": 42,
                                "LocalPath": "string value",
                                "CanSeal": true,
                                "CanStore": true
                            }
                        ]
                    ],
                    "items": [
                        {
                            "additionalProperties": false,
                            "properties": {
                                "CanSeal": {
                                    "type": "boolean"
                                },
                                "CanStore": {
                                    "type": "boolean"
                                },
                                "ID": {
                                    "type": "string"
                                },
                                "LocalPath": {
                                    "type": "string"
                                },
                                "Weight": {
                                    "title": "number",
                                    "type": "number"
                                }
                            },
                            "type": [
                                "object"
                            ]
                        }
                    ],
                    "type": [
                        "array"
                    ]
                },
                "required": true,
                "deprecated": false
            },
            "deprecated": false,
            "externalDocs": {
                "description": "Github remote link",
<<<<<<< HEAD
                "url": "https://github.com/filecoin-project/lotus/blob/master/api/proxy_gen.go#L6675"
=======
                "url": "https://github.com/filecoin-project/lotus/blob/master/api/proxy_gen.go#L6688"
>>>>>>> bc06e19d
            }
        },
        {
            "name": "Filecoin.ProcessSession",
            "description": "```go\nfunc (s *WorkerStruct) ProcessSession(p0 context.Context) (uuid.UUID, error) {\n\tif s.Internal.ProcessSession == nil {\n\t\treturn *new(uuid.UUID), ErrNotSupported\n\t}\n\treturn s.Internal.ProcessSession(p0)\n}\n```",
            "summary": "returns a random UUID of worker session, generated randomly when worker\nprocess starts\n",
            "paramStructure": "by-position",
            "params": [],
            "result": {
                "name": "uuid.UUID",
                "description": "uuid.UUID",
                "summary": "",
                "schema": {
                    "examples": [
                        "07070707-0707-0707-0707-070707070707"
                    ],
                    "items": [
                        {
                            "title": "number",
                            "description": "Number is a number",
                            "type": [
                                "number"
                            ]
                        }
                    ],
                    "maxItems": 16,
                    "minItems": 16,
                    "type": [
                        "array"
                    ]
                },
                "required": true,
                "deprecated": false
            },
            "deprecated": false,
            "externalDocs": {
                "description": "Github remote link",
<<<<<<< HEAD
                "url": "https://github.com/filecoin-project/lotus/blob/master/api/proxy_gen.go#L6686"
=======
                "url": "https://github.com/filecoin-project/lotus/blob/master/api/proxy_gen.go#L6699"
>>>>>>> bc06e19d
            }
        },
        {
            "name": "Filecoin.ProveReplicaUpdate1",
            "description": "```go\nfunc (s *WorkerStruct) ProveReplicaUpdate1(p0 context.Context, p1 storiface.SectorRef, p2 cid.Cid, p3 cid.Cid, p4 cid.Cid) (storiface.CallID, error) {\n\tif s.Internal.ProveReplicaUpdate1 == nil {\n\t\treturn *new(storiface.CallID), ErrNotSupported\n\t}\n\treturn s.Internal.ProveReplicaUpdate1(p0, p1, p2, p3, p4)\n}\n```",
            "summary": "",
            "paramStructure": "by-position",
            "params": [
                {
                    "name": "p1",
                    "description": "storiface.SectorRef",
                    "summary": "",
                    "schema": {
                        "examples": [
                            {
                                "ID": {
                                    "Miner": 1000,
                                    "Number": 9
                                },
                                "ProofType": 8
                            }
                        ],
                        "additionalProperties": false,
                        "properties": {
                            "ID": {
                                "additionalProperties": false,
                                "properties": {
                                    "Miner": {
                                        "title": "number",
                                        "type": "number"
                                    },
                                    "Number": {
                                        "title": "number",
                                        "type": "number"
                                    }
                                },
                                "type": "object"
                            },
                            "ProofType": {
                                "title": "number",
                                "type": "number"
                            }
                        },
                        "type": [
                            "object"
                        ]
                    },
                    "required": true,
                    "deprecated": false
                },
                {
                    "name": "p2",
                    "description": "cid.Cid",
                    "summary": "",
                    "schema": {
                        "title": "Content Identifier",
                        "description": "Cid represents a self-describing content addressed identifier. It is formed by a Version, a Codec (which indicates a multicodec-packed content type) and a Multihash.",
                        "examples": [
                            {
                                "/": "bafy2bzacea3wsdh6y3a36tb3skempjoxqpuyompjbmfeyf34fi3uy6uue42v4"
                            }
                        ],
                        "type": [
                            "string"
                        ]
                    },
                    "required": true,
                    "deprecated": false
                },
                {
                    "name": "p3",
                    "description": "cid.Cid",
                    "summary": "",
                    "schema": {
                        "title": "Content Identifier",
                        "description": "Cid represents a self-describing content addressed identifier. It is formed by a Version, a Codec (which indicates a multicodec-packed content type) and a Multihash.",
                        "examples": [
                            {
                                "/": "bafy2bzacea3wsdh6y3a36tb3skempjoxqpuyompjbmfeyf34fi3uy6uue42v4"
                            }
                        ],
                        "type": [
                            "string"
                        ]
                    },
                    "required": true,
                    "deprecated": false
                },
                {
                    "name": "p4",
                    "description": "cid.Cid",
                    "summary": "",
                    "schema": {
                        "title": "Content Identifier",
                        "description": "Cid represents a self-describing content addressed identifier. It is formed by a Version, a Codec (which indicates a multicodec-packed content type) and a Multihash.",
                        "examples": [
                            {
                                "/": "bafy2bzacea3wsdh6y3a36tb3skempjoxqpuyompjbmfeyf34fi3uy6uue42v4"
                            }
                        ],
                        "type": [
                            "string"
                        ]
                    },
                    "required": true,
                    "deprecated": false
                }
            ],
            "result": {
                "name": "storiface.CallID",
                "description": "storiface.CallID",
                "summary": "",
                "schema": {
                    "examples": [
                        {
                            "Sector": {
                                "Miner": 1000,
                                "Number": 9
                            },
                            "ID": "07070707-0707-0707-0707-070707070707"
                        }
                    ],
                    "additionalProperties": false,
                    "properties": {
                        "ID": {
                            "items": {
                                "description": "Number is a number",
                                "title": "number",
                                "type": "number"
                            },
                            "maxItems": 16,
                            "minItems": 16,
                            "type": "array"
                        },
                        "Sector": {
                            "additionalProperties": false,
                            "properties": {
                                "Miner": {
                                    "title": "number",
                                    "type": "number"
                                },
                                "Number": {
                                    "title": "number",
                                    "type": "number"
                                }
                            },
                            "type": "object"
                        }
                    },
                    "type": [
                        "object"
                    ]
                },
                "required": true,
                "deprecated": false
            },
            "deprecated": false,
            "externalDocs": {
                "description": "Github remote link",
<<<<<<< HEAD
                "url": "https://github.com/filecoin-project/lotus/blob/master/api/proxy_gen.go#L6697"
=======
                "url": "https://github.com/filecoin-project/lotus/blob/master/api/proxy_gen.go#L6710"
>>>>>>> bc06e19d
            }
        },
        {
            "name": "Filecoin.ProveReplicaUpdate2",
            "description": "```go\nfunc (s *WorkerStruct) ProveReplicaUpdate2(p0 context.Context, p1 storiface.SectorRef, p2 cid.Cid, p3 cid.Cid, p4 cid.Cid, p5 storiface.ReplicaVanillaProofs) (storiface.CallID, error) {\n\tif s.Internal.ProveReplicaUpdate2 == nil {\n\t\treturn *new(storiface.CallID), ErrNotSupported\n\t}\n\treturn s.Internal.ProveReplicaUpdate2(p0, p1, p2, p3, p4, p5)\n}\n```",
            "summary": "",
            "paramStructure": "by-position",
            "params": [
                {
                    "name": "p1",
                    "description": "storiface.SectorRef",
                    "summary": "",
                    "schema": {
                        "examples": [
                            {
                                "ID": {
                                    "Miner": 1000,
                                    "Number": 9
                                },
                                "ProofType": 8
                            }
                        ],
                        "additionalProperties": false,
                        "properties": {
                            "ID": {
                                "additionalProperties": false,
                                "properties": {
                                    "Miner": {
                                        "title": "number",
                                        "type": "number"
                                    },
                                    "Number": {
                                        "title": "number",
                                        "type": "number"
                                    }
                                },
                                "type": "object"
                            },
                            "ProofType": {
                                "title": "number",
                                "type": "number"
                            }
                        },
                        "type": [
                            "object"
                        ]
                    },
                    "required": true,
                    "deprecated": false
                },
                {
                    "name": "p2",
                    "description": "cid.Cid",
                    "summary": "",
                    "schema": {
                        "title": "Content Identifier",
                        "description": "Cid represents a self-describing content addressed identifier. It is formed by a Version, a Codec (which indicates a multicodec-packed content type) and a Multihash.",
                        "examples": [
                            {
                                "/": "bafy2bzacea3wsdh6y3a36tb3skempjoxqpuyompjbmfeyf34fi3uy6uue42v4"
                            }
                        ],
                        "type": [
                            "string"
                        ]
                    },
                    "required": true,
                    "deprecated": false
                },
                {
                    "name": "p3",
                    "description": "cid.Cid",
                    "summary": "",
                    "schema": {
                        "title": "Content Identifier",
                        "description": "Cid represents a self-describing content addressed identifier. It is formed by a Version, a Codec (which indicates a multicodec-packed content type) and a Multihash.",
                        "examples": [
                            {
                                "/": "bafy2bzacea3wsdh6y3a36tb3skempjoxqpuyompjbmfeyf34fi3uy6uue42v4"
                            }
                        ],
                        "type": [
                            "string"
                        ]
                    },
                    "required": true,
                    "deprecated": false
                },
                {
                    "name": "p4",
                    "description": "cid.Cid",
                    "summary": "",
                    "schema": {
                        "title": "Content Identifier",
                        "description": "Cid represents a self-describing content addressed identifier. It is formed by a Version, a Codec (which indicates a multicodec-packed content type) and a Multihash.",
                        "examples": [
                            {
                                "/": "bafy2bzacea3wsdh6y3a36tb3skempjoxqpuyompjbmfeyf34fi3uy6uue42v4"
                            }
                        ],
                        "type": [
                            "string"
                        ]
                    },
                    "required": true,
                    "deprecated": false
                },
                {
                    "name": "p5",
                    "description": "storiface.ReplicaVanillaProofs",
                    "summary": "",
                    "schema": {
                        "examples": [
                            [
                                "Ynl0ZSBhcnJheQ=="
                            ]
                        ],
                        "items": [
                            {
                                "type": [
                                    "string"
                                ]
                            }
                        ],
                        "type": [
                            "array"
                        ]
                    },
                    "required": true,
                    "deprecated": false
                }
            ],
            "result": {
                "name": "storiface.CallID",
                "description": "storiface.CallID",
                "summary": "",
                "schema": {
                    "examples": [
                        {
                            "Sector": {
                                "Miner": 1000,
                                "Number": 9
                            },
                            "ID": "07070707-0707-0707-0707-070707070707"
                        }
                    ],
                    "additionalProperties": false,
                    "properties": {
                        "ID": {
                            "items": {
                                "description": "Number is a number",
                                "title": "number",
                                "type": "number"
                            },
                            "maxItems": 16,
                            "minItems": 16,
                            "type": "array"
                        },
                        "Sector": {
                            "additionalProperties": false,
                            "properties": {
                                "Miner": {
                                    "title": "number",
                                    "type": "number"
                                },
                                "Number": {
                                    "title": "number",
                                    "type": "number"
                                }
                            },
                            "type": "object"
                        }
                    },
                    "type": [
                        "object"
                    ]
                },
                "required": true,
                "deprecated": false
            },
            "deprecated": false,
            "externalDocs": {
                "description": "Github remote link",
<<<<<<< HEAD
                "url": "https://github.com/filecoin-project/lotus/blob/master/api/proxy_gen.go#L6708"
=======
                "url": "https://github.com/filecoin-project/lotus/blob/master/api/proxy_gen.go#L6721"
>>>>>>> bc06e19d
            }
        },
        {
            "name": "Filecoin.ReleaseUnsealed",
            "description": "```go\nfunc (s *WorkerStruct) ReleaseUnsealed(p0 context.Context, p1 storiface.SectorRef, p2 []storiface.Range) (storiface.CallID, error) {\n\tif s.Internal.ReleaseUnsealed == nil {\n\t\treturn *new(storiface.CallID), ErrNotSupported\n\t}\n\treturn s.Internal.ReleaseUnsealed(p0, p1, p2)\n}\n```",
            "summary": "",
            "paramStructure": "by-position",
            "params": [
                {
                    "name": "p1",
                    "description": "storiface.SectorRef",
                    "summary": "",
                    "schema": {
                        "examples": [
                            {
                                "ID": {
                                    "Miner": 1000,
                                    "Number": 9
                                },
                                "ProofType": 8
                            }
                        ],
                        "additionalProperties": false,
                        "properties": {
                            "ID": {
                                "additionalProperties": false,
                                "properties": {
                                    "Miner": {
                                        "title": "number",
                                        "type": "number"
                                    },
                                    "Number": {
                                        "title": "number",
                                        "type": "number"
                                    }
                                },
                                "type": "object"
                            },
                            "ProofType": {
                                "title": "number",
                                "type": "number"
                            }
                        },
                        "type": [
                            "object"
                        ]
                    },
                    "required": true,
                    "deprecated": false
                },
                {
                    "name": "p2",
                    "description": "[]storiface.Range",
                    "summary": "",
                    "schema": {
                        "examples": [
                            [
                                {
                                    "Offset": 1024,
                                    "Size": 1024
                                }
                            ]
                        ],
                        "items": [
                            {
                                "additionalProperties": false,
                                "properties": {
                                    "Offset": {
                                        "title": "number",
                                        "type": "number"
                                    },
                                    "Size": {
                                        "title": "number",
                                        "type": "number"
                                    }
                                },
                                "type": [
                                    "object"
                                ]
                            }
                        ],
                        "type": [
                            "array"
                        ]
                    },
                    "required": true,
                    "deprecated": false
                }
            ],
            "result": {
                "name": "storiface.CallID",
                "description": "storiface.CallID",
                "summary": "",
                "schema": {
                    "examples": [
                        {
                            "Sector": {
                                "Miner": 1000,
                                "Number": 9
                            },
                            "ID": "07070707-0707-0707-0707-070707070707"
                        }
                    ],
                    "additionalProperties": false,
                    "properties": {
                        "ID": {
                            "items": {
                                "description": "Number is a number",
                                "title": "number",
                                "type": "number"
                            },
                            "maxItems": 16,
                            "minItems": 16,
                            "type": "array"
                        },
                        "Sector": {
                            "additionalProperties": false,
                            "properties": {
                                "Miner": {
                                    "title": "number",
                                    "type": "number"
                                },
                                "Number": {
                                    "title": "number",
                                    "type": "number"
                                }
                            },
                            "type": "object"
                        }
                    },
                    "type": [
                        "object"
                    ]
                },
                "required": true,
                "deprecated": false
            },
            "deprecated": false,
            "externalDocs": {
                "description": "Github remote link",
<<<<<<< HEAD
                "url": "https://github.com/filecoin-project/lotus/blob/master/api/proxy_gen.go#L6719"
=======
                "url": "https://github.com/filecoin-project/lotus/blob/master/api/proxy_gen.go#L6732"
>>>>>>> bc06e19d
            }
        },
        {
            "name": "Filecoin.Remove",
            "description": "```go\nfunc (s *WorkerStruct) Remove(p0 context.Context, p1 abi.SectorID) error {\n\tif s.Internal.Remove == nil {\n\t\treturn ErrNotSupported\n\t}\n\treturn s.Internal.Remove(p0, p1)\n}\n```",
            "summary": "Storage / Other\n",
            "paramStructure": "by-position",
            "params": [
                {
                    "name": "p1",
                    "description": "abi.SectorID",
                    "summary": "",
                    "schema": {
                        "examples": [
                            {
                                "Miner": 1000,
                                "Number": 9
                            }
                        ],
                        "additionalProperties": false,
                        "properties": {
                            "Miner": {
                                "title": "number",
                                "type": "number"
                            },
                            "Number": {
                                "title": "number",
                                "type": "number"
                            }
                        },
                        "type": [
                            "object"
                        ]
                    },
                    "required": true,
                    "deprecated": false
                }
            ],
            "result": {
                "name": "Null",
                "description": "Null",
                "schema": {
                    "type": [
                        "null"
                    ]
                },
                "required": true,
                "deprecated": false
            },
            "deprecated": false,
            "externalDocs": {
                "description": "Github remote link",
<<<<<<< HEAD
                "url": "https://github.com/filecoin-project/lotus/blob/master/api/proxy_gen.go#L6730"
=======
                "url": "https://github.com/filecoin-project/lotus/blob/master/api/proxy_gen.go#L6743"
>>>>>>> bc06e19d
            }
        },
        {
            "name": "Filecoin.ReplicaUpdate",
            "description": "```go\nfunc (s *WorkerStruct) ReplicaUpdate(p0 context.Context, p1 storiface.SectorRef, p2 []abi.PieceInfo) (storiface.CallID, error) {\n\tif s.Internal.ReplicaUpdate == nil {\n\t\treturn *new(storiface.CallID), ErrNotSupported\n\t}\n\treturn s.Internal.ReplicaUpdate(p0, p1, p2)\n}\n```",
            "summary": "",
            "paramStructure": "by-position",
            "params": [
                {
                    "name": "p1",
                    "description": "storiface.SectorRef",
                    "summary": "",
                    "schema": {
                        "examples": [
                            {
                                "ID": {
                                    "Miner": 1000,
                                    "Number": 9
                                },
                                "ProofType": 8
                            }
                        ],
                        "additionalProperties": false,
                        "properties": {
                            "ID": {
                                "additionalProperties": false,
                                "properties": {
                                    "Miner": {
                                        "title": "number",
                                        "type": "number"
                                    },
                                    "Number": {
                                        "title": "number",
                                        "type": "number"
                                    }
                                },
                                "type": "object"
                            },
                            "ProofType": {
                                "title": "number",
                                "type": "number"
                            }
                        },
                        "type": [
                            "object"
                        ]
                    },
                    "required": true,
                    "deprecated": false
                },
                {
                    "name": "p2",
                    "description": "[]abi.PieceInfo",
                    "summary": "",
                    "schema": {
                        "examples": [
                            [
                                {
                                    "Size": 1032,
                                    "PieceCID": {
                                        "/": "bafy2bzacea3wsdh6y3a36tb3skempjoxqpuyompjbmfeyf34fi3uy6uue42v4"
                                    }
                                }
                            ]
                        ],
                        "items": [
                            {
                                "additionalProperties": false,
                                "properties": {
                                    "PieceCID": {
                                        "title": "Content Identifier",
                                        "type": "string"
                                    },
                                    "Size": {
                                        "title": "number",
                                        "type": "number"
                                    }
                                },
                                "type": [
                                    "object"
                                ]
                            }
                        ],
                        "type": [
                            "array"
                        ]
                    },
                    "required": true,
                    "deprecated": false
                }
            ],
            "result": {
                "name": "storiface.CallID",
                "description": "storiface.CallID",
                "summary": "",
                "schema": {
                    "examples": [
                        {
                            "Sector": {
                                "Miner": 1000,
                                "Number": 9
                            },
                            "ID": "07070707-0707-0707-0707-070707070707"
                        }
                    ],
                    "additionalProperties": false,
                    "properties": {
                        "ID": {
                            "items": {
                                "description": "Number is a number",
                                "title": "number",
                                "type": "number"
                            },
                            "maxItems": 16,
                            "minItems": 16,
                            "type": "array"
                        },
                        "Sector": {
                            "additionalProperties": false,
                            "properties": {
                                "Miner": {
                                    "title": "number",
                                    "type": "number"
                                },
                                "Number": {
                                    "title": "number",
                                    "type": "number"
                                }
                            },
                            "type": "object"
                        }
                    },
                    "type": [
                        "object"
                    ]
                },
                "required": true,
                "deprecated": false
            },
            "deprecated": false,
            "externalDocs": {
                "description": "Github remote link",
<<<<<<< HEAD
                "url": "https://github.com/filecoin-project/lotus/blob/master/api/proxy_gen.go#L6741"
=======
                "url": "https://github.com/filecoin-project/lotus/blob/master/api/proxy_gen.go#L6754"
>>>>>>> bc06e19d
            }
        },
        {
            "name": "Filecoin.SealCommit1",
            "description": "```go\nfunc (s *WorkerStruct) SealCommit1(p0 context.Context, p1 storiface.SectorRef, p2 abi.SealRandomness, p3 abi.InteractiveSealRandomness, p4 []abi.PieceInfo, p5 storiface.SectorCids) (storiface.CallID, error) {\n\tif s.Internal.SealCommit1 == nil {\n\t\treturn *new(storiface.CallID), ErrNotSupported\n\t}\n\treturn s.Internal.SealCommit1(p0, p1, p2, p3, p4, p5)\n}\n```",
            "summary": "",
            "paramStructure": "by-position",
            "params": [
                {
                    "name": "p1",
                    "description": "storiface.SectorRef",
                    "summary": "",
                    "schema": {
                        "examples": [
                            {
                                "ID": {
                                    "Miner": 1000,
                                    "Number": 9
                                },
                                "ProofType": 8
                            }
                        ],
                        "additionalProperties": false,
                        "properties": {
                            "ID": {
                                "additionalProperties": false,
                                "properties": {
                                    "Miner": {
                                        "title": "number",
                                        "type": "number"
                                    },
                                    "Number": {
                                        "title": "number",
                                        "type": "number"
                                    }
                                },
                                "type": "object"
                            },
                            "ProofType": {
                                "title": "number",
                                "type": "number"
                            }
                        },
                        "type": [
                            "object"
                        ]
                    },
                    "required": true,
                    "deprecated": false
                },
                {
                    "name": "p2",
                    "description": "abi.SealRandomness",
                    "summary": "",
                    "schema": {
                        "examples": [
                            "Bw=="
                        ],
                        "items": [
                            {
                                "title": "number",
                                "description": "Number is a number",
                                "type": [
                                    "number"
                                ]
                            }
                        ],
                        "type": [
                            "array"
                        ]
                    },
                    "required": true,
                    "deprecated": false
                },
                {
                    "name": "p3",
                    "description": "abi.InteractiveSealRandomness",
                    "summary": "",
                    "schema": {
                        "examples": [
                            "Bw=="
                        ],
                        "items": [
                            {
                                "title": "number",
                                "description": "Number is a number",
                                "type": [
                                    "number"
                                ]
                            }
                        ],
                        "type": [
                            "array"
                        ]
                    },
                    "required": true,
                    "deprecated": false
                },
                {
                    "name": "p4",
                    "description": "[]abi.PieceInfo",
                    "summary": "",
                    "schema": {
                        "examples": [
                            [
                                {
                                    "Size": 1032,
                                    "PieceCID": {
                                        "/": "bafy2bzacea3wsdh6y3a36tb3skempjoxqpuyompjbmfeyf34fi3uy6uue42v4"
                                    }
                                }
                            ]
                        ],
                        "items": [
                            {
                                "additionalProperties": false,
                                "properties": {
                                    "PieceCID": {
                                        "title": "Content Identifier",
                                        "type": "string"
                                    },
                                    "Size": {
                                        "title": "number",
                                        "type": "number"
                                    }
                                },
                                "type": [
                                    "object"
                                ]
                            }
                        ],
                        "type": [
                            "array"
                        ]
                    },
                    "required": true,
                    "deprecated": false
                },
                {
                    "name": "p5",
                    "description": "storiface.SectorCids",
                    "summary": "",
                    "schema": {
                        "examples": [
                            {
                                "Unsealed": {
                                    "/": "bafy2bzacea3wsdh6y3a36tb3skempjoxqpuyompjbmfeyf34fi3uy6uue42v4"
                                },
                                "Sealed": {
                                    "/": "bafy2bzacea3wsdh6y3a36tb3skempjoxqpuyompjbmfeyf34fi3uy6uue42v4"
                                }
                            }
                        ],
                        "additionalProperties": false,
                        "properties": {
                            "Sealed": {
                                "title": "Content Identifier",
                                "type": "string"
                            },
                            "Unsealed": {
                                "title": "Content Identifier",
                                "type": "string"
                            }
                        },
                        "type": [
                            "object"
                        ]
                    },
                    "required": true,
                    "deprecated": false
                }
            ],
            "result": {
                "name": "storiface.CallID",
                "description": "storiface.CallID",
                "summary": "",
                "schema": {
                    "examples": [
                        {
                            "Sector": {
                                "Miner": 1000,
                                "Number": 9
                            },
                            "ID": "07070707-0707-0707-0707-070707070707"
                        }
                    ],
                    "additionalProperties": false,
                    "properties": {
                        "ID": {
                            "items": {
                                "description": "Number is a number",
                                "title": "number",
                                "type": "number"
                            },
                            "maxItems": 16,
                            "minItems": 16,
                            "type": "array"
                        },
                        "Sector": {
                            "additionalProperties": false,
                            "properties": {
                                "Miner": {
                                    "title": "number",
                                    "type": "number"
                                },
                                "Number": {
                                    "title": "number",
                                    "type": "number"
                                }
                            },
                            "type": "object"
                        }
                    },
                    "type": [
                        "object"
                    ]
                },
                "required": true,
                "deprecated": false
            },
            "deprecated": false,
            "externalDocs": {
                "description": "Github remote link",
<<<<<<< HEAD
                "url": "https://github.com/filecoin-project/lotus/blob/master/api/proxy_gen.go#L6752"
=======
                "url": "https://github.com/filecoin-project/lotus/blob/master/api/proxy_gen.go#L6765"
>>>>>>> bc06e19d
            }
        },
        {
            "name": "Filecoin.SealCommit2",
            "description": "```go\nfunc (s *WorkerStruct) SealCommit2(p0 context.Context, p1 storiface.SectorRef, p2 storiface.Commit1Out) (storiface.CallID, error) {\n\tif s.Internal.SealCommit2 == nil {\n\t\treturn *new(storiface.CallID), ErrNotSupported\n\t}\n\treturn s.Internal.SealCommit2(p0, p1, p2)\n}\n```",
            "summary": "",
            "paramStructure": "by-position",
            "params": [
                {
                    "name": "p1",
                    "description": "storiface.SectorRef",
                    "summary": "",
                    "schema": {
                        "examples": [
                            {
                                "ID": {
                                    "Miner": 1000,
                                    "Number": 9
                                },
                                "ProofType": 8
                            }
                        ],
                        "additionalProperties": false,
                        "properties": {
                            "ID": {
                                "additionalProperties": false,
                                "properties": {
                                    "Miner": {
                                        "title": "number",
                                        "type": "number"
                                    },
                                    "Number": {
                                        "title": "number",
                                        "type": "number"
                                    }
                                },
                                "type": "object"
                            },
                            "ProofType": {
                                "title": "number",
                                "type": "number"
                            }
                        },
                        "type": [
                            "object"
                        ]
                    },
                    "required": true,
                    "deprecated": false
                },
                {
                    "name": "p2",
                    "description": "storiface.Commit1Out",
                    "summary": "",
                    "schema": {
                        "examples": [
                            "Bw=="
                        ],
                        "items": [
                            {
                                "title": "number",
                                "description": "Number is a number",
                                "type": [
                                    "number"
                                ]
                            }
                        ],
                        "type": [
                            "array"
                        ]
                    },
                    "required": true,
                    "deprecated": false
                }
            ],
            "result": {
                "name": "storiface.CallID",
                "description": "storiface.CallID",
                "summary": "",
                "schema": {
                    "examples": [
                        {
                            "Sector": {
                                "Miner": 1000,
                                "Number": 9
                            },
                            "ID": "07070707-0707-0707-0707-070707070707"
                        }
                    ],
                    "additionalProperties": false,
                    "properties": {
                        "ID": {
                            "items": {
                                "description": "Number is a number",
                                "title": "number",
                                "type": "number"
                            },
                            "maxItems": 16,
                            "minItems": 16,
                            "type": "array"
                        },
                        "Sector": {
                            "additionalProperties": false,
                            "properties": {
                                "Miner": {
                                    "title": "number",
                                    "type": "number"
                                },
                                "Number": {
                                    "title": "number",
                                    "type": "number"
                                }
                            },
                            "type": "object"
                        }
                    },
                    "type": [
                        "object"
                    ]
                },
                "required": true,
                "deprecated": false
            },
            "deprecated": false,
            "externalDocs": {
                "description": "Github remote link",
<<<<<<< HEAD
                "url": "https://github.com/filecoin-project/lotus/blob/master/api/proxy_gen.go#L6763"
=======
                "url": "https://github.com/filecoin-project/lotus/blob/master/api/proxy_gen.go#L6776"
>>>>>>> bc06e19d
            }
        },
        {
            "name": "Filecoin.SealPreCommit1",
            "description": "```go\nfunc (s *WorkerStruct) SealPreCommit1(p0 context.Context, p1 storiface.SectorRef, p2 abi.SealRandomness, p3 []abi.PieceInfo) (storiface.CallID, error) {\n\tif s.Internal.SealPreCommit1 == nil {\n\t\treturn *new(storiface.CallID), ErrNotSupported\n\t}\n\treturn s.Internal.SealPreCommit1(p0, p1, p2, p3)\n}\n```",
            "summary": "",
            "paramStructure": "by-position",
            "params": [
                {
                    "name": "p1",
                    "description": "storiface.SectorRef",
                    "summary": "",
                    "schema": {
                        "examples": [
                            {
                                "ID": {
                                    "Miner": 1000,
                                    "Number": 9
                                },
                                "ProofType": 8
                            }
                        ],
                        "additionalProperties": false,
                        "properties": {
                            "ID": {
                                "additionalProperties": false,
                                "properties": {
                                    "Miner": {
                                        "title": "number",
                                        "type": "number"
                                    },
                                    "Number": {
                                        "title": "number",
                                        "type": "number"
                                    }
                                },
                                "type": "object"
                            },
                            "ProofType": {
                                "title": "number",
                                "type": "number"
                            }
                        },
                        "type": [
                            "object"
                        ]
                    },
                    "required": true,
                    "deprecated": false
                },
                {
                    "name": "p2",
                    "description": "abi.SealRandomness",
                    "summary": "",
                    "schema": {
                        "examples": [
                            "Bw=="
                        ],
                        "items": [
                            {
                                "title": "number",
                                "description": "Number is a number",
                                "type": [
                                    "number"
                                ]
                            }
                        ],
                        "type": [
                            "array"
                        ]
                    },
                    "required": true,
                    "deprecated": false
                },
                {
                    "name": "p3",
                    "description": "[]abi.PieceInfo",
                    "summary": "",
                    "schema": {
                        "examples": [
                            [
                                {
                                    "Size": 1032,
                                    "PieceCID": {
                                        "/": "bafy2bzacea3wsdh6y3a36tb3skempjoxqpuyompjbmfeyf34fi3uy6uue42v4"
                                    }
                                }
                            ]
                        ],
                        "items": [
                            {
                                "additionalProperties": false,
                                "properties": {
                                    "PieceCID": {
                                        "title": "Content Identifier",
                                        "type": "string"
                                    },
                                    "Size": {
                                        "title": "number",
                                        "type": "number"
                                    }
                                },
                                "type": [
                                    "object"
                                ]
                            }
                        ],
                        "type": [
                            "array"
                        ]
                    },
                    "required": true,
                    "deprecated": false
                }
            ],
            "result": {
                "name": "storiface.CallID",
                "description": "storiface.CallID",
                "summary": "",
                "schema": {
                    "examples": [
                        {
                            "Sector": {
                                "Miner": 1000,
                                "Number": 9
                            },
                            "ID": "07070707-0707-0707-0707-070707070707"
                        }
                    ],
                    "additionalProperties": false,
                    "properties": {
                        "ID": {
                            "items": {
                                "description": "Number is a number",
                                "title": "number",
                                "type": "number"
                            },
                            "maxItems": 16,
                            "minItems": 16,
                            "type": "array"
                        },
                        "Sector": {
                            "additionalProperties": false,
                            "properties": {
                                "Miner": {
                                    "title": "number",
                                    "type": "number"
                                },
                                "Number": {
                                    "title": "number",
                                    "type": "number"
                                }
                            },
                            "type": "object"
                        }
                    },
                    "type": [
                        "object"
                    ]
                },
                "required": true,
                "deprecated": false
            },
            "deprecated": false,
            "externalDocs": {
                "description": "Github remote link",
<<<<<<< HEAD
                "url": "https://github.com/filecoin-project/lotus/blob/master/api/proxy_gen.go#L6774"
=======
                "url": "https://github.com/filecoin-project/lotus/blob/master/api/proxy_gen.go#L6787"
>>>>>>> bc06e19d
            }
        },
        {
            "name": "Filecoin.SealPreCommit2",
            "description": "```go\nfunc (s *WorkerStruct) SealPreCommit2(p0 context.Context, p1 storiface.SectorRef, p2 storiface.PreCommit1Out) (storiface.CallID, error) {\n\tif s.Internal.SealPreCommit2 == nil {\n\t\treturn *new(storiface.CallID), ErrNotSupported\n\t}\n\treturn s.Internal.SealPreCommit2(p0, p1, p2)\n}\n```",
            "summary": "",
            "paramStructure": "by-position",
            "params": [
                {
                    "name": "p1",
                    "description": "storiface.SectorRef",
                    "summary": "",
                    "schema": {
                        "examples": [
                            {
                                "ID": {
                                    "Miner": 1000,
                                    "Number": 9
                                },
                                "ProofType": 8
                            }
                        ],
                        "additionalProperties": false,
                        "properties": {
                            "ID": {
                                "additionalProperties": false,
                                "properties": {
                                    "Miner": {
                                        "title": "number",
                                        "type": "number"
                                    },
                                    "Number": {
                                        "title": "number",
                                        "type": "number"
                                    }
                                },
                                "type": "object"
                            },
                            "ProofType": {
                                "title": "number",
                                "type": "number"
                            }
                        },
                        "type": [
                            "object"
                        ]
                    },
                    "required": true,
                    "deprecated": false
                },
                {
                    "name": "p2",
                    "description": "storiface.PreCommit1Out",
                    "summary": "",
                    "schema": {
                        "examples": [
                            "Bw=="
                        ],
                        "items": [
                            {
                                "title": "number",
                                "description": "Number is a number",
                                "type": [
                                    "number"
                                ]
                            }
                        ],
                        "type": [
                            "array"
                        ]
                    },
                    "required": true,
                    "deprecated": false
                }
            ],
            "result": {
                "name": "storiface.CallID",
                "description": "storiface.CallID",
                "summary": "",
                "schema": {
                    "examples": [
                        {
                            "Sector": {
                                "Miner": 1000,
                                "Number": 9
                            },
                            "ID": "07070707-0707-0707-0707-070707070707"
                        }
                    ],
                    "additionalProperties": false,
                    "properties": {
                        "ID": {
                            "items": {
                                "description": "Number is a number",
                                "title": "number",
                                "type": "number"
                            },
                            "maxItems": 16,
                            "minItems": 16,
                            "type": "array"
                        },
                        "Sector": {
                            "additionalProperties": false,
                            "properties": {
                                "Miner": {
                                    "title": "number",
                                    "type": "number"
                                },
                                "Number": {
                                    "title": "number",
                                    "type": "number"
                                }
                            },
                            "type": "object"
                        }
                    },
                    "type": [
                        "object"
                    ]
                },
                "required": true,
                "deprecated": false
            },
            "deprecated": false,
            "externalDocs": {
                "description": "Github remote link",
<<<<<<< HEAD
                "url": "https://github.com/filecoin-project/lotus/blob/master/api/proxy_gen.go#L6785"
=======
                "url": "https://github.com/filecoin-project/lotus/blob/master/api/proxy_gen.go#L6798"
>>>>>>> bc06e19d
            }
        },
        {
            "name": "Filecoin.Session",
            "description": "```go\nfunc (s *WorkerStruct) Session(p0 context.Context) (uuid.UUID, error) {\n\tif s.Internal.Session == nil {\n\t\treturn *new(uuid.UUID), ErrNotSupported\n\t}\n\treturn s.Internal.Session(p0)\n}\n```",
            "summary": "Like ProcessSession, but returns an error when worker is disabled\n",
            "paramStructure": "by-position",
            "params": [],
            "result": {
                "name": "uuid.UUID",
                "description": "uuid.UUID",
                "summary": "",
                "schema": {
                    "examples": [
                        "07070707-0707-0707-0707-070707070707"
                    ],
                    "items": [
                        {
                            "title": "number",
                            "description": "Number is a number",
                            "type": [
                                "number"
                            ]
                        }
                    ],
                    "maxItems": 16,
                    "minItems": 16,
                    "type": [
                        "array"
                    ]
                },
                "required": true,
                "deprecated": false
            },
            "deprecated": false,
            "externalDocs": {
                "description": "Github remote link",
<<<<<<< HEAD
                "url": "https://github.com/filecoin-project/lotus/blob/master/api/proxy_gen.go#L6796"
=======
                "url": "https://github.com/filecoin-project/lotus/blob/master/api/proxy_gen.go#L6809"
>>>>>>> bc06e19d
            }
        },
        {
            "name": "Filecoin.SetEnabled",
            "description": "```go\nfunc (s *WorkerStruct) SetEnabled(p0 context.Context, p1 bool) error {\n\tif s.Internal.SetEnabled == nil {\n\t\treturn ErrNotSupported\n\t}\n\treturn s.Internal.SetEnabled(p0, p1)\n}\n```",
            "summary": "SetEnabled marks the worker as enabled/disabled. Not that this setting\nmay take a few seconds to propagate to task scheduler\n",
            "paramStructure": "by-position",
            "params": [
                {
                    "name": "p1",
                    "description": "bool",
                    "summary": "",
                    "schema": {
                        "examples": [
                            true
                        ],
                        "type": [
                            "boolean"
                        ]
                    },
                    "required": true,
                    "deprecated": false
                }
            ],
            "result": {
                "name": "Null",
                "description": "Null",
                "schema": {
                    "type": [
                        "null"
                    ]
                },
                "required": true,
                "deprecated": false
            },
            "deprecated": false,
            "externalDocs": {
                "description": "Github remote link",
<<<<<<< HEAD
                "url": "https://github.com/filecoin-project/lotus/blob/master/api/proxy_gen.go#L6807"
=======
                "url": "https://github.com/filecoin-project/lotus/blob/master/api/proxy_gen.go#L6820"
>>>>>>> bc06e19d
            }
        },
        {
            "name": "Filecoin.Shutdown",
            "description": "```go\nfunc (s *WorkerStruct) Shutdown(p0 context.Context) error {\n\tif s.Internal.Shutdown == nil {\n\t\treturn ErrNotSupported\n\t}\n\treturn s.Internal.Shutdown(p0)\n}\n```",
            "summary": "Trigger shutdown\n",
            "paramStructure": "by-position",
            "params": [],
            "result": {
                "name": "Null",
                "description": "Null",
                "schema": {
                    "type": [
                        "null"
                    ]
                },
                "required": true,
                "deprecated": false
            },
            "deprecated": false,
            "externalDocs": {
                "description": "Github remote link",
<<<<<<< HEAD
                "url": "https://github.com/filecoin-project/lotus/blob/master/api/proxy_gen.go#L6818"
=======
                "url": "https://github.com/filecoin-project/lotus/blob/master/api/proxy_gen.go#L6831"
>>>>>>> bc06e19d
            }
        },
        {
            "name": "Filecoin.StorageAddLocal",
            "description": "```go\nfunc (s *WorkerStruct) StorageAddLocal(p0 context.Context, p1 string) error {\n\tif s.Internal.StorageAddLocal == nil {\n\t\treturn ErrNotSupported\n\t}\n\treturn s.Internal.StorageAddLocal(p0, p1)\n}\n```",
            "summary": "",
            "paramStructure": "by-position",
            "params": [
                {
                    "name": "p1",
                    "description": "string",
                    "summary": "",
                    "schema": {
                        "examples": [
                            "string value"
                        ],
                        "type": [
                            "string"
                        ]
                    },
                    "required": true,
                    "deprecated": false
                }
            ],
            "result": {
                "name": "Null",
                "description": "Null",
                "schema": {
                    "type": [
                        "null"
                    ]
                },
                "required": true,
                "deprecated": false
            },
            "deprecated": false,
            "externalDocs": {
                "description": "Github remote link",
<<<<<<< HEAD
                "url": "https://github.com/filecoin-project/lotus/blob/master/api/proxy_gen.go#L6829"
=======
                "url": "https://github.com/filecoin-project/lotus/blob/master/api/proxy_gen.go#L6842"
>>>>>>> bc06e19d
            }
        },
        {
            "name": "Filecoin.StorageDetachAll",
            "description": "```go\nfunc (s *WorkerStruct) StorageDetachAll(p0 context.Context) error {\n\tif s.Internal.StorageDetachAll == nil {\n\t\treturn ErrNotSupported\n\t}\n\treturn s.Internal.StorageDetachAll(p0)\n}\n```",
            "summary": "",
            "paramStructure": "by-position",
            "params": [],
            "result": {
                "name": "Null",
                "description": "Null",
                "schema": {
                    "type": [
                        "null"
                    ]
                },
                "required": true,
                "deprecated": false
            },
            "deprecated": false,
            "externalDocs": {
                "description": "Github remote link",
<<<<<<< HEAD
                "url": "https://github.com/filecoin-project/lotus/blob/master/api/proxy_gen.go#L6840"
=======
                "url": "https://github.com/filecoin-project/lotus/blob/master/api/proxy_gen.go#L6853"
>>>>>>> bc06e19d
            }
        },
        {
            "name": "Filecoin.StorageDetachLocal",
            "description": "```go\nfunc (s *WorkerStruct) StorageDetachLocal(p0 context.Context, p1 string) error {\n\tif s.Internal.StorageDetachLocal == nil {\n\t\treturn ErrNotSupported\n\t}\n\treturn s.Internal.StorageDetachLocal(p0, p1)\n}\n```",
            "summary": "",
            "paramStructure": "by-position",
            "params": [
                {
                    "name": "p1",
                    "description": "string",
                    "summary": "",
                    "schema": {
                        "examples": [
                            "string value"
                        ],
                        "type": [
                            "string"
                        ]
                    },
                    "required": true,
                    "deprecated": false
                }
            ],
            "result": {
                "name": "Null",
                "description": "Null",
                "schema": {
                    "type": [
                        "null"
                    ]
                },
                "required": true,
                "deprecated": false
            },
            "deprecated": false,
            "externalDocs": {
                "description": "Github remote link",
<<<<<<< HEAD
                "url": "https://github.com/filecoin-project/lotus/blob/master/api/proxy_gen.go#L6851"
=======
                "url": "https://github.com/filecoin-project/lotus/blob/master/api/proxy_gen.go#L6864"
>>>>>>> bc06e19d
            }
        },
        {
            "name": "Filecoin.StorageLocal",
            "description": "```go\nfunc (s *WorkerStruct) StorageLocal(p0 context.Context) (map[storiface.ID]string, error) {\n\tif s.Internal.StorageLocal == nil {\n\t\treturn *new(map[storiface.ID]string), ErrNotSupported\n\t}\n\treturn s.Internal.StorageLocal(p0)\n}\n```",
            "summary": "",
            "paramStructure": "by-position",
            "params": [],
            "result": {
                "name": "map[storiface.ID]string",
                "description": "map[storiface.ID]string",
                "summary": "",
                "schema": {
                    "examples": [
                        {
                            "76f1988b-ef30-4d7e-b3ec-9a627f4ba5a8": "/data/path"
                        }
                    ],
                    "patternProperties": {
                        ".*": {
                            "type": "string"
                        }
                    },
                    "type": [
                        "object"
                    ]
                },
                "required": true,
                "deprecated": false
            },
            "deprecated": false,
            "externalDocs": {
                "description": "Github remote link",
<<<<<<< HEAD
                "url": "https://github.com/filecoin-project/lotus/blob/master/api/proxy_gen.go#L6862"
=======
                "url": "https://github.com/filecoin-project/lotus/blob/master/api/proxy_gen.go#L6875"
>>>>>>> bc06e19d
            }
        },
        {
            "name": "Filecoin.StorageRedeclareLocal",
            "description": "```go\nfunc (s *WorkerStruct) StorageRedeclareLocal(p0 context.Context, p1 *storiface.ID, p2 bool) error {\n\tif s.Internal.StorageRedeclareLocal == nil {\n\t\treturn ErrNotSupported\n\t}\n\treturn s.Internal.StorageRedeclareLocal(p0, p1, p2)\n}\n```",
            "summary": "",
            "paramStructure": "by-position",
            "params": [
                {
                    "name": "p1",
                    "description": "*storiface.ID",
                    "summary": "",
                    "schema": {
                        "examples": [
                            "1399aa04-2625-44b1-bad4-bd07b59b22c4"
                        ],
                        "type": [
                            "string"
                        ]
                    },
                    "required": true,
                    "deprecated": false
                },
                {
                    "name": "p2",
                    "description": "bool",
                    "summary": "",
                    "schema": {
                        "examples": [
                            true
                        ],
                        "type": [
                            "boolean"
                        ]
                    },
                    "required": true,
                    "deprecated": false
                }
            ],
            "result": {
                "name": "Null",
                "description": "Null",
                "schema": {
                    "type": [
                        "null"
                    ]
                },
                "required": true,
                "deprecated": false
            },
            "deprecated": false,
            "externalDocs": {
                "description": "Github remote link",
<<<<<<< HEAD
                "url": "https://github.com/filecoin-project/lotus/blob/master/api/proxy_gen.go#L6873"
=======
                "url": "https://github.com/filecoin-project/lotus/blob/master/api/proxy_gen.go#L6886"
>>>>>>> bc06e19d
            }
        },
        {
            "name": "Filecoin.TaskDisable",
            "description": "```go\nfunc (s *WorkerStruct) TaskDisable(p0 context.Context, p1 sealtasks.TaskType) error {\n\tif s.Internal.TaskDisable == nil {\n\t\treturn ErrNotSupported\n\t}\n\treturn s.Internal.TaskDisable(p0, p1)\n}\n```",
            "summary": "",
            "paramStructure": "by-position",
            "params": [
                {
                    "name": "p1",
                    "description": "sealtasks.TaskType",
                    "summary": "",
                    "schema": {
                        "examples": [
                            "seal/v0/commit/2"
                        ],
                        "type": [
                            "string"
                        ]
                    },
                    "required": true,
                    "deprecated": false
                }
            ],
            "result": {
                "name": "Null",
                "description": "Null",
                "schema": {
                    "type": [
                        "null"
                    ]
                },
                "required": true,
                "deprecated": false
            },
            "deprecated": false,
            "externalDocs": {
                "description": "Github remote link",
<<<<<<< HEAD
                "url": "https://github.com/filecoin-project/lotus/blob/master/api/proxy_gen.go#L6884"
=======
                "url": "https://github.com/filecoin-project/lotus/blob/master/api/proxy_gen.go#L6897"
>>>>>>> bc06e19d
            }
        },
        {
            "name": "Filecoin.TaskEnable",
            "description": "```go\nfunc (s *WorkerStruct) TaskEnable(p0 context.Context, p1 sealtasks.TaskType) error {\n\tif s.Internal.TaskEnable == nil {\n\t\treturn ErrNotSupported\n\t}\n\treturn s.Internal.TaskEnable(p0, p1)\n}\n```",
            "summary": "",
            "paramStructure": "by-position",
            "params": [
                {
                    "name": "p1",
                    "description": "sealtasks.TaskType",
                    "summary": "",
                    "schema": {
                        "examples": [
                            "seal/v0/commit/2"
                        ],
                        "type": [
                            "string"
                        ]
                    },
                    "required": true,
                    "deprecated": false
                }
            ],
            "result": {
                "name": "Null",
                "description": "Null",
                "schema": {
                    "type": [
                        "null"
                    ]
                },
                "required": true,
                "deprecated": false
            },
            "deprecated": false,
            "externalDocs": {
                "description": "Github remote link",
<<<<<<< HEAD
                "url": "https://github.com/filecoin-project/lotus/blob/master/api/proxy_gen.go#L6895"
=======
                "url": "https://github.com/filecoin-project/lotus/blob/master/api/proxy_gen.go#L6908"
>>>>>>> bc06e19d
            }
        },
        {
            "name": "Filecoin.TaskTypes",
            "description": "```go\nfunc (s *WorkerStruct) TaskTypes(p0 context.Context) (map[sealtasks.TaskType]struct{}, error) {\n\tif s.Internal.TaskTypes == nil {\n\t\treturn *new(map[sealtasks.TaskType]struct{}), ErrNotSupported\n\t}\n\treturn s.Internal.TaskTypes(p0)\n}\n```",
            "summary": "TaskType -\u003e Weight\n",
            "paramStructure": "by-position",
            "params": [],
            "result": {
                "name": "map[sealtasks.TaskType]struct{}",
                "description": "map[sealtasks.TaskType]struct{}",
                "summary": "",
                "schema": {
                    "examples": [
                        {
                            "seal/v0/precommit/2": {}
                        }
                    ],
                    "patternProperties": {
                        ".*": {
                            "additionalProperties": false,
                            "type": "object"
                        }
                    },
                    "type": [
                        "object"
                    ]
                },
                "required": true,
                "deprecated": false
            },
            "deprecated": false,
            "externalDocs": {
                "description": "Github remote link",
<<<<<<< HEAD
                "url": "https://github.com/filecoin-project/lotus/blob/master/api/proxy_gen.go#L6906"
=======
                "url": "https://github.com/filecoin-project/lotus/blob/master/api/proxy_gen.go#L6919"
>>>>>>> bc06e19d
            }
        },
        {
            "name": "Filecoin.UnsealPiece",
            "description": "```go\nfunc (s *WorkerStruct) UnsealPiece(p0 context.Context, p1 storiface.SectorRef, p2 storiface.UnpaddedByteIndex, p3 abi.UnpaddedPieceSize, p4 abi.SealRandomness, p5 cid.Cid) (storiface.CallID, error) {\n\tif s.Internal.UnsealPiece == nil {\n\t\treturn *new(storiface.CallID), ErrNotSupported\n\t}\n\treturn s.Internal.UnsealPiece(p0, p1, p2, p3, p4, p5)\n}\n```",
            "summary": "",
            "paramStructure": "by-position",
            "params": [
                {
                    "name": "p1",
                    "description": "storiface.SectorRef",
                    "summary": "",
                    "schema": {
                        "examples": [
                            {
                                "ID": {
                                    "Miner": 1000,
                                    "Number": 9
                                },
                                "ProofType": 8
                            }
                        ],
                        "additionalProperties": false,
                        "properties": {
                            "ID": {
                                "additionalProperties": false,
                                "properties": {
                                    "Miner": {
                                        "title": "number",
                                        "type": "number"
                                    },
                                    "Number": {
                                        "title": "number",
                                        "type": "number"
                                    }
                                },
                                "type": "object"
                            },
                            "ProofType": {
                                "title": "number",
                                "type": "number"
                            }
                        },
                        "type": [
                            "object"
                        ]
                    },
                    "required": true,
                    "deprecated": false
                },
                {
                    "name": "p2",
                    "description": "storiface.UnpaddedByteIndex",
                    "summary": "",
                    "schema": {
                        "title": "number",
                        "description": "Number is a number",
                        "examples": [
                            1040384
                        ],
                        "type": [
                            "number"
                        ]
                    },
                    "required": true,
                    "deprecated": false
                },
                {
                    "name": "p3",
                    "description": "abi.UnpaddedPieceSize",
                    "summary": "",
                    "schema": {
                        "title": "number",
                        "description": "Number is a number",
                        "examples": [
                            1024
                        ],
                        "type": [
                            "number"
                        ]
                    },
                    "required": true,
                    "deprecated": false
                },
                {
                    "name": "p4",
                    "description": "abi.SealRandomness",
                    "summary": "",
                    "schema": {
                        "examples": [
                            "Bw=="
                        ],
                        "items": [
                            {
                                "title": "number",
                                "description": "Number is a number",
                                "type": [
                                    "number"
                                ]
                            }
                        ],
                        "type": [
                            "array"
                        ]
                    },
                    "required": true,
                    "deprecated": false
                },
                {
                    "name": "p5",
                    "description": "cid.Cid",
                    "summary": "",
                    "schema": {
                        "title": "Content Identifier",
                        "description": "Cid represents a self-describing content addressed identifier. It is formed by a Version, a Codec (which indicates a multicodec-packed content type) and a Multihash.",
                        "examples": [
                            {
                                "/": "bafy2bzacea3wsdh6y3a36tb3skempjoxqpuyompjbmfeyf34fi3uy6uue42v4"
                            }
                        ],
                        "type": [
                            "string"
                        ]
                    },
                    "required": true,
                    "deprecated": false
                }
            ],
            "result": {
                "name": "storiface.CallID",
                "description": "storiface.CallID",
                "summary": "",
                "schema": {
                    "examples": [
                        {
                            "Sector": {
                                "Miner": 1000,
                                "Number": 9
                            },
                            "ID": "07070707-0707-0707-0707-070707070707"
                        }
                    ],
                    "additionalProperties": false,
                    "properties": {
                        "ID": {
                            "items": {
                                "description": "Number is a number",
                                "title": "number",
                                "type": "number"
                            },
                            "maxItems": 16,
                            "minItems": 16,
                            "type": "array"
                        },
                        "Sector": {
                            "additionalProperties": false,
                            "properties": {
                                "Miner": {
                                    "title": "number",
                                    "type": "number"
                                },
                                "Number": {
                                    "title": "number",
                                    "type": "number"
                                }
                            },
                            "type": "object"
                        }
                    },
                    "type": [
                        "object"
                    ]
                },
                "required": true,
                "deprecated": false
            },
            "deprecated": false,
            "externalDocs": {
                "description": "Github remote link",
<<<<<<< HEAD
                "url": "https://github.com/filecoin-project/lotus/blob/master/api/proxy_gen.go#L6917"
=======
                "url": "https://github.com/filecoin-project/lotus/blob/master/api/proxy_gen.go#L6930"
>>>>>>> bc06e19d
            }
        },
        {
            "name": "Filecoin.Version",
            "description": "```go\nfunc (s *WorkerStruct) Version(p0 context.Context) (Version, error) {\n\tif s.Internal.Version == nil {\n\t\treturn *new(Version), ErrNotSupported\n\t}\n\treturn s.Internal.Version(p0)\n}\n```",
            "summary": "",
            "paramStructure": "by-position",
            "params": [],
            "result": {
                "name": "Version",
                "description": "Version",
                "summary": "",
                "schema": {
                    "title": "number",
                    "description": "Number is a number",
                    "examples": [
                        131840
                    ],
                    "type": [
                        "number"
                    ]
                },
                "required": true,
                "deprecated": false
            },
            "deprecated": false,
            "externalDocs": {
                "description": "Github remote link",
<<<<<<< HEAD
                "url": "https://github.com/filecoin-project/lotus/blob/master/api/proxy_gen.go#L6928"
=======
                "url": "https://github.com/filecoin-project/lotus/blob/master/api/proxy_gen.go#L6941"
>>>>>>> bc06e19d
            }
        },
        {
            "name": "Filecoin.WaitQuiet",
            "description": "```go\nfunc (s *WorkerStruct) WaitQuiet(p0 context.Context) error {\n\tif s.Internal.WaitQuiet == nil {\n\t\treturn ErrNotSupported\n\t}\n\treturn s.Internal.WaitQuiet(p0)\n}\n```",
            "summary": "WaitQuiet blocks until there are no tasks running\n",
            "paramStructure": "by-position",
            "params": [],
            "result": {
                "name": "Null",
                "description": "Null",
                "schema": {
                    "type": [
                        "null"
                    ]
                },
                "required": true,
                "deprecated": false
            },
            "deprecated": false,
            "externalDocs": {
                "description": "Github remote link",
<<<<<<< HEAD
                "url": "https://github.com/filecoin-project/lotus/blob/master/api/proxy_gen.go#L6939"
=======
                "url": "https://github.com/filecoin-project/lotus/blob/master/api/proxy_gen.go#L6952"
>>>>>>> bc06e19d
            }
        }
    ]
}<|MERGE_RESOLUTION|>--- conflicted
+++ resolved
@@ -161,11 +161,7 @@
             "deprecated": false,
             "externalDocs": {
                 "description": "Github remote link",
-<<<<<<< HEAD
-                "url": "https://github.com/filecoin-project/lotus/blob/master/api/proxy_gen.go#L6543"
-=======
                 "url": "https://github.com/filecoin-project/lotus/blob/master/api/proxy_gen.go#L6556"
->>>>>>> bc06e19d
             }
         },
         {
@@ -256,11 +252,7 @@
             "deprecated": false,
             "externalDocs": {
                 "description": "Github remote link",
-<<<<<<< HEAD
-                "url": "https://github.com/filecoin-project/lotus/blob/master/api/proxy_gen.go#L6554"
-=======
                 "url": "https://github.com/filecoin-project/lotus/blob/master/api/proxy_gen.go#L6567"
->>>>>>> bc06e19d
             }
         },
         {
@@ -428,11 +420,7 @@
             "deprecated": false,
             "externalDocs": {
                 "description": "Github remote link",
-<<<<<<< HEAD
-                "url": "https://github.com/filecoin-project/lotus/blob/master/api/proxy_gen.go#L6565"
-=======
                 "url": "https://github.com/filecoin-project/lotus/blob/master/api/proxy_gen.go#L6578"
->>>>>>> bc06e19d
             }
         },
         {
@@ -459,11 +447,7 @@
             "deprecated": false,
             "externalDocs": {
                 "description": "Github remote link",
-<<<<<<< HEAD
-                "url": "https://github.com/filecoin-project/lotus/blob/master/api/proxy_gen.go#L6576"
-=======
                 "url": "https://github.com/filecoin-project/lotus/blob/master/api/proxy_gen.go#L6589"
->>>>>>> bc06e19d
             }
         },
         {
@@ -613,11 +597,7 @@
             "deprecated": false,
             "externalDocs": {
                 "description": "Github remote link",
-<<<<<<< HEAD
-                "url": "https://github.com/filecoin-project/lotus/blob/master/api/proxy_gen.go#L6587"
-=======
                 "url": "https://github.com/filecoin-project/lotus/blob/master/api/proxy_gen.go#L6600"
->>>>>>> bc06e19d
             }
         },
         {
@@ -720,11 +700,7 @@
             "deprecated": false,
             "externalDocs": {
                 "description": "Github remote link",
-<<<<<<< HEAD
-                "url": "https://github.com/filecoin-project/lotus/blob/master/api/proxy_gen.go#L6598"
-=======
                 "url": "https://github.com/filecoin-project/lotus/blob/master/api/proxy_gen.go#L6611"
->>>>>>> bc06e19d
             }
         },
         {
@@ -827,11 +803,7 @@
             "deprecated": false,
             "externalDocs": {
                 "description": "Github remote link",
-<<<<<<< HEAD
-                "url": "https://github.com/filecoin-project/lotus/blob/master/api/proxy_gen.go#L6609"
-=======
                 "url": "https://github.com/filecoin-project/lotus/blob/master/api/proxy_gen.go#L6622"
->>>>>>> bc06e19d
             }
         },
         {
@@ -953,11 +925,7 @@
             "deprecated": false,
             "externalDocs": {
                 "description": "Github remote link",
-<<<<<<< HEAD
-                "url": "https://github.com/filecoin-project/lotus/blob/master/api/proxy_gen.go#L6620"
-=======
                 "url": "https://github.com/filecoin-project/lotus/blob/master/api/proxy_gen.go#L6633"
->>>>>>> bc06e19d
             }
         },
         {
@@ -1167,11 +1135,7 @@
             "deprecated": false,
             "externalDocs": {
                 "description": "Github remote link",
-<<<<<<< HEAD
-                "url": "https://github.com/filecoin-project/lotus/blob/master/api/proxy_gen.go#L6631"
-=======
                 "url": "https://github.com/filecoin-project/lotus/blob/master/api/proxy_gen.go#L6644"
->>>>>>> bc06e19d
             }
         },
         {
@@ -1342,11 +1306,7 @@
             "deprecated": false,
             "externalDocs": {
                 "description": "Github remote link",
-<<<<<<< HEAD
-                "url": "https://github.com/filecoin-project/lotus/blob/master/api/proxy_gen.go#L6642"
-=======
                 "url": "https://github.com/filecoin-project/lotus/blob/master/api/proxy_gen.go#L6655"
->>>>>>> bc06e19d
             }
         },
         {
@@ -3390,11 +3350,7 @@
             "deprecated": false,
             "externalDocs": {
                 "description": "Github remote link",
-<<<<<<< HEAD
-                "url": "https://github.com/filecoin-project/lotus/blob/master/api/proxy_gen.go#L6653"
-=======
                 "url": "https://github.com/filecoin-project/lotus/blob/master/api/proxy_gen.go#L6666"
->>>>>>> bc06e19d
             }
         },
         {
@@ -3514,11 +3470,7 @@
             "deprecated": false,
             "externalDocs": {
                 "description": "Github remote link",
-<<<<<<< HEAD
-                "url": "https://github.com/filecoin-project/lotus/blob/master/api/proxy_gen.go#L6664"
-=======
                 "url": "https://github.com/filecoin-project/lotus/blob/master/api/proxy_gen.go#L6677"
->>>>>>> bc06e19d
             }
         },
         {
@@ -3579,11 +3531,7 @@
             "deprecated": false,
             "externalDocs": {
                 "description": "Github remote link",
-<<<<<<< HEAD
-                "url": "https://github.com/filecoin-project/lotus/blob/master/api/proxy_gen.go#L6675"
-=======
                 "url": "https://github.com/filecoin-project/lotus/blob/master/api/proxy_gen.go#L6688"
->>>>>>> bc06e19d
             }
         },
         {
@@ -3621,11 +3569,7 @@
             "deprecated": false,
             "externalDocs": {
                 "description": "Github remote link",
-<<<<<<< HEAD
-                "url": "https://github.com/filecoin-project/lotus/blob/master/api/proxy_gen.go#L6686"
-=======
                 "url": "https://github.com/filecoin-project/lotus/blob/master/api/proxy_gen.go#L6699"
->>>>>>> bc06e19d
             }
         },
         {
@@ -3785,11 +3729,7 @@
             "deprecated": false,
             "externalDocs": {
                 "description": "Github remote link",
-<<<<<<< HEAD
-                "url": "https://github.com/filecoin-project/lotus/blob/master/api/proxy_gen.go#L6697"
-=======
                 "url": "https://github.com/filecoin-project/lotus/blob/master/api/proxy_gen.go#L6710"
->>>>>>> bc06e19d
             }
         },
         {
@@ -3973,11 +3913,7 @@
             "deprecated": false,
             "externalDocs": {
                 "description": "Github remote link",
-<<<<<<< HEAD
-                "url": "https://github.com/filecoin-project/lotus/blob/master/api/proxy_gen.go#L6708"
-=======
                 "url": "https://github.com/filecoin-project/lotus/blob/master/api/proxy_gen.go#L6721"
->>>>>>> bc06e19d
             }
         },
         {
@@ -4118,11 +4054,7 @@
             "deprecated": false,
             "externalDocs": {
                 "description": "Github remote link",
-<<<<<<< HEAD
-                "url": "https://github.com/filecoin-project/lotus/blob/master/api/proxy_gen.go#L6719"
-=======
                 "url": "https://github.com/filecoin-project/lotus/blob/master/api/proxy_gen.go#L6732"
->>>>>>> bc06e19d
             }
         },
         {
@@ -4175,11 +4107,7 @@
             "deprecated": false,
             "externalDocs": {
                 "description": "Github remote link",
-<<<<<<< HEAD
-                "url": "https://github.com/filecoin-project/lotus/blob/master/api/proxy_gen.go#L6730"
-=======
                 "url": "https://github.com/filecoin-project/lotus/blob/master/api/proxy_gen.go#L6743"
->>>>>>> bc06e19d
             }
         },
         {
@@ -4322,11 +4250,7 @@
             "deprecated": false,
             "externalDocs": {
                 "description": "Github remote link",
-<<<<<<< HEAD
-                "url": "https://github.com/filecoin-project/lotus/blob/master/api/proxy_gen.go#L6741"
-=======
                 "url": "https://github.com/filecoin-project/lotus/blob/master/api/proxy_gen.go#L6754"
->>>>>>> bc06e19d
             }
         },
         {
@@ -4550,11 +4474,7 @@
             "deprecated": false,
             "externalDocs": {
                 "description": "Github remote link",
-<<<<<<< HEAD
-                "url": "https://github.com/filecoin-project/lotus/blob/master/api/proxy_gen.go#L6752"
-=======
                 "url": "https://github.com/filecoin-project/lotus/blob/master/api/proxy_gen.go#L6765"
->>>>>>> bc06e19d
             }
         },
         {
@@ -4681,11 +4601,7 @@
             "deprecated": false,
             "externalDocs": {
                 "description": "Github remote link",
-<<<<<<< HEAD
-                "url": "https://github.com/filecoin-project/lotus/blob/master/api/proxy_gen.go#L6763"
-=======
                 "url": "https://github.com/filecoin-project/lotus/blob/master/api/proxy_gen.go#L6776"
->>>>>>> bc06e19d
             }
         },
         {
@@ -4852,11 +4768,7 @@
             "deprecated": false,
             "externalDocs": {
                 "description": "Github remote link",
-<<<<<<< HEAD
-                "url": "https://github.com/filecoin-project/lotus/blob/master/api/proxy_gen.go#L6774"
-=======
                 "url": "https://github.com/filecoin-project/lotus/blob/master/api/proxy_gen.go#L6787"
->>>>>>> bc06e19d
             }
         },
         {
@@ -4983,11 +4895,7 @@
             "deprecated": false,
             "externalDocs": {
                 "description": "Github remote link",
-<<<<<<< HEAD
-                "url": "https://github.com/filecoin-project/lotus/blob/master/api/proxy_gen.go#L6785"
-=======
                 "url": "https://github.com/filecoin-project/lotus/blob/master/api/proxy_gen.go#L6798"
->>>>>>> bc06e19d
             }
         },
         {
@@ -5025,11 +4933,7 @@
             "deprecated": false,
             "externalDocs": {
                 "description": "Github remote link",
-<<<<<<< HEAD
-                "url": "https://github.com/filecoin-project/lotus/blob/master/api/proxy_gen.go#L6796"
-=======
                 "url": "https://github.com/filecoin-project/lotus/blob/master/api/proxy_gen.go#L6809"
->>>>>>> bc06e19d
             }
         },
         {
@@ -5068,11 +4972,7 @@
             "deprecated": false,
             "externalDocs": {
                 "description": "Github remote link",
-<<<<<<< HEAD
-                "url": "https://github.com/filecoin-project/lotus/blob/master/api/proxy_gen.go#L6807"
-=======
                 "url": "https://github.com/filecoin-project/lotus/blob/master/api/proxy_gen.go#L6820"
->>>>>>> bc06e19d
             }
         },
         {
@@ -5095,11 +4995,7 @@
             "deprecated": false,
             "externalDocs": {
                 "description": "Github remote link",
-<<<<<<< HEAD
-                "url": "https://github.com/filecoin-project/lotus/blob/master/api/proxy_gen.go#L6818"
-=======
                 "url": "https://github.com/filecoin-project/lotus/blob/master/api/proxy_gen.go#L6831"
->>>>>>> bc06e19d
             }
         },
         {
@@ -5138,11 +5034,7 @@
             "deprecated": false,
             "externalDocs": {
                 "description": "Github remote link",
-<<<<<<< HEAD
-                "url": "https://github.com/filecoin-project/lotus/blob/master/api/proxy_gen.go#L6829"
-=======
                 "url": "https://github.com/filecoin-project/lotus/blob/master/api/proxy_gen.go#L6842"
->>>>>>> bc06e19d
             }
         },
         {
@@ -5165,11 +5057,7 @@
             "deprecated": false,
             "externalDocs": {
                 "description": "Github remote link",
-<<<<<<< HEAD
-                "url": "https://github.com/filecoin-project/lotus/blob/master/api/proxy_gen.go#L6840"
-=======
                 "url": "https://github.com/filecoin-project/lotus/blob/master/api/proxy_gen.go#L6853"
->>>>>>> bc06e19d
             }
         },
         {
@@ -5208,11 +5096,7 @@
             "deprecated": false,
             "externalDocs": {
                 "description": "Github remote link",
-<<<<<<< HEAD
-                "url": "https://github.com/filecoin-project/lotus/blob/master/api/proxy_gen.go#L6851"
-=======
                 "url": "https://github.com/filecoin-project/lotus/blob/master/api/proxy_gen.go#L6864"
->>>>>>> bc06e19d
             }
         },
         {
@@ -5246,11 +5130,7 @@
             "deprecated": false,
             "externalDocs": {
                 "description": "Github remote link",
-<<<<<<< HEAD
-                "url": "https://github.com/filecoin-project/lotus/blob/master/api/proxy_gen.go#L6862"
-=======
                 "url": "https://github.com/filecoin-project/lotus/blob/master/api/proxy_gen.go#L6875"
->>>>>>> bc06e19d
             }
         },
         {
@@ -5304,11 +5184,7 @@
             "deprecated": false,
             "externalDocs": {
                 "description": "Github remote link",
-<<<<<<< HEAD
-                "url": "https://github.com/filecoin-project/lotus/blob/master/api/proxy_gen.go#L6873"
-=======
                 "url": "https://github.com/filecoin-project/lotus/blob/master/api/proxy_gen.go#L6886"
->>>>>>> bc06e19d
             }
         },
         {
@@ -5347,11 +5223,7 @@
             "deprecated": false,
             "externalDocs": {
                 "description": "Github remote link",
-<<<<<<< HEAD
-                "url": "https://github.com/filecoin-project/lotus/blob/master/api/proxy_gen.go#L6884"
-=======
                 "url": "https://github.com/filecoin-project/lotus/blob/master/api/proxy_gen.go#L6897"
->>>>>>> bc06e19d
             }
         },
         {
@@ -5390,11 +5262,7 @@
             "deprecated": false,
             "externalDocs": {
                 "description": "Github remote link",
-<<<<<<< HEAD
-                "url": "https://github.com/filecoin-project/lotus/blob/master/api/proxy_gen.go#L6895"
-=======
                 "url": "https://github.com/filecoin-project/lotus/blob/master/api/proxy_gen.go#L6908"
->>>>>>> bc06e19d
             }
         },
         {
@@ -5429,11 +5297,7 @@
             "deprecated": false,
             "externalDocs": {
                 "description": "Github remote link",
-<<<<<<< HEAD
-                "url": "https://github.com/filecoin-project/lotus/blob/master/api/proxy_gen.go#L6906"
-=======
                 "url": "https://github.com/filecoin-project/lotus/blob/master/api/proxy_gen.go#L6919"
->>>>>>> bc06e19d
             }
         },
         {
@@ -5613,11 +5477,7 @@
             "deprecated": false,
             "externalDocs": {
                 "description": "Github remote link",
-<<<<<<< HEAD
-                "url": "https://github.com/filecoin-project/lotus/blob/master/api/proxy_gen.go#L6917"
-=======
                 "url": "https://github.com/filecoin-project/lotus/blob/master/api/proxy_gen.go#L6930"
->>>>>>> bc06e19d
             }
         },
         {
@@ -5646,11 +5506,7 @@
             "deprecated": false,
             "externalDocs": {
                 "description": "Github remote link",
-<<<<<<< HEAD
-                "url": "https://github.com/filecoin-project/lotus/blob/master/api/proxy_gen.go#L6928"
-=======
                 "url": "https://github.com/filecoin-project/lotus/blob/master/api/proxy_gen.go#L6941"
->>>>>>> bc06e19d
             }
         },
         {
@@ -5673,11 +5529,7 @@
             "deprecated": false,
             "externalDocs": {
                 "description": "Github remote link",
-<<<<<<< HEAD
-                "url": "https://github.com/filecoin-project/lotus/blob/master/api/proxy_gen.go#L6939"
-=======
                 "url": "https://github.com/filecoin-project/lotus/blob/master/api/proxy_gen.go#L6952"
->>>>>>> bc06e19d
             }
         }
     ]
