//go:build debug || 2k
// +build debug 2k

package build

import (
	"os"
	"strconv"

	"github.com/ipfs/go-cid"

	"github.com/filecoin-project/go-state-types/abi"
	actorstypes "github.com/filecoin-project/go-state-types/actors"
	"github.com/filecoin-project/go-state-types/network"

	"github.com/filecoin-project/lotus/chain/actors/policy"
)

const BootstrappersFile = ""
const GenesisFile = ""

var NetworkBundle = "devnet"
var BundleOverrides map[actorstypes.Version]string
var ActorDebugging = true

var GenesisNetworkVersion = network.Version22

var UpgradeBreezeHeight = abi.ChainEpoch(-1)

const BreezeGasTampingDuration = 0

var UpgradeSmokeHeight = abi.ChainEpoch(-1)
var UpgradeIgnitionHeight = abi.ChainEpoch(-2)
var UpgradeRefuelHeight = abi.ChainEpoch(-3)
var UpgradeTapeHeight = abi.ChainEpoch(-4)

var UpgradeAssemblyHeight = abi.ChainEpoch(-5)
var UpgradeLiftoffHeight = abi.ChainEpoch(-6)

var UpgradeKumquatHeight = abi.ChainEpoch(-7)
var UpgradeCalicoHeight = abi.ChainEpoch(-9)
var UpgradePersianHeight = abi.ChainEpoch(-10)
var UpgradeOrangeHeight = abi.ChainEpoch(-11)
var UpgradeClausHeight = abi.ChainEpoch(-12)

var UpgradeTrustHeight = abi.ChainEpoch(-13)

var UpgradeNorwegianHeight = abi.ChainEpoch(-14)

var UpgradeTurboHeight = abi.ChainEpoch(-15)

var UpgradeHyperdriveHeight = abi.ChainEpoch(-16)

var UpgradeChocolateHeight = abi.ChainEpoch(-17)

var UpgradeOhSnapHeight = abi.ChainEpoch(-18)

var UpgradeSkyrHeight = abi.ChainEpoch(-19)

var UpgradeSharkHeight = abi.ChainEpoch(-20)

var UpgradeHyggeHeight = abi.ChainEpoch(-21)

var UpgradeLightningHeight = abi.ChainEpoch(-22)

var UpgradeThunderHeight = abi.ChainEpoch(-23)

var UpgradeWatermelonHeight = abi.ChainEpoch(-24)

var UpgradeDragonHeight = abi.ChainEpoch(-24)

var UpgradePhoenixHeight = abi.ChainEpoch(-25)

var UpgradeWaffleHeight = abi.ChainEpoch(200)

// This fix upgrade only ran on calibrationnet
const UpgradeWatermelonFixHeight = -100

// This fix upgrade only ran on calibrationnet
const UpgradeWatermelonFix2Height = -101

// This fix upgrade only ran on calibrationnet
const UpgradeCalibrationDragonFixHeight = -102

var DrandSchedule = map[abi.ChainEpoch]DrandEnum{
	0: DrandQuicknet,
}

var SupportedProofTypes = []abi.RegisteredSealProof{
	abi.RegisteredSealProof_StackedDrg2KiBV1,
	abi.RegisteredSealProof_StackedDrg8MiBV1,
}
var ConsensusMinerMinPower = abi.NewStoragePower(2048)
var MinVerifiedDealSize = abi.NewStoragePower(256)
var PreCommitChallengeDelay = abi.ChainEpoch(10)

func init() {
	policy.SetSupportedProofTypes(SupportedProofTypes...)
	policy.SetConsensusMinerMinPower(ConsensusMinerMinPower)
	policy.SetMinVerifiedDealSize(MinVerifiedDealSize)
	policy.SetPreCommitChallengeDelay(PreCommitChallengeDelay)

	getGenesisNetworkVersion := func(ev string, def network.Version) network.Version {
		hs, found := os.LookupEnv(ev)
		if found {
			h, err := strconv.Atoi(hs)
			if err != nil {
				log.Panicf("failed to parse %s env var", ev)
			}

			return network.Version(h)
		}

		return def
	}

	GenesisNetworkVersion = getGenesisNetworkVersion("LOTUS_GENESIS_NETWORK_VERSION", GenesisNetworkVersion)

	getUpgradeHeight := func(ev string, def abi.ChainEpoch) abi.ChainEpoch {
		hs, found := os.LookupEnv(ev)
		if found {
			h, err := strconv.Atoi(hs)
			if err != nil {
				log.Panicf("failed to parse %s env var", ev)
			}

			return abi.ChainEpoch(h)
		}

		return def
	}

	UpgradeBreezeHeight = getUpgradeHeight("LOTUS_BREEZE_HEIGHT", UpgradeBreezeHeight)
	UpgradeSmokeHeight = getUpgradeHeight("LOTUS_SMOKE_HEIGHT", UpgradeSmokeHeight)
	UpgradeIgnitionHeight = getUpgradeHeight("LOTUS_IGNITION_HEIGHT", UpgradeIgnitionHeight)
	UpgradeRefuelHeight = getUpgradeHeight("LOTUS_REFUEL_HEIGHT", UpgradeRefuelHeight)
	UpgradeTapeHeight = getUpgradeHeight("LOTUS_TAPE_HEIGHT", UpgradeTapeHeight)
	UpgradeAssemblyHeight = getUpgradeHeight("LOTUS_ACTORSV2_HEIGHT", UpgradeAssemblyHeight)
	UpgradeLiftoffHeight = getUpgradeHeight("LOTUS_LIFTOFF_HEIGHT", UpgradeLiftoffHeight)
	UpgradeKumquatHeight = getUpgradeHeight("LOTUS_KUMQUAT_HEIGHT", UpgradeKumquatHeight)
	UpgradeCalicoHeight = getUpgradeHeight("LOTUS_CALICO_HEIGHT", UpgradeCalicoHeight)
	UpgradePersianHeight = getUpgradeHeight("LOTUS_PERSIAN_HEIGHT", UpgradePersianHeight)
	UpgradeOrangeHeight = getUpgradeHeight("LOTUS_ORANGE_HEIGHT", UpgradeOrangeHeight)
	UpgradeClausHeight = getUpgradeHeight("LOTUS_CLAUS_HEIGHT", UpgradeClausHeight)
	UpgradeTrustHeight = getUpgradeHeight("LOTUS_ACTORSV3_HEIGHT", UpgradeTrustHeight)
	UpgradeNorwegianHeight = getUpgradeHeight("LOTUS_NORWEGIAN_HEIGHT", UpgradeNorwegianHeight)
	UpgradeTurboHeight = getUpgradeHeight("LOTUS_ACTORSV4_HEIGHT", UpgradeTurboHeight)
	UpgradeHyperdriveHeight = getUpgradeHeight("LOTUS_HYPERDRIVE_HEIGHT", UpgradeHyperdriveHeight)
	UpgradeChocolateHeight = getUpgradeHeight("LOTUS_CHOCOLATE_HEIGHT", UpgradeChocolateHeight)
	UpgradeOhSnapHeight = getUpgradeHeight("LOTUS_OHSNAP_HEIGHT", UpgradeOhSnapHeight)
	UpgradeSkyrHeight = getUpgradeHeight("LOTUS_SKYR_HEIGHT", UpgradeSkyrHeight)
	UpgradeSharkHeight = getUpgradeHeight("LOTUS_SHARK_HEIGHT", UpgradeSharkHeight)
	UpgradeHyggeHeight = getUpgradeHeight("LOTUS_HYGGE_HEIGHT", UpgradeHyggeHeight)
	UpgradeLightningHeight = getUpgradeHeight("LOTUS_LIGHTNING_HEIGHT", UpgradeLightningHeight)
	UpgradeThunderHeight = getUpgradeHeight("LOTUS_THUNDER_HEIGHT", UpgradeThunderHeight)
	UpgradeWatermelonHeight = getUpgradeHeight("LOTUS_WATERMELON_HEIGHT", UpgradeWatermelonHeight)
	UpgradeDragonHeight = getUpgradeHeight("LOTUS_DRAGON_HEIGHT", UpgradeDragonHeight)
	UpgradeWaffleHeight = getUpgradeHeight("LOTUS_WAFFLE_HEIGHT", UpgradeWaffleHeight)

	UpgradePhoenixHeight = getUpgradeHeight("LOTUS_PHOENIX_HEIGHT", UpgradePhoenixHeight)
	DrandSchedule = map[abi.ChainEpoch]DrandEnum{
		0: DrandQuicknet,
	}

	BuildType |= Build2k

}

const BlockDelaySecs = uint64(4)

const PropagationDelaySecs = uint64(1)

var EquivocationDelaySecs = uint64(0)

// SlashablePowerDelay is the number of epochs after ElectionPeriodStart, after
// which the miner is slashed
//
// Epochs
const SlashablePowerDelay = 20

// Epochs
const InteractivePoRepConfidence = 6

const BootstrapPeerThreshold = 1

// ChainId defines the chain ID used in the Ethereum JSON-RPC endpoint.
// As per https://github.com/ethereum-lists/chains
const Eip155ChainId = 31415926

var WhitelistedBlock = cid.Undef

<<<<<<< HEAD
const F3Enabled = true
const ManifestServerID = "12D3KooWHcNBkqXEBrsjoveQvj6zDF3vK5S9tAfqyYaQF1LGSJwG"
=======
const f3Enabled = true
>>>>>>> 7e37ee1b
const F3BootstrapEpoch abi.ChainEpoch = 100<|MERGE_RESOLUTION|>--- conflicted
+++ resolved
@@ -189,10 +189,6 @@
 
 var WhitelistedBlock = cid.Undef
 
-<<<<<<< HEAD
-const F3Enabled = true
+const f3Enabled = true
 const ManifestServerID = "12D3KooWHcNBkqXEBrsjoveQvj6zDF3vK5S9tAfqyYaQF1LGSJwG"
-=======
-const f3Enabled = true
->>>>>>> 7e37ee1b
 const F3BootstrapEpoch abi.ChainEpoch = 100