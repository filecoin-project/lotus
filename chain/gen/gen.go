package gen

import (
	"bytes"
	"context"
	"crypto/sha256"
	"encoding/binary"
	"fmt"
	"io/ioutil"
	"sync/atomic"

	ffi "github.com/filecoin-project/filecoin-ffi"

	"github.com/ipfs/go-blockservice"
	"github.com/ipfs/go-car"
	offline "github.com/ipfs/go-ipfs-exchange-offline"
	"github.com/ipfs/go-merkledag"
	peer "github.com/libp2p/go-libp2p-core/peer"
	"go.opencensus.io/trace"
	"golang.org/x/xerrors"

	"github.com/filecoin-project/lotus/api"
	"github.com/filecoin-project/lotus/build"
	"github.com/filecoin-project/lotus/chain/address"
	"github.com/filecoin-project/lotus/chain/stmgr"
	"github.com/filecoin-project/lotus/chain/store"
	"github.com/filecoin-project/lotus/chain/types"
	"github.com/filecoin-project/lotus/chain/wallet"
	"github.com/filecoin-project/lotus/cmd/lotus-seed/seed"
	"github.com/filecoin-project/lotus/genesis"
	"github.com/filecoin-project/lotus/lib/sectorbuilder"
	"github.com/filecoin-project/lotus/node/repo"

	block "github.com/ipfs/go-block-format"
	"github.com/ipfs/go-cid"
	blockstore "github.com/ipfs/go-ipfs-blockstore"
	logging "github.com/ipfs/go-log"
)

var log = logging.Logger("gen")

const msgsPerBlock = 20

type ChainGen struct {
	msgsPerBlock int

	bs blockstore.Blockstore

	cs *store.ChainStore

	sm *stmgr.StateManager

	genesis   *types.BlockHeader
	CurTipset *store.FullTipSet

	Timestamper func(*types.TipSet, uint64) uint64

	w *wallet.Wallet

	eppProvs    map[address.Address]ElectionPoStProver
	Miners      []address.Address
	receivers   []address.Address
	banker      address.Address
	bankerNonce uint64

	r  repo.Repo
	lr repo.LockedRepo
}

type mybs struct {
	blockstore.Blockstore
}

func (m mybs) Get(c cid.Cid) (block.Block, error) {
	b, err := m.Blockstore.Get(c)
	if err != nil {
		return nil, err
	}

	return b, nil
}

func NewGenerator() (*ChainGen, error) {
	mr := repo.NewMemory(nil)
	lr, err := mr.Lock(repo.StorageMiner)
	if err != nil {
		return nil, xerrors.Errorf("taking mem-repo lock failed: %w", err)
	}

	ds, err := lr.Datastore("/metadata")
	if err != nil {
		return nil, xerrors.Errorf("failed to get metadata datastore: %w", err)
	}

	bds, err := lr.Datastore("/blocks")
	if err != nil {
		return nil, xerrors.Errorf("failed to get blocks datastore: %w", err)
	}

	bs := mybs{blockstore.NewIdStore(blockstore.NewBlockstore(bds))}

	ks, err := lr.KeyStore()
	if err != nil {
		return nil, xerrors.Errorf("getting repo keystore failed: %w", err)
	}

	w, err := wallet.NewWallet(ks)
	if err != nil {
		return nil, xerrors.Errorf("creating memrepo wallet failed: %w", err)
	}

	banker, err := w.GenerateKey(types.KTSecp256k1)
	if err != nil {
		return nil, xerrors.Errorf("failed to generate banker key: %w", err)
	}

	receievers := make([]address.Address, msgsPerBlock)
	for r := range receievers {
		receievers[r], err = w.GenerateKey(types.KTBLS)
		if err != nil {
			return nil, xerrors.Errorf("failed to generate receiver key: %w", err)
		}
	}

	maddr1, err := address.NewFromString("t0300")
	if err != nil {
		return nil, err
	}

	m1temp, err := ioutil.TempDir("", "preseal")
	if err != nil {
		return nil, err
	}

	genm1, err := seed.PreSeal(maddr1, 1024, 0, 1, m1temp, []byte("some randomness"))
	if err != nil {
		return nil, err
	}

	maddr2, err := address.NewFromString("t0301")
	if err != nil {
		return nil, err
	}

	m2temp, err := ioutil.TempDir("", "preseal")
	if err != nil {
		return nil, err
	}

	genm2, err := seed.PreSeal(maddr2, 1024, 0, 1, m2temp, []byte("some randomness"))
	if err != nil {
		return nil, err
	}

	mk1, err := w.Import(&genm1.Key)
	if err != nil {
		return nil, err
	}
	mk2, err := w.Import(&genm2.Key)
	if err != nil {
		return nil, err
	}

	minercfg := &GenMinerCfg{
		PeerIDs: []peer.ID{"peerID1", "peerID2"},
		PreSeals: map[string]genesis.GenesisMiner{
			maddr1.String(): *genm1,
			maddr2.String(): *genm2,
		},
		MinerAddrs: []address.Address{maddr1, maddr2},
	}

	genb, err := MakeGenesisBlock(bs, map[address.Address]types.BigInt{
		mk1:    types.FromFil(40000),
		mk2:    types.FromFil(40000),
		banker: types.FromFil(50000),
	}, minercfg, 100000)
	if err != nil {
		return nil, xerrors.Errorf("make genesis block failed: %w", err)
	}

	cs := store.NewChainStore(bs, ds)

	genfb := &types.FullBlock{Header: genb.Genesis}
	gents := store.NewFullTipSet([]*types.FullBlock{genfb})

	if err := cs.SetGenesis(genb.Genesis); err != nil {
		return nil, xerrors.Errorf("set genesis failed: %w", err)
	}

	if len(minercfg.MinerAddrs) == 0 {
		return nil, xerrors.Errorf("MakeGenesisBlock failed to set miner address")
	}

	mgen := make(map[address.Address]ElectionPoStProver)
	for _, m := range minercfg.MinerAddrs {
		mgen[m] = &eppProvider{}
	}

	sm := stmgr.NewStateManager(cs)

	gen := &ChainGen{
		bs:           bs,
		cs:           cs,
		sm:           sm,
		msgsPerBlock: msgsPerBlock,
		genesis:      genb.Genesis,
		w:            w,

		Miners:    minercfg.MinerAddrs,
		eppProvs:  mgen,
		banker:    banker,
		receivers: receievers,

		CurTipset: gents,

		r:  mr,
		lr: lr,
	}

	return gen, nil
}

func (cg *ChainGen) Genesis() *types.BlockHeader {
	return cg.genesis
}

func (cg *ChainGen) GenesisCar() ([]byte, error) {
	offl := offline.Exchange(cg.bs)
	blkserv := blockservice.New(cg.bs, offl)
	dserv := merkledag.NewDAGService(blkserv)

	out := new(bytes.Buffer)

	if err := car.WriteCar(context.TODO(), dserv, []cid.Cid{cg.Genesis().Cid()}, out); err != nil {
		return nil, xerrors.Errorf("genesis car write car failed: %w", err)
	}

	return out.Bytes(), nil
}

func (cg *ChainGen) nextBlockProof(ctx context.Context, pts *types.TipSet, m address.Address, round int64) (*types.EPostProof, *types.Ticket, error) {

	lastTicket := pts.MinTicket()

	st := pts.ParentState()

	worker, err := stmgr.GetMinerWorkerRaw(ctx, cg.sm, st, m)
	if err != nil {
		return nil, nil, xerrors.Errorf("get miner worker: %w", err)
	}

	vrfout, err := ComputeVRF(ctx, cg.w.Sign, worker, m, DSepTicket, lastTicket.VRFProof)
	if err != nil {
		return nil, nil, xerrors.Errorf("compute VRF: %w", err)
	}

	tick := &types.Ticket{
		VRFProof: vrfout,
	}

	eproofin, err := IsRoundWinner(ctx, pts, round, m, cg.eppProvs[m], &mca{w: cg.w, sm: cg.sm})
	if err != nil {
		return nil, nil, xerrors.Errorf("checking round winner failed: %w", err)
	}
	if eproofin == nil {
		return nil, tick, nil
	}
	eproof, err := ComputeProof(ctx, cg.eppProvs[m], eproofin)
	if err != nil {
		return nil, nil, xerrors.Errorf("computing proof: %w", err)
	}

	return eproof, tick, nil
}

type MinedTipSet struct {
	TipSet   *store.FullTipSet
	Messages []*types.SignedMessage
}

func (cg *ChainGen) NextTipSet() (*MinedTipSet, error) {
	mts, err := cg.NextTipSetFromMiners(cg.CurTipset.TipSet(), cg.Miners)
	if err != nil {
		return nil, err
	}

	cg.CurTipset = mts.TipSet
	return mts, nil
}

func (cg *ChainGen) NextTipSetFromMiners(base *types.TipSet, miners []address.Address) (*MinedTipSet, error) {
	var blks []*types.FullBlock

	msgs, err := cg.getRandomMessages()
	if err != nil {
		return nil, xerrors.Errorf("get random messages: %w", err)
	}

	for round := int64(base.Height() + 1); len(blks) == 0; round++ {
		for _, m := range miners {
			proof, t, err := cg.nextBlockProof(context.TODO(), base, m, round)
			if err != nil {
				return nil, xerrors.Errorf("next block proof: %w", err)
			}

			if proof != nil {
				fblk, err := cg.makeBlock(base, m, proof, t, uint64(round), msgs)
				if err != nil {
					return nil, xerrors.Errorf("making a block for next tipset failed: %w", err)
				}

				if err := cg.cs.PersistBlockHeaders(fblk.Header); err != nil {
					return nil, xerrors.Errorf("chainstore AddBlock: %w", err)
				}

				blks = append(blks, fblk)
			}
		}
	}

	fts := store.NewFullTipSet(blks)

	return &MinedTipSet{
		TipSet:   fts,
		Messages: msgs,
	}, nil
}

func (cg *ChainGen) makeBlock(parents *types.TipSet, m address.Address, eproof *types.EPostProof, ticket *types.Ticket, height uint64, msgs []*types.SignedMessage) (*types.FullBlock, error) {

	var ts uint64
	if cg.Timestamper != nil {
		ts = cg.Timestamper(parents, height-parents.Height())
	} else {
		ts = parents.MinTimestamp() + ((height - parents.Height()) * build.BlockDelay)
	}

	fblk, err := MinerCreateBlock(context.TODO(), cg.sm, cg.w, m, parents, ticket, eproof, msgs, height, ts)
	if err != nil {
		return nil, err
	}

	return fblk, err
}

// This function is awkward. It's used to deal with messages made when
// simulating forks
func (cg *ChainGen) ResyncBankerNonce(ts *types.TipSet) error {
	act, err := cg.sm.GetActor(cg.banker, ts)
	if err != nil {
		return err
	}

	cg.bankerNonce = act.Nonce
	return nil
}

func (cg *ChainGen) getRandomMessages() ([]*types.SignedMessage, error) {
	msgs := make([]*types.SignedMessage, cg.msgsPerBlock)
	for m := range msgs {
		msg := types.Message{
			To:   cg.receivers[m%len(cg.receivers)],
			From: cg.banker,

			Nonce: atomic.AddUint64(&cg.bankerNonce, 1) - 1,

			Value: types.NewInt(uint64(m + 1)),

			Method: 0,

			GasLimit: types.NewInt(10000),
			GasPrice: types.NewInt(0),
		}

		sig, err := cg.w.Sign(context.TODO(), cg.banker, msg.Cid().Bytes())
		if err != nil {
			return nil, err
		}

		msgs[m] = &types.SignedMessage{
			Message:   msg,
			Signature: *sig,
		}
	}

	return msgs, nil
}

func (cg *ChainGen) YieldRepo() (repo.Repo, error) {
	if err := cg.lr.Close(); err != nil {
		return nil, err
	}
	return cg.r, nil
}

type MiningCheckAPI interface {
	ChainGetRandomness(context.Context, types.TipSetKey, int64) ([]byte, error)

	StateMinerPower(context.Context, address.Address, *types.TipSet) (api.MinerPower, error)

	StateMinerWorker(context.Context, address.Address, *types.TipSet) (address.Address, error)

	StateMinerSectorSize(context.Context, address.Address, *types.TipSet) (uint64, error)

	StateMinerProvingSet(context.Context, address.Address, *types.TipSet) ([]*api.ChainSectorInfo, error)

	WalletSign(context.Context, address.Address, []byte) (*types.Signature, error)
}

type mca struct {
	w  *wallet.Wallet
	sm *stmgr.StateManager
}

func (mca mca) ChainGetRandomness(ctx context.Context, pts types.TipSetKey, lb int64) ([]byte, error) {
	return mca.sm.ChainStore().GetRandomness(ctx, pts.Cids(), int64(lb))
}

func (mca mca) StateMinerPower(ctx context.Context, maddr address.Address, ts *types.TipSet) (api.MinerPower, error) {
	mpow, tpow, err := stmgr.GetPower(ctx, mca.sm, ts, maddr)
	if err != nil {
		return api.MinerPower{}, err
	}

	return api.MinerPower{
		MinerPower: mpow,
		TotalPower: tpow,
	}, err
}

func (mca mca) StateMinerWorker(ctx context.Context, maddr address.Address, ts *types.TipSet) (address.Address, error) {
	return stmgr.GetMinerWorkerRaw(ctx, mca.sm, ts.ParentState(), maddr)
}

func (mca mca) StateMinerSectorSize(ctx context.Context, maddr address.Address, ts *types.TipSet) (uint64, error) {
	return stmgr.GetMinerSectorSize(ctx, mca.sm, ts, maddr)
}

func (mca mca) StateMinerProvingSet(ctx context.Context, maddr address.Address, ts *types.TipSet) ([]*api.ChainSectorInfo, error) {
	return stmgr.GetMinerProvingSet(ctx, mca.sm, ts, maddr)
}

func (mca mca) WalletSign(ctx context.Context, a address.Address, v []byte) (*types.Signature, error) {
	return mca.w.Sign(ctx, a, v)
}

type ElectionPoStProver interface {
	GenerateCandidates(context.Context, sectorbuilder.SortedPublicSectorInfo, []byte) ([]sectorbuilder.EPostCandidate, error)
	ComputeProof(context.Context, sectorbuilder.SortedPublicSectorInfo, []byte, []sectorbuilder.EPostCandidate) ([]byte, error)
}

type eppProvider struct{}

func (epp *eppProvider) GenerateCandidates(ctx context.Context, _ sectorbuilder.SortedPublicSectorInfo, eprand []byte) ([]sectorbuilder.EPostCandidate, error) {
	return []sectorbuilder.EPostCandidate{
		{
			SectorID:             1,
			PartialTicket:        [32]byte{},
			Ticket:               [32]byte{},
			SectorChallengeIndex: 1,
		},
	}, nil
}

func (epp *eppProvider) ComputeProof(ctx context.Context, _ sectorbuilder.SortedPublicSectorInfo, eprand []byte, winners []sectorbuilder.EPostCandidate) ([]byte, error) {

	return []byte("valid proof"), nil
}

type ProofInput struct {
	sectors sectorbuilder.SortedPublicSectorInfo
	hvrf    []byte
	winners []sectorbuilder.EPostCandidate
	vrfout  []byte
}

func IsRoundWinner(ctx context.Context, ts *types.TipSet, round int64, miner address.Address, epp ElectionPoStProver, a MiningCheckAPI) (*ProofInput, error) {
	r, err := a.ChainGetRandomness(ctx, ts.Key(), round-build.EcRandomnessLookback)
	if err != nil {
		return nil, xerrors.Errorf("chain get randomness: %w", err)
	}

	mworker, err := a.StateMinerWorker(ctx, miner, ts)
	if err != nil {
		return nil, xerrors.Errorf("failed to get miner worker: %w", err)
	}

	vrfout, err := ComputeVRF(ctx, a.WalletSign, mworker, miner, DSepElectionPost, r)
	if err != nil {
		return nil, xerrors.Errorf("failed to compute VRF: %w", err)
	}

	pset, err := a.StateMinerProvingSet(ctx, miner, ts)
	if err != nil {
		return nil, xerrors.Errorf("failed to load proving set for miner: %w", err)
	}

	snum := len(pset)
	if snum == 0 {
		return nil, nil
	}

	var sinfos []ffi.PublicSectorInfo
	for _, s := range pset {
		var commRa [32]byte
		copy(commRa[:], s.CommR)
		sinfos = append(sinfos, ffi.PublicSectorInfo{
			SectorID: s.SectorID,
			CommR:    commRa,
		})
	}
	sectors := sectorbuilder.NewSortedPublicSectorInfo(sinfos)

	hvrf := sha256.Sum256(vrfout)
	candidates, err := epp.GenerateCandidates(ctx, sectors, hvrf[:])
	if err != nil {
		return nil, xerrors.Errorf("failed to generate electionPoSt candidates: %w", err)
	}

	pow, err := a.StateMinerPower(ctx, miner, ts)
	if err != nil {
		return nil, xerrors.Errorf("failed to check power: %w", err)
	}

	ssize, err := a.StateMinerSectorSize(ctx, miner, ts)
	if err != nil {
		return nil, xerrors.Errorf("failed to look up miners sector size: %w", err)
	}

	var winners []sectorbuilder.EPostCandidate
	for _, c := range candidates {
<<<<<<< HEAD
		if types.IsTicketWinner(c.PartialTicket[:], ssize, uint64(snum), pow.TotalPower) {
=======
		if types.IsTicketWinner(c.PartialTicket[:], ssize, uint64(len(sinfos)), pow.TotalPower) {
>>>>>>> fe95c591
			winners = append(winners, c)
		}
	}

	// no winners, sad
	if len(winners) == 0 {
		return nil, nil
	}

	return &ProofInput{
		sectors: sectors,
		hvrf:    hvrf[:],
		winners: winners,
		vrfout:  vrfout,
	}, nil
}

func ComputeProof(ctx context.Context, epp ElectionPoStProver, pi *ProofInput) (*types.EPostProof, error) {
	proof, err := epp.ComputeProof(ctx, pi.sectors, pi.hvrf, pi.winners)
	if err != nil {
		return nil, xerrors.Errorf("failed to compute snark for election proof: %w", err)
	}

	ept := types.EPostProof{
		Proof:    proof,
		PostRand: pi.vrfout,
	}
	for _, win := range pi.winners {
		part := make([]byte, 32)
		copy(part, win.PartialTicket[:])
		ept.Candidates = append(ept.Candidates, types.EPostTicket{
			Partial:        part,
			SectorID:       win.SectorID,
			ChallengeIndex: win.SectorChallengeIndex,
		})
	}

	return &ept, nil
}

type SignFunc func(context.Context, address.Address, []byte) (*types.Signature, error)

const (
	DSepTicket       = 1
	DSepElectionPost = 2
)

func hashVRFBase(personalization uint64, miner address.Address, input []byte) ([]byte, error) {
	if miner.Protocol() != address.ID {
		return nil, xerrors.Errorf("miner address for compute VRF must be an ID address")
	}

	var persbuf [8]byte
	binary.LittleEndian.PutUint64(persbuf[:], personalization)

	h := sha256.New()
	h.Write(persbuf[:])
	h.Write([]byte{0})
	h.Write(input)
	h.Write([]byte{0})
	h.Write(miner.Bytes())

	return h.Sum(nil), nil
}

func VerifyVRF(ctx context.Context, worker, miner address.Address, p uint64, input, vrfproof []byte) error {
	_, span := trace.StartSpan(ctx, "VerifyVRF")
	defer span.End()

	vrfBase, err := hashVRFBase(p, miner, input)
	if err != nil {
		return xerrors.Errorf("computing vrf base failed: %w", err)
	}

	sig := &types.Signature{
		Type: types.KTBLS,
		Data: vrfproof,
	}

	if err := sig.Verify(worker, vrfBase); err != nil {
		return xerrors.Errorf("vrf was invalid: %w", err)
	}

	return nil
}

func ComputeVRF(ctx context.Context, sign SignFunc, worker, miner address.Address, p uint64, input []byte) ([]byte, error) {
	sigInput, err := hashVRFBase(p, miner, input)
	if err != nil {
		return nil, err
	}

	sig, err := sign(ctx, worker, sigInput)
	if err != nil {
		return nil, err
	}

	if sig.Type != types.KTBLS {
		return nil, fmt.Errorf("miner worker address was not a BLS key")
	}

	return sig.Data, nil
}<|MERGE_RESOLUTION|>--- conflicted
+++ resolved
@@ -530,11 +530,7 @@
 
 	var winners []sectorbuilder.EPostCandidate
 	for _, c := range candidates {
-<<<<<<< HEAD
-		if types.IsTicketWinner(c.PartialTicket[:], ssize, uint64(snum), pow.TotalPower) {
-=======
 		if types.IsTicketWinner(c.PartialTicket[:], ssize, uint64(len(sinfos)), pow.TotalPower) {
->>>>>>> fe95c591
 			winners = append(winners, c)
 		}
 	}
