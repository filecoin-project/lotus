--- conflicted
+++ resolved
@@ -1277,13 +1277,11 @@
 	LogsBloom         EthBytes    `json:"logsBloom"`
 	Logs              []EthLog    `json:"logs"`
 	Type              EthUint64   `json:"type"`
-<<<<<<< HEAD
 	// Present only for EIP-7702 transactions. Mirrors transaction view.
 	AuthorizationList []EthAuthorization `json:"authorizationList,omitempty"`
 	// Optional: for EIP-7702 ApplyDelegations, lists delegate addresses referenced
 	// by the authorization tuples. Absent for non-7702 txs and for txs without tuples.
 	DelegatedTo []EthAddress `json:"delegatedTo,omitempty"`
-=======
 }
 
 const errorFunctionSelector = "\x08\xc3\x79\xa0" // Error(string)
@@ -1354,5 +1352,4 @@
 		return fmt.Sprintf("Error(%s)", ret[start:start+length])
 	}
 	return EthBytes(ret).String()
->>>>>>> 70f72dea
 }