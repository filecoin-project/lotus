--- conflicted
+++ resolved
@@ -9,6 +9,7 @@
 
 	cbg "github.com/whyrusleeping/cbor-gen"
 	"golang.org/x/crypto/sha3"
+	"golang.org/x/xerrors"
 
 	"github.com/filecoin-project/go-address"
 	gocrypto "github.com/filecoin-project/go-crypto"
@@ -17,6 +18,7 @@
 	builtintypes "github.com/filecoin-project/go-state-types/builtin"
 	typescrypto "github.com/filecoin-project/go-state-types/crypto"
 
+	"github.com/filecoin-project/lotus/build"
 	"github.com/filecoin-project/lotus/build/buildconstants"
 	"github.com/filecoin-project/lotus/chain/types"
 )
@@ -152,38 +154,6 @@
 		if err := tx.InitialiseSignature(smsg.Signature); err != nil {
 			return nil, fmt.Errorf("failed to initialise signature: %w", err)
 		}
-<<<<<<< HEAD
-		to = &addr
-	} else {
-		return EthTxArgs{},
-			xerrors.Errorf("invalid methodnum %d: only allowed method is InvokeContract(%d)",
-				msg.Method, builtintypes.MethodsEVM.InvokeContract)
-	}
-
-	return EthTxArgs{
-		ChainID:              buildconstants.Eip155ChainId,
-		Nonce:                int(msg.Nonce),
-		To:                   to,
-		Value:                msg.Value,
-		Input:                params,
-		MaxFeePerGas:         msg.GasFeeCap,
-		MaxPriorityFeePerGas: msg.GasPremium,
-		GasLimit:             int(msg.GasLimit),
-	}, nil
-}
-
-func (tx *EthTxArgs) ToUnsignedMessage(from address.Address) (*types.Message, error) {
-	if tx.ChainID != buildconstants.Eip155ChainId {
-		return nil, xerrors.Errorf("unsupported chain id: %d", tx.ChainID)
-	}
-
-	var err error
-	var params []byte
-	if len(tx.Input) > 0 {
-		buf := new(bytes.Buffer)
-		if err = cbg.WriteByteArray(buf, tx.Input); err != nil {
-			return nil, xerrors.Errorf("failed to write input args: %w", err)
-=======
 		return &tx, nil
 
 	case EthLegacyHomesteadTxSignatureLen, EthLegacy155TxSignatureLen0, EthLegacy155TxSignatureLen1:
@@ -194,7 +164,6 @@
 			Input:    params,
 			GasPrice: smsg.Message.GasFeeCap,
 			GasLimit: int(smsg.Message.GasLimit),
->>>>>>> c87e2f2a
 		}
 		// Process based on the first byte of the signature
 		switch smsg.Signature.Data[0] {
@@ -220,7 +189,103 @@
 	}
 }
 
-func ToSignedFilecoinMessage(tx EthTransaction) (*types.SignedMessage, error) {
+func EthTxArgsFromUnsignedEthMessage(msg *types.Message) (EthTxArgs, error) {
+	var (
+		to     *EthAddress
+		params []byte
+		err    error
+	)
+
+	if msg.Version != 0 {
+		return EthTxArgs{}, xerrors.Errorf("unsupported msg version: %d", msg.Version)
+	}
+
+	if len(msg.Params) > 0 {
+		paramsReader := bytes.NewReader(msg.Params)
+		params, err = cbg.ReadByteArray(paramsReader, uint64(len(msg.Params)))
+		if err != nil {
+			return EthTxArgs{}, xerrors.Errorf("failed to read params byte array: %w", err)
+		}
+		if paramsReader.Len() != 0 {
+			return EthTxArgs{}, xerrors.Errorf("extra data found in params")
+		}
+		if len(params) == 0 {
+			return EthTxArgs{}, xerrors.Errorf("non-empty params encode empty byte array")
+		}
+	}
+
+	if msg.To == builtintypes.EthereumAddressManagerActorAddr {
+		if msg.Method != builtintypes.MethodsEAM.CreateExternal {
+			return EthTxArgs{}, fmt.Errorf("unsupported EAM method")
+		}
+	} else if msg.Method == builtintypes.MethodsEVM.InvokeContract {
+		addr, err := EthAddressFromFilecoinAddress(msg.To)
+		if err != nil {
+			return EthTxArgs{}, err
+		}
+		to = &addr
+	} else {
+		return EthTxArgs{},
+			xerrors.Errorf("invalid methodnum %d: only allowed method is InvokeContract(%d)",
+				msg.Method, builtintypes.MethodsEVM.InvokeContract)
+	}
+
+	return EthTxArgs{
+		ChainID:              buildconstants.Eip155ChainId,
+		Nonce:                int(msg.Nonce),
+		To:                   to,
+		Value:                msg.Value,
+		Input:                params,
+		MaxFeePerGas:         msg.GasFeeCap,
+		MaxPriorityFeePerGas: msg.GasPremium,
+		GasLimit:             int(msg.GasLimit),
+	}, nil
+}
+
+func (tx *EthTxArgs) ToUnsignedMessage(from address.Address) (*types.Message, error) {
+	if tx.ChainID != buildconstants.Eip155ChainId {
+		return nil, xerrors.Errorf("unsupported chain id: %d", tx.ChainID)
+	}
+
+	var err error
+	var params []byte
+	if len(tx.Input) > 0 {
+		buf := new(bytes.Buffer)
+		if err = cbg.WriteByteArray(buf, tx.Input); err != nil {
+			return nil, xerrors.Errorf("failed to write input args: %w", err)
+		}
+		params = buf.Bytes()
+	}
+
+	var to address.Address
+	var method abi.MethodNum
+	// nil indicates the EAM, only CreateExternal is allowed
+	if tx.To == nil {
+		method = builtintypes.MethodsEAM.CreateExternal
+		to = builtintypes.EthereumAddressManagerActorAddr
+	} else {
+		method = builtintypes.MethodsEVM.InvokeContract
+		to, err = tx.To.ToFilecoinAddress()
+		if err != nil {
+			return nil, xerrors.Errorf("failed to convert To into filecoin addr: %w", err)
+		}
+	}
+
+	return &types.Message{
+		Version:    0,
+		To:         to,
+		From:       from,
+		Nonce:      uint64(tx.Nonce),
+		Value:      tx.Value,
+		GasLimit:   int64(tx.GasLimit),
+		GasFeeCap:  tx.MaxFeePerGas,
+		GasPremium: tx.MaxPriorityFeePerGas,
+		Method:     method,
+		Params:     params,
+	}, nil
+}
+
+func (tx *EthTxArgs) ToSignedMessage() (*types.SignedMessage, error) {
 	from, err := tx.Sender()
 	if err != nil {
 		return nil, fmt.Errorf("failed to calculate sender: %w", err)
