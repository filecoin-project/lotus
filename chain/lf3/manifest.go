package lf3

import (
	"fmt"

	pubsub "github.com/libp2p/go-libp2p-pubsub"
	"github.com/libp2p/go-libp2p/core/peer"

	"github.com/filecoin-project/go-f3/gpbft"
	"github.com/filecoin-project/go-f3/manifest"

	"github.com/filecoin-project/lotus/build"
	"github.com/filecoin-project/lotus/chain/stmgr"
	"github.com/filecoin-project/lotus/chain/store"
	"github.com/filecoin-project/lotus/node/modules/dtypes"
)

func NewManifestProvider(nn dtypes.NetworkName, cs *store.ChainStore, sm *stmgr.StateManager, ps *pubsub.PubSub) manifest.ManifestProvider {
<<<<<<< HEAD
	m := NewManifest(nn)
=======
	m := manifest.LocalDevnetManifest()
	m.NetworkName = gpbft.NetworkName(nn)
	m.ECDelayMultiplier = 2.
	m.ECPeriod = time.Duration(build.BlockDelaySecs) * time.Second
	m.BootstrapEpoch = int64(build.F3BootstrapEpoch)
	m.ECFinality = int64(build.Finality)
	m.CommiteeLookback = 5
>>>>>>> 63160d69

	ec := &ecWrapper{
		ChainStore:   cs,
		StateManager: sm,
	}

	switch manifestServerID, err := peer.Decode(build.ManifestServerID); {
	case err != nil:
		log.Warnw("Cannot decode F3 manifest sever identity; falling back on static manifest provider", "err", err)
		return manifest.NewStaticManifestProvider(m)
	default:
		return manifest.NewDynamicManifestProvider(m, ps, ec, manifestServerID)
	}
}

func NewManifest(nn dtypes.NetworkName) manifest.Manifest {
	m := manifest.LocalDevnetManifest()
	m.NetworkName = gpbft.NetworkName(nn)
	m.ECDelay = build.F3BlockDelay
	m.ECPeriod = m.ECDelay
	m.BootstrapEpoch = int64(build.F3BootstrapEpoch)
	m.ECFinality = int64(build.F3Finality)
	m.CommiteeLookback = 5
	fmt.Println(">>>>>> Network name", nn)
	fmt.Println(">>>>>> Pubsub topic", m.PubSubTopic())

	return m
}<|MERGE_RESOLUTION|>--- conflicted
+++ resolved
@@ -16,17 +16,7 @@
 )
 
 func NewManifestProvider(nn dtypes.NetworkName, cs *store.ChainStore, sm *stmgr.StateManager, ps *pubsub.PubSub) manifest.ManifestProvider {
-<<<<<<< HEAD
 	m := NewManifest(nn)
-=======
-	m := manifest.LocalDevnetManifest()
-	m.NetworkName = gpbft.NetworkName(nn)
-	m.ECDelayMultiplier = 2.
-	m.ECPeriod = time.Duration(build.BlockDelaySecs) * time.Second
-	m.BootstrapEpoch = int64(build.F3BootstrapEpoch)
-	m.ECFinality = int64(build.Finality)
-	m.CommiteeLookback = 5
->>>>>>> 63160d69
 
 	ec := &ecWrapper{
 		ChainStore:   cs,
@@ -42,11 +32,11 @@
 	}
 }
 
-func NewManifest(nn dtypes.NetworkName) manifest.Manifest {
+func NewManifest(nn dtypes.NetworkName) *manifest.Manifest {
 	m := manifest.LocalDevnetManifest()
 	m.NetworkName = gpbft.NetworkName(nn)
-	m.ECDelay = build.F3BlockDelay
-	m.ECPeriod = m.ECDelay
+	m.ECPeriod = build.F3BlockDelay
+	m.ECDelayMultiplier = 2.
 	m.BootstrapEpoch = int64(build.F3BootstrapEpoch)
 	m.ECFinality = int64(build.F3Finality)
 	m.CommiteeLookback = 5
