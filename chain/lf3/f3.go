--- conflicted
+++ resolved
@@ -172,11 +172,10 @@
 	return fff.inner.GetLatestCert(ctx)
 }
 
-<<<<<<< HEAD
-func (fff *F3) GetManifest() manifest.Manifest {
+func (fff *F3) GetManifest() *manifest.Manifest {
 	return fff.inner.Manifest()
-=======
+}
+
 func (fff *F3) GetPowerTable(ctx context.Context, tsk types.TipSetKey) (gpbft.PowerEntries, error) {
 	return fff.ec.getPowerTableLotusTSK(ctx, tsk)
->>>>>>> 63160d69
 }