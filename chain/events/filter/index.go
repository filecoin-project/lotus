package filter

import (
	"context"
	"database/sql"
	"errors"
	"fmt"
	"sort"
	"strings"
	"time"

	"github.com/ipfs/go-cid"
	logging "github.com/ipfs/go-log/v2"
	_ "github.com/mattn/go-sqlite3"
	"golang.org/x/xerrors"

	"github.com/filecoin-project/go-address"
	"github.com/filecoin-project/go-state-types/abi"

	"github.com/filecoin-project/lotus/chain/store"
	"github.com/filecoin-project/lotus/chain/types"
)

var pragmas = []string{
	"PRAGMA synchronous = normal",
	"PRAGMA temp_store = memory",
	"PRAGMA mmap_size = 30000000000",
	"PRAGMA page_size = 32768",
	"PRAGMA auto_vacuum = NONE",
	"PRAGMA automatic_index = OFF",
	"PRAGMA journal_mode = WAL",
	"PRAGMA read_uncommitted = ON",
}

var ddls = []string{
	`CREATE TABLE IF NOT EXISTS event (
		id INTEGER PRIMARY KEY,
		height INTEGER NOT NULL,
		tipset_key BLOB NOT NULL,
		tipset_key_cid BLOB NOT NULL,
		emitter_addr BLOB NOT NULL,
		event_index INTEGER NOT NULL,
		message_cid BLOB NOT NULL,
		message_index INTEGER NOT NULL,
		reverted INTEGER NOT NULL
	)`,

	createIndexEventHeightTipsetKey,
	createIndexEventEmitterAddr,

	`CREATE TABLE IF NOT EXISTS event_entry (
		event_id INTEGER,
		indexed INTEGER NOT NULL,
		flags BLOB NOT NULL,
		key TEXT NOT NULL,
		codec INTEGER,
		value BLOB NOT NULL
	)`,

	createIndexEventEntryKey,

	// metadata containing version of schema
	`CREATE TABLE IF NOT EXISTS _meta (
		version UINT64 NOT NULL UNIQUE
	)`,

	`INSERT OR IGNORE INTO _meta (version) VALUES (1)`,
	`INSERT OR IGNORE INTO _meta (version) VALUES (2)`,
	`INSERT OR IGNORE INTO _meta (version) VALUES (3)`,
}

var (
	log = logging.Logger("filter")
)

const (
	schemaVersion = 3

	eventExists          = `SELECT MAX(id) FROM event WHERE height=? AND tipset_key=? AND tipset_key_cid=? AND emitter_addr=? AND event_index=? AND message_cid=? AND message_index=?`
	insertEvent          = `INSERT OR IGNORE INTO event(height, tipset_key, tipset_key_cid, emitter_addr, event_index, message_cid, message_index, reverted) VALUES(?, ?, ?, ?, ?, ?, ?, ?)`
	insertEntry          = `INSERT OR IGNORE INTO event_entry(event_id, indexed, flags, key, codec, value) VALUES(?, ?, ?, ?, ?, ?)`
	revertEventsInTipset = `UPDATE event SET reverted=true WHERE height=? AND tipset_key=?`
	restoreEvent         = `UPDATE event SET reverted=false WHERE height=? AND tipset_key=? AND tipset_key_cid=? AND emitter_addr=? AND event_index=? AND message_cid=? AND message_index=?`

	createIndexEventHeightTipsetKey = `CREATE INDEX IF NOT EXISTS height_tipset_key ON event (height,tipset_key)`
	createIndexEventEmitterAddr     = `CREATE INDEX IF NOT EXISTS event_emitter_addr ON event (emitter_addr)`
	createIndexEventEntryKey        = `CREATE INDEX IF NOT EXISTS event_entry_key_index ON event_entry (key)`
)

type EventIndex struct {
	db *sql.DB

	stmtEventExists          *sql.Stmt
	stmtInsertEvent          *sql.Stmt
	stmtInsertEntry          *sql.Stmt
	stmtRevertEventsInTipset *sql.Stmt
	stmtRestoreEvent         *sql.Stmt
}

func (ei *EventIndex) initStatements() (err error) {
	ei.stmtEventExists, err = ei.db.Prepare(eventExists)
	if err != nil {
		return xerrors.Errorf("prepare stmtEventExists: %w", err)
	}

	ei.stmtInsertEvent, err = ei.db.Prepare(insertEvent)
	if err != nil {
		return xerrors.Errorf("prepare stmtInsertEvent: %w", err)
	}

	ei.stmtInsertEntry, err = ei.db.Prepare(insertEntry)
	if err != nil {
		return xerrors.Errorf("prepare stmtInsertEntry: %w", err)
	}

	ei.stmtRevertEventsInTipset, err = ei.db.Prepare(revertEventsInTipset)
	if err != nil {
		return xerrors.Errorf("prepare stmtRevertEventsInTipset: %w", err)
	}

	ei.stmtRestoreEvent, err = ei.db.Prepare(restoreEvent)
	if err != nil {
		return xerrors.Errorf("prepare stmtRestoreEvent: %w", err)
	}

	return nil
}

func (ei *EventIndex) migrateToVersion2(ctx context.Context, chainStore *store.ChainStore) error {
	now := time.Now()

	tx, err := ei.db.BeginTx(ctx, nil)
	if err != nil {
		return xerrors.Errorf("begin transaction: %w", err)
	}
	// rollback the transaction (a no-op if the transaction was already committed)
	defer func() { _ = tx.Rollback() }()

	// create some temporary indices to help speed up the migration
	_, err = tx.ExecContext(ctx, "CREATE INDEX IF NOT EXISTS tmp_height_tipset_key_cid ON event (height,tipset_key_cid)")
	if err != nil {
		return xerrors.Errorf("create index tmp_height_tipset_key_cid: %w", err)
	}
	_, err = tx.ExecContext(ctx, "CREATE INDEX IF NOT EXISTS tmp_tipset_key_cid ON event (tipset_key_cid)")
	if err != nil {
		return xerrors.Errorf("create index tmp_tipset_key_cid: %w", err)
	}

	stmtDeleteOffChainEvent, err := tx.PrepareContext(ctx, "DELETE FROM event WHERE tipset_key_cid!=? and height=?")
	if err != nil {
		return xerrors.Errorf("prepare stmtDeleteOffChainEvent: %w", err)
	}

	stmtSelectEvent, err := tx.PrepareContext(ctx, "SELECT id FROM event WHERE tipset_key_cid=? ORDER BY message_index ASC, event_index ASC, id DESC LIMIT 1")
	if err != nil {
		return xerrors.Errorf("prepare stmtSelectEvent: %w", err)
	}

	stmtDeleteEvent, err := tx.PrepareContext(ctx, "DELETE FROM event WHERE tipset_key_cid=? AND id<?")
	if err != nil {
		return xerrors.Errorf("prepare stmtDeleteEvent: %w", err)
	}

	// get the lowest height tipset
	var minHeight sql.NullInt64
	err = ei.db.QueryRowContext(ctx, "SELECT MIN(height) FROM event").Scan(&minHeight)
	if err != nil {
		if errors.Is(err, sql.ErrNoRows) {
			return nil
		}

		return xerrors.Errorf("query min height: %w", err)
	}
	log.Infof("Migrating events from head to %d", minHeight.Int64)

	currTs := chainStore.GetHeaviestTipSet()

	for int64(currTs.Height()) >= minHeight.Int64 {
		if currTs.Height()%1000 == 0 {
			log.Infof("Migrating height %d (remaining %d)", currTs.Height(), int64(currTs.Height())-minHeight.Int64)
		}

		tsKey := currTs.Parents()
		currTs, err = chainStore.GetTipSetFromKey(ctx, tsKey)
		if err != nil {
			return xerrors.Errorf("get tipset from key: %w", err)
		}
		log.Debugf("Migrating height %d", currTs.Height())

		tsKeyCid, err := currTs.Key().Cid()
		if err != nil {
			return fmt.Errorf("tipset key cid: %w", err)
		}

		// delete all events that are not in the canonical chain
		_, err = stmtDeleteOffChainEvent.Exec(tsKeyCid.Bytes(), currTs.Height())
		if err != nil {
			return xerrors.Errorf("delete off chain event: %w", err)
		}

		// find the first eventId from the last time the tipset was applied
		var eventId sql.NullInt64
		err = stmtSelectEvent.QueryRow(tsKeyCid.Bytes()).Scan(&eventId)
		if err != nil {
			if errors.Is(err, sql.ErrNoRows) {
				continue
			}
			return xerrors.Errorf("select event: %w", err)
		}

		// this tipset might not have any events which is ok
		if !eventId.Valid {
			continue
		}
		log.Debugf("Deleting all events with id < %d at height %d", eventId.Int64, currTs.Height())

		res, err := stmtDeleteEvent.Exec(tsKeyCid.Bytes(), eventId.Int64)
		if err != nil {
			return xerrors.Errorf("delete event: %w", err)
		}

		nrRowsAffected, err := res.RowsAffected()
		if err != nil {
			return xerrors.Errorf("rows affected: %w", err)
		}
		log.Debugf("deleted %d events from tipset %s", nrRowsAffected, tsKeyCid.String())
	}

	// delete all entries that have an event_id that doesn't exist (since we don't have a foreign
	// key constraint that gives us cascading deletes)
	res, err := tx.ExecContext(ctx, "DELETE FROM event_entry WHERE event_id NOT IN (SELECT id FROM event)")
	if err != nil {
		return xerrors.Errorf("delete event_entry: %w", err)
	}

	nrRowsAffected, err := res.RowsAffected()
	if err != nil {
		return xerrors.Errorf("rows affected: %w", err)
	}
	log.Infof("cleaned up %d entries that had deleted events\n", nrRowsAffected)

	// drop the temporary indices after the migration
	_, err = tx.ExecContext(ctx, "DROP INDEX IF EXISTS tmp_tipset_key_cid")
	if err != nil {
		return xerrors.Errorf("drop index tmp_tipset_key_cid: %w", err)
	}
	_, err = tx.ExecContext(ctx, "DROP INDEX IF EXISTS tmp_height_tipset_key_cid")
	if err != nil {
		return xerrors.Errorf("drop index tmp_height_tipset_key_cid: %w", err)
	}

	// create the final index on event.height and event.tipset_key
	_, err = tx.ExecContext(ctx, createIndexEventHeightTipsetKey)
	if err != nil {
		return xerrors.Errorf("create index height_tipset_key: %w", err)
	}

	// increment the schema version to 2 in _meta table.
	_, err = tx.ExecContext(ctx, "INSERT OR IGNORE INTO _meta (version) VALUES (2)")
	if err != nil {
		return xerrors.Errorf("increment _meta version: %w", err)
	}

	err = tx.Commit()
	if err != nil {
		return xerrors.Errorf("commit transaction: %w", err)
	}

	// during the migration, we have likely increased the WAL size a lot, so lets do some
	// simple DB administration to free up space (VACUUM followed by truncating the WAL file)
	// as this would be a good time to do it when no other writes are happening
	log.Infof("Performing DB vacuum and wal checkpointing to free up space after the migration")
	_, err = ei.db.ExecContext(ctx, "VACUUM")
	if err != nil {
		log.Warnf("error vacuuming database: %s", err)
	}
	_, err = ei.db.ExecContext(ctx, "PRAGMA wal_checkpoint(TRUNCATE)")
	if err != nil {
		log.Warnf("error checkpointing wal: %s", err)
	}

	log.Infof("Successfully migrated events to version 2 in %s", time.Since(now))

	return nil
}

// migrateToVersion3 migrates the schema from version 2 to version 3 by creating two indices:
// 1) an index on the event.emitter_addr column, and 2) an index on the event_entry.key column.
func (ei *EventIndex) migrateToVersion3(ctx context.Context) error {
	now := time.Now()

	tx, err := ei.db.BeginTx(ctx, nil)
	if err != nil {
		return xerrors.Errorf("begin transaction: %w", err)
	}
	defer func() { _ = tx.Rollback() }()

	// create index on event.emitter_addr.
	_, err = tx.ExecContext(ctx, createIndexEventEmitterAddr)
	if err != nil {
		return xerrors.Errorf("create index event_emitter_addr: %w", err)
	}

	// create index on event_entry.key index.
	_, err = tx.ExecContext(ctx, createIndexEventEntryKey)
	if err != nil {
		return xerrors.Errorf("create index event_entry_key_index: %w", err)
	}

	// increment the schema version to 3 in _meta table.
	_, err = tx.ExecContext(ctx, "INSERT OR IGNORE INTO _meta (version) VALUES (3)")
	if err != nil {
		return xerrors.Errorf("increment _meta version: %w", err)
	}

	err = tx.Commit()
	if err != nil {
		return xerrors.Errorf("commit transaction: %w", err)
	}
	log.Infof("Successfully migrated events to version 3 in %s", time.Since(now))
	return nil
}

func NewEventIndex(ctx context.Context, path string, chainStore *store.ChainStore) (*EventIndex, error) {
	db, err := sql.Open("sqlite3", path+"?mode=rwc")
	if err != nil {
		return nil, xerrors.Errorf("open sqlite3 database: %w", err)
	}

	for _, pragma := range pragmas {
		if _, err := db.Exec(pragma); err != nil {
			_ = db.Close()
			return nil, xerrors.Errorf("exec pragma %q: %w", pragma, err)
		}
	}

	eventIndex := EventIndex{db: db}

	q, err := db.QueryContext(ctx, "SELECT name FROM sqlite_master WHERE type='table' AND name='_meta';")
	if errors.Is(err, sql.ErrNoRows) || !q.Next() {
		// empty database, create the schema
		for _, ddl := range ddls {
			if _, err := db.Exec(ddl); err != nil {
				_ = db.Close()
				return nil, xerrors.Errorf("exec ddl %q: %w", ddl, err)
			}
		}
	} else if err != nil {
		_ = db.Close()
		return nil, xerrors.Errorf("looking for _meta table: %w", err)
	} else {
		// check the schema version to see if we need to upgrade the database schema
		var version int
		err := db.QueryRow("SELECT max(version) FROM _meta").Scan(&version)
		if err != nil {
			_ = db.Close()
			return nil, xerrors.Errorf("invalid database version: no version found")
		}

		if version == 1 {
			log.Infof("upgrading event index from version 1 to version 2")
			err = eventIndex.migrateToVersion2(ctx, chainStore)
			if err != nil {
				_ = db.Close()
				return nil, xerrors.Errorf("could not migrate sql data to version 2: %w", err)
			}
			version = 2
		}

		if version == 2 {
			log.Infof("upgrading event index from version 2 to version 3")
			err = eventIndex.migrateToVersion3(ctx)
			if err != nil {
				_ = db.Close()
				return nil, xerrors.Errorf("could not migrate sql data to version 2: %w", err)
			}
			version = 3
		}

		if version != schemaVersion {
			_ = db.Close()
			return nil, xerrors.Errorf("invalid database version: got %d, expected %d", version, schemaVersion)
		}
	}

	err = eventIndex.initStatements()
	if err != nil {
		_ = db.Close()
		return nil, xerrors.Errorf("error preparing eventIndex database statements: %w", err)
	}

	return &eventIndex, nil
}

func (ei *EventIndex) Close() error {
	if ei.db == nil {
		return nil
	}
	return ei.db.Close()
}

func (ei *EventIndex) CollectEvents(ctx context.Context, te *TipSetEvents, revert bool, resolver func(ctx context.Context, emitter abi.ActorID, ts *types.TipSet) (address.Address, bool)) error {
	tx, err := ei.db.Begin()
	if err != nil {
		return xerrors.Errorf("begin transaction: %w", err)
	}
	// rollback the transaction (a no-op if the transaction was already committed)
	defer func() { _ = tx.Rollback() }()

	// lets handle the revert case first, since its simpler and we can simply mark all events events in this tipset as reverted and return
	if revert {
		_, err = tx.Stmt(ei.stmtRevertEventsInTipset).Exec(te.msgTs.Height(), te.msgTs.Key().Bytes())
		if err != nil {
			return xerrors.Errorf("revert event: %w", err)
		}

		err = tx.Commit()
		if err != nil {
			return xerrors.Errorf("commit transaction: %w", err)
		}

		return nil
	}

	// cache of lookups between actor id and f4 address
	addressLookups := make(map[abi.ActorID]address.Address)

	ems, err := te.messages(ctx)
	if err != nil {
		return xerrors.Errorf("load executed messages: %w", err)
	}

	// iterate over all executed messages in this tipset and insert them into the database if they
	// don't exist, otherwise mark them as not reverted
	for msgIdx, em := range ems {
		for evIdx, ev := range em.Events() {
			addr, found := addressLookups[ev.Emitter]
			if !found {
				var ok bool
				addr, ok = resolver(ctx, ev.Emitter, te.rctTs)
				if !ok {
					// not an address we will be able to match against
					continue
				}
				addressLookups[ev.Emitter] = addr
			}

			tsKeyCid, err := te.msgTs.Key().Cid()
			if err != nil {
				return xerrors.Errorf("tipset key cid: %w", err)
			}

			// check if this event already exists in the database
			var entryID sql.NullInt64
			err = tx.Stmt(ei.stmtEventExists).QueryRow(
				te.msgTs.Height(),          // height
				te.msgTs.Key().Bytes(),     // tipset_key
				tsKeyCid.Bytes(),           // tipset_key_cid
				addr.Bytes(),               // emitter_addr
				evIdx,                      // event_index
				em.Message().Cid().Bytes(), // message_cid
				msgIdx,                     // message_index
			).Scan(&entryID)
			if err != nil {
				return xerrors.Errorf("error checking if event exists: %w", err)
			}

			if !entryID.Valid {
				// event does not exist, lets insert it
				res, err := tx.Stmt(ei.stmtInsertEvent).Exec(
					te.msgTs.Height(),          // height
					te.msgTs.Key().Bytes(),     // tipset_key
					tsKeyCid.Bytes(),           // tipset_key_cid
					addr.Bytes(),               // emitter_addr
					evIdx,                      // event_index
					em.Message().Cid().Bytes(), // message_cid
					msgIdx,                     // message_index
					false,                      // reverted
				)
				if err != nil {
					return xerrors.Errorf("exec insert event: %w", err)
				}

				entryID.Int64, err = res.LastInsertId()
				if err != nil {
					return xerrors.Errorf("get last row id: %w", err)
				}

				// insert all the entries for this event
				for _, entry := range ev.Entries {
					_, err = tx.Stmt(ei.stmtInsertEntry).Exec(
						entryID.Int64,               // event_id
						isIndexedValue(entry.Flags), // indexed
						[]byte{entry.Flags},         // flags
						entry.Key,                   // key
						entry.Codec,                 // codec
						entry.Value,                 // value
					)
					if err != nil {
						return xerrors.Errorf("exec insert entry: %w", err)
					}
				}
			} else {
				// event already exists, lets mark it as not reverted
				res, err := tx.Stmt(ei.stmtRestoreEvent).Exec(
					te.msgTs.Height(),          // height
					te.msgTs.Key().Bytes(),     // tipset_key
					tsKeyCid.Bytes(),           // tipset_key_cid
					addr.Bytes(),               // emitter_addr
					evIdx,                      // event_index
					em.Message().Cid().Bytes(), // message_cid
					msgIdx,                     // message_index
				)
				if err != nil {
					return xerrors.Errorf("exec restore event: %w", err)
				}

				rowsAffected, err := res.RowsAffected()
				if err != nil {
					return xerrors.Errorf("error getting rows affected: %s", err)
				}

				// this is a sanity check as we should only ever be updating one event
				if rowsAffected != 1 {
					log.Warnf("restored %d events but expected only one to exist", rowsAffected)
				}
			}
		}
	}

	err = tx.Commit()
	if err != nil {
		return xerrors.Errorf("commit transaction: %w", err)
	}

	return nil
}

<<<<<<< HEAD
// PrefillFilter fills a filter's collection of events from the historic index
func (ei *EventIndex) prefillFilter(ctx context.Context, f *eventFilter, excludeReverted bool) error {
	clauses := []string{}
	values := []any{}
	joins := []string{}
=======
// prefillFilter fills a filter's collection of events from the historic index
func (ei *EventIndex) prefillFilter(ctx context.Context, f *eventFilter, excludeReverted bool) error {
	var (
		clauses, joins []string
		values         []any
	)
>>>>>>> 566584d4

	if f.tipsetCid != cid.Undef {
		clauses = append(clauses, "event.tipset_key_cid=?")
		values = append(values, f.tipsetCid.Bytes())
	} else {
		if f.minHeight >= 0 {
			clauses = append(clauses, "event.height>=?")
			values = append(values, f.minHeight)
		}
		if f.maxHeight >= 0 {
			clauses = append(clauses, "event.height<=?")
			values = append(values, f.maxHeight)
		}
	}

	if excludeReverted {
		clauses = append(clauses, "event.reverted=?")
		values = append(values, false)
	}

	if len(f.addresses) > 0 {
		subclauses := make([]string, 0, len(f.addresses))
		for _, addr := range f.addresses {
			subclauses = append(subclauses, "emitter_addr=?")
			values = append(values, addr.Bytes())
		}
		clauses = append(clauses, "("+strings.Join(subclauses, " OR ")+")")
	}

	if len(f.keysWithCodec) > 0 {
		join := 0
		for key, vals := range f.keysWithCodec {
			if len(vals) > 0 {
				join++
				joinAlias := fmt.Sprintf("ee%d", join)
				joins = append(joins, fmt.Sprintf("event_entry %s on event.id=%[1]s.event_id", joinAlias))
				clauses = append(clauses, fmt.Sprintf("%s.indexed=1 AND %[1]s.key=?", joinAlias))
				values = append(values, key)
				subclauses := make([]string, 0, len(vals))
				for _, val := range vals {
					subclauses = append(subclauses, fmt.Sprintf("(%s.value=? AND %[1]s.codec=?)", joinAlias))
					values = append(values, val.Value, val.Codec)
				}
				clauses = append(clauses, "("+strings.Join(subclauses, " OR ")+")")
			}
		}
	}

	s := `SELECT
			event.id,
			event.height,
			event.tipset_key,
			event.tipset_key_cid,
			event.emitter_addr,
			event.event_index,
			event.message_cid,
			event.message_index,
			event.reverted,
			event_entry.flags,
			event_entry.key,
			event_entry.codec,
			event_entry.value
		FROM event JOIN event_entry ON event.id=event_entry.event_id`

	if len(joins) > 0 {
		s = s + ", " + strings.Join(joins, ", ")
	}

	if len(clauses) > 0 {
		s = s + " WHERE " + strings.Join(clauses, " AND ")
	}

	s += " ORDER BY event.height DESC"

	stmt, err := ei.db.Prepare(s)
	if err != nil {
		return xerrors.Errorf("prepare prefill query: %w", err)
	}

	q, err := stmt.QueryContext(ctx, values...)
	if err != nil {
		if errors.Is(err, sql.ErrNoRows) {
			return nil
		}
		return xerrors.Errorf("exec prefill query: %w", err)
	}

	var ces []*CollectedEvent
	var currentID int64 = -1
	var ce *CollectedEvent

	for q.Next() {
		select {
		case <-ctx.Done():
			return ctx.Err()
		default:
		}

		var row struct {
			id           int64
			height       uint64
			tipsetKey    []byte
			tipsetKeyCid []byte
			emitterAddr  []byte
			eventIndex   int
			messageCid   []byte
			messageIndex int
			reverted     bool
			flags        []byte
			key          string
			codec        uint64
			value        []byte
		}

		if err := q.Scan(
			&row.id,
			&row.height,
			&row.tipsetKey,
			&row.tipsetKeyCid,
			&row.emitterAddr,
			&row.eventIndex,
			&row.messageCid,
			&row.messageIndex,
			&row.reverted,
			&row.flags,
			&row.key,
			&row.codec,
			&row.value,
		); err != nil {
			return xerrors.Errorf("read prefill row: %w", err)
		}

		if row.id != currentID {
			if ce != nil {
				ces = append(ces, ce)
				ce = nil
				// Unfortunately we can't easily incorporate the max results limit into the query due to the
				// unpredictable number of rows caused by joins
				// Break here to stop collecting rows
				if f.maxResults > 0 && len(ces) >= f.maxResults {
					break
				}
			}

			currentID = row.id
			ce = &CollectedEvent{
				EventIdx: row.eventIndex,
				Reverted: row.reverted,
				Height:   abi.ChainEpoch(row.height),
				MsgIdx:   row.messageIndex,
			}

			ce.EmitterAddr, err = address.NewFromBytes(row.emitterAddr)
			if err != nil {
				return xerrors.Errorf("parse emitter addr: %w", err)
			}

			ce.TipSetKey, err = types.TipSetKeyFromBytes(row.tipsetKey)
			if err != nil {
				return xerrors.Errorf("parse tipsetkey: %w", err)
			}

			ce.MsgCid, err = cid.Cast(row.messageCid)
			if err != nil {
				return xerrors.Errorf("parse message cid: %w", err)
			}
		}

		ce.Entries = append(ce.Entries, types.EventEntry{
			Flags: row.flags[0],
			Key:   row.key,
			Codec: row.codec,
			Value: row.value,
		})

	}

	if ce != nil {
		ces = append(ces, ce)
	}

	if len(ces) == 0 {
		return nil
	}

	// collected event list is in inverted order since we selected only the most recent events
	// sort it into height order
	sort.Slice(ces, func(i, j int) bool { return ces[i].Height < ces[j].Height })
	f.setCollectedEvents(ces)

	return nil
}<|MERGE_RESOLUTION|>--- conflicted
+++ resolved
@@ -536,20 +536,11 @@
 	return nil
 }
 
-<<<<<<< HEAD
 // PrefillFilter fills a filter's collection of events from the historic index
 func (ei *EventIndex) prefillFilter(ctx context.Context, f *eventFilter, excludeReverted bool) error {
 	clauses := []string{}
 	values := []any{}
 	joins := []string{}
-=======
-// prefillFilter fills a filter's collection of events from the historic index
-func (ei *EventIndex) prefillFilter(ctx context.Context, f *eventFilter, excludeReverted bool) error {
-	var (
-		clauses, joins []string
-		values         []any
-	)
->>>>>>> 566584d4
 
 	if f.tipsetCid != cid.Undef {
 		clauses = append(clauses, "event.tipset_key_cid=?")
