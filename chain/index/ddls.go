package index

import "database/sql"

const DefaultDbFilename = "chainindex.db"

var ddls = []string{
	`CREATE TABLE IF NOT EXISTS tipset_message (
		message_id INTEGER PRIMARY KEY,
		tipset_key_cid BLOB NOT NULL,
		height INTEGER NOT NULL,
		reverted INTEGER NOT NULL,
		message_cid BLOB,
		message_index INTEGER,
		UNIQUE (tipset_key_cid, message_cid)
	)`,

	`CREATE TABLE IF NOT EXISTS eth_tx_hash (
		tx_hash TEXT PRIMARY KEY,
		message_cid BLOB NOT NULL,
		inserted_at TIMESTAMP DEFAULT CURRENT_TIMESTAMP
	)`,

	`CREATE TABLE IF NOT EXISTS event (
		event_id INTEGER PRIMARY KEY,
		message_id INTEGER NOT NULL,
		event_index INTEGER NOT NULL,
		emitter_addr BLOB NOT NULL,
		reverted INTEGER NOT NULL,
		FOREIGN KEY (message_id) REFERENCES tipset_message(message_id) ON DELETE CASCADE,
		UNIQUE (message_id, event_index)
    )`,

	`CREATE TABLE IF NOT EXISTS event_entry (
		event_id INTEGER NOT NULL,
		indexed INTEGER NOT NULL,
		flags BLOB NOT NULL,
		key TEXT NOT NULL,
		codec INTEGER,
		value BLOB NOT NULL,
		FOREIGN KEY (event_id) REFERENCES event(event_id) ON DELETE CASCADE
	)`,

	`CREATE INDEX IF NOT EXISTS insertion_time_index ON eth_tx_hash (inserted_at)`,

	`CREATE INDEX IF NOT EXISTS idx_message_cid ON tipset_message (message_cid)`,

	`CREATE INDEX IF NOT EXISTS idx_tipset_key_cid ON tipset_message (tipset_key_cid)`,

	`CREATE INDEX IF NOT EXISTS idx_event_message_id ON event (message_id)`,

	`CREATE INDEX IF NOT EXISTS idx_height ON tipset_message (height)`,

	`CREATE INDEX IF NOT EXISTS event_entry_event_id ON event_entry(event_id)`,
}

// preparedStatementMapping returns a map of fields of the preparedStatements struct to the SQL
// query that should be prepared for that field. This is used to prepare all the statements in
// the preparedStatements struct.
func preparedStatementMapping(ps *preparedStatements) map[**sql.Stmt]string {
	return map[**sql.Stmt]string{
		&ps.getNonRevertedMsgInfoStmt:             "SELECT tipset_key_cid, height FROM tipset_message WHERE message_cid = ? AND reverted = 0 LIMIT 1",
		&ps.getMsgCidFromEthHashStmt:              "SELECT message_cid FROM eth_tx_hash WHERE tx_hash = ? LIMIT 1",
		&ps.insertEthTxHashStmt:                   "INSERT INTO eth_tx_hash (tx_hash, message_cid) VALUES (?, ?) ON CONFLICT (tx_hash) DO UPDATE SET inserted_at = CURRENT_TIMESTAMP",
		&ps.insertTipsetMessageStmt:               "INSERT INTO tipset_message (tipset_key_cid, height, reverted, message_cid, message_index) VALUES (?, ?, ?, ?, ?) ON CONFLICT (tipset_key_cid, message_cid) DO UPDATE SET reverted = 0",
		&ps.hasTipsetStmt:                         "SELECT EXISTS(SELECT 1 FROM tipset_message WHERE tipset_key_cid = ?)",
		&ps.updateTipsetToNonRevertedStmt:         "UPDATE tipset_message SET reverted = 0 WHERE tipset_key_cid = ?",
		&ps.updateTipsetToRevertedStmt:            "UPDATE tipset_message SET reverted = 1 WHERE tipset_key_cid = ?",
		&ps.removeTipsetsBeforeHeightStmt:         "DELETE FROM tipset_message WHERE height < ?",
		&ps.removeEthHashesOlderThanStmt:          "DELETE FROM eth_tx_hash WHERE inserted_at < datetime('now', ?)",
		&ps.updateTipsetsToRevertedFromHeightStmt: "UPDATE tipset_message SET reverted = 1 WHERE height >= ?",
		&ps.updateEventsToRevertedFromHeightStmt:  "UPDATE event SET reverted = 1 WHERE message_id IN (SELECT message_id FROM tipset_message WHERE height >= ?)",
		&ps.isIndexEmptyStmt:                      "SELECT NOT EXISTS(SELECT 1 FROM tipset_message LIMIT 1)",
		&ps.getMinNonRevertedHeightStmt:           "SELECT MIN(height) FROM tipset_message WHERE reverted = 0",
		&ps.hasNonRevertedTipsetStmt:              "SELECT EXISTS(SELECT 1 FROM tipset_message WHERE tipset_key_cid = ? AND reverted = 0)",
		&ps.updateEventsToRevertedStmt:            "UPDATE event SET reverted = 1 WHERE message_id IN (SELECT message_id FROM tipset_message WHERE tipset_key_cid = ?)",
		&ps.updateEventsToNonRevertedStmt:         "UPDATE event SET reverted = 0 WHERE message_id IN (SELECT message_id FROM tipset_message WHERE tipset_key_cid = ?)",
<<<<<<< HEAD
		&ps.getMsgIdForMsgCidAndTipsetStmt:        "SELECT message_id FROM tipset_message WHERE tipset_key_cid = ? AND message_cid = ? AND reverted = 0",
		&ps.insertEventStmt:                       "INSERT INTO event (message_id, event_index, emitter_addr, reverted) VALUES (?, ?, ?, ?) ON CONFLICT (message_id, event_index) DO UPDATE SET reverted = 0",
=======
		&ps.getMsgIdForMsgCidAndTipsetStmt:        "SELECT message_id FROM tipset_message WHERE tipset_key_cid = ? AND message_cid = ? AND reverted = 0 LIMIT 1",
		&ps.insertEventStmt:                       "INSERT INTO event (message_id, event_index, emitter_addr, reverted) VALUES (?, ?, ?, ?)",
>>>>>>> 1921abdc
		&ps.insertEventEntryStmt:                  "INSERT INTO event_entry (event_id, indexed, flags, key, codec, value) VALUES (?, ?, ?, ?, ?, ?)",
		&ps.hasNullRoundAtHeightStmt:              "SELECT NOT EXISTS(SELECT 1 FROM tipset_message WHERE height = ?)",
		&ps.getNonRevertedTipsetAtHeightStmt:      "SELECT tipset_key_cid FROM tipset_message WHERE height = ? AND reverted = 0 LIMIT 1",
		&ps.countTipsetsAtHeightStmt:              "SELECT COUNT(CASE WHEN reverted = 1 THEN 1 END) AS reverted_count, COUNT(CASE WHEN reverted = 0 THEN 1 END) AS non_reverted_count FROM (SELECT tipset_key_cid, MAX(reverted) AS reverted FROM tipset_message WHERE height = ? GROUP BY tipset_key_cid) AS unique_tipsets",
		&ps.getNonRevertedTipsetMessageCountStmt:  "SELECT COUNT(*) FROM tipset_message WHERE tipset_key_cid = ? AND reverted = 0 AND message_cid IS NOT NULL",
		&ps.getNonRevertedTipsetEventCountStmt:    "SELECT COUNT(*) FROM event WHERE reverted = 0 AND message_id IN (SELECT message_id FROM tipset_message WHERE tipset_key_cid = ? AND reverted = 0)",
		&ps.hasRevertedEventsInTipsetStmt:         "SELECT EXISTS(SELECT 1 FROM event WHERE reverted = 1 AND message_id IN (SELECT message_id FROM tipset_message WHERE tipset_key_cid = ?))",
	}
}<|MERGE_RESOLUTION|>--- conflicted
+++ resolved
@@ -75,13 +75,8 @@
 		&ps.hasNonRevertedTipsetStmt:              "SELECT EXISTS(SELECT 1 FROM tipset_message WHERE tipset_key_cid = ? AND reverted = 0)",
 		&ps.updateEventsToRevertedStmt:            "UPDATE event SET reverted = 1 WHERE message_id IN (SELECT message_id FROM tipset_message WHERE tipset_key_cid = ?)",
 		&ps.updateEventsToNonRevertedStmt:         "UPDATE event SET reverted = 0 WHERE message_id IN (SELECT message_id FROM tipset_message WHERE tipset_key_cid = ?)",
-<<<<<<< HEAD
 		&ps.getMsgIdForMsgCidAndTipsetStmt:        "SELECT message_id FROM tipset_message WHERE tipset_key_cid = ? AND message_cid = ? AND reverted = 0",
 		&ps.insertEventStmt:                       "INSERT INTO event (message_id, event_index, emitter_addr, reverted) VALUES (?, ?, ?, ?) ON CONFLICT (message_id, event_index) DO UPDATE SET reverted = 0",
-=======
-		&ps.getMsgIdForMsgCidAndTipsetStmt:        "SELECT message_id FROM tipset_message WHERE tipset_key_cid = ? AND message_cid = ? AND reverted = 0 LIMIT 1",
-		&ps.insertEventStmt:                       "INSERT INTO event (message_id, event_index, emitter_addr, reverted) VALUES (?, ?, ?, ?)",
->>>>>>> 1921abdc
 		&ps.insertEventEntryStmt:                  "INSERT INTO event_entry (event_id, indexed, flags, key, codec, value) VALUES (?, ?, ?, ?, ?, ?)",
 		&ps.hasNullRoundAtHeightStmt:              "SELECT NOT EXISTS(SELECT 1 FROM tipset_message WHERE height = ?)",
 		&ps.getNonRevertedTipsetAtHeightStmt:      "SELECT tipset_key_cid FROM tipset_message WHERE height = ? AND reverted = 0 LIMIT 1",
