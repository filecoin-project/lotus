package stmgr

import (
	"context"

	"github.com/filecoin-project/go-amt-ipld"
	"github.com/ipfs/go-cid"
	"github.com/ipfs/go-hamt-ipld"
	cbor "github.com/ipfs/go-ipld-cbor"
	"github.com/whyrusleeping/cbor-gen"
	"golang.org/x/xerrors"

	"github.com/filecoin-project/lotus/build"
	"github.com/filecoin-project/lotus/chain/actors"
	"github.com/filecoin-project/lotus/chain/address"
	"github.com/filecoin-project/lotus/chain/state"
	"github.com/filecoin-project/lotus/chain/types"
)

func (sm *StateManager) forkNoPowerEPS(ctx context.Context, pstate cid.Cid) (cid.Cid, error) {
	cst := hamt.CSTFromBstore(sm.cs.Blockstore())
	st, err := state.LoadStateTree(cst, pstate)
	if err != nil {
		return cid.Undef, xerrors.Errorf("loading parent state tree: %w", err)
	}

	if err := st.MutateActor(actors.StoragePowerAddress, func(spa *types.Actor) error {
		var head actors.StoragePowerState
		if err := cst.Get(ctx, spa.Head, &head); err != nil {
			return xerrors.Errorf("reading StoragePower state: %w", err)
		}

		buckets, err := amt.LoadAMT(amt.WrapBlockstore(sm.cs.Blockstore()), head.ProvingBuckets)
		if err != nil {
			return xerrors.Errorf("opening proving buckets AMT: %w", err)
		}

		fixedBuckets := map[uint64]map[address.Address]struct{}{}

		if err := buckets.ForEach(func(bucketId uint64, ent *typegen.Deferred) error {
			var bcid cid.Cid
			if err := cbor.DecodeInto(ent.Raw, &bcid); err != nil {
				return xerrors.Errorf("decoding bucket cid: %w", err)
			}

			bucket, err := hamt.LoadNode(ctx, cst, bcid)
			if err != nil {
				return xerrors.Errorf("loading bucket hamt: %w", err)
			}

			return bucket.ForEach(ctx, func(abytes string, _ interface{}) error {
				addr, err := address.NewFromBytes([]byte(abytes))
				if err != nil {
					return xerrors.Errorf("parsing address in proving bucket: %w", err)
				}

				// now find the correct bucket
				miner, err := st.GetActor(addr)
				if err != nil {
					return xerrors.Errorf("getting miner %s: %w", addr, err)
				}

				var minerHead actors.StorageMinerActorState
				if err := cst.Get(ctx, miner.Head, &minerHead); err != nil {
					return xerrors.Errorf("reading miner %s state: %w", addr, err)
				}

				correctBucket := minerHead.ElectionPeriodStart % build.SlashablePowerDelay
				if correctBucket != bucketId {
					log.Warnf("miner %s was in wrong proving bucket %d, putting in %d (eps: %d)", addr, bucketId, correctBucket, minerHead.ElectionPeriodStart)
				}

				if _, ok := fixedBuckets[correctBucket]; !ok {
					fixedBuckets[correctBucket] = map[address.Address]struct{}{}
				}
				fixedBuckets[correctBucket][addr] = struct{}{}

				return nil
			})
		}); err != nil {
			return err
		}

		// /////
		// Write fixed buckets

		fixed := amt.NewAMT(amt.WrapBlockstore(sm.cs.Blockstore()))

		for bucketId, addrss := range fixedBuckets {
			bucket := hamt.NewNode(cst)
			for addr := range addrss {
				if err := bucket.Set(ctx, string(addr.Bytes()), actors.CborNull); err != nil {
					return xerrors.Errorf("setting address in bucket: %w", err)
				}
			}

			if err := bucket.Flush(ctx); err != nil {
				return xerrors.Errorf("flushing bucket amt: %w", err)
			}

			bcid, err := cst.Put(context.TODO(), bucket)
			if err != nil {
				return xerrors.Errorf("put bucket: %w", err)
			}

			if err := fixed.Set(bucketId, bcid); err != nil {
				return xerrors.Errorf("set bucket: %w", err)
			}
		}

<<<<<<< HEAD
		pbuck, err := fixed.Flush()
		if err != nil {
			return xerrors.Errorf("flushing bucket amt: %w", err)
		}

		head.ProvingBuckets = pbuck
		nhead, err := cst.Put(context.TODO(), &head)
		if err != nil {
			return xerrors.Errorf("failed to put new storage power actor state object: %w", err)
		}

		spa.Head = nhead
=======
		head.ProvingBuckets, err = fixed.Flush()
>>>>>>> 8f1c2b7a
		if err != nil {
			return xerrors.Errorf("flushing bucket amt: %w", err)
		}

		spa.Head, err = cst.Put(ctx, &head)
		if err != nil {
			return xerrors.Errorf("putting actor head: %w", err)
		}

		return nil
	}); err != nil {
		return cid.Undef, err
	}

	return st.Flush()
}<|MERGE_RESOLUTION|>--- conflicted
+++ resolved
@@ -108,22 +108,7 @@
 			}
 		}
 
-<<<<<<< HEAD
-		pbuck, err := fixed.Flush()
-		if err != nil {
-			return xerrors.Errorf("flushing bucket amt: %w", err)
-		}
-
-		head.ProvingBuckets = pbuck
-		nhead, err := cst.Put(context.TODO(), &head)
-		if err != nil {
-			return xerrors.Errorf("failed to put new storage power actor state object: %w", err)
-		}
-
-		spa.Head = nhead
-=======
 		head.ProvingBuckets, err = fixed.Flush()
->>>>>>> 8f1c2b7a
 		if err != nil {
 			return xerrors.Errorf("flushing bucket amt: %w", err)
 		}
