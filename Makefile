SHELL=/usr/bin/env bash

all: build
.PHONY: all

unexport GOFLAGS

GOVERSION:=$(shell go version | cut -d' ' -f 3 | cut -d. -f 2)
ifeq ($(shell expr $(GOVERSION) \< 14), 1)
$(warning Your Golang version is go 1.$(GOVERSION))
$(error Update Golang to version $(shell grep '^go' go.mod))
endif

# git modules that need to be loaded
MODULES:=

CLEAN:=
BINS:=

ldflags=-X=github.com/filecoin-project/lotus/build.CurrentCommit=+git.$(subst -,.,$(shell git describe --always --match=NeVeRmAtCh --dirty 2>/dev/null || git rev-parse --short HEAD 2>/dev/null))
ifneq ($(strip $(LDFLAGS)),)
	ldflags+=-extldflags=$(LDFLAGS)
endif

GOFLAGS+=-ldflags="$(ldflags)"


## FFI

FFI_PATH:=extern/filecoin-ffi/
FFI_DEPS:=.install-filcrypto
FFI_DEPS:=$(addprefix $(FFI_PATH),$(FFI_DEPS))

$(FFI_DEPS): build/.filecoin-install ;

build/.filecoin-install: $(FFI_PATH)
	$(MAKE) -C $(FFI_PATH) $(FFI_DEPS:$(FFI_PATH)%=%)
	@touch $@

MODULES+=$(FFI_PATH)
BUILD_DEPS+=build/.filecoin-install
CLEAN+=build/.filecoin-install

$(MODULES): build/.update-modules ;

# dummy file that marks the last time modules were updated
build/.update-modules:
	git submodule update --init --recursive
	touch $@

# end git modules

## MAIN BINARIES

CLEAN+=build/.update-modules

deps: $(BUILD_DEPS)
.PHONY: deps

debug: GOFLAGS+=-tags=debug
debug: lotus lotus-miner lotus-worker lotus-seed

2k: GOFLAGS+=-tags=2k
2k: lotus lotus-miner lotus-worker lotus-seed

lotus: $(BUILD_DEPS)
	rm -f lotus
	go build $(GOFLAGS) -o lotus ./cmd/lotus
	go run github.com/GeertJohan/go.rice/rice append --exec lotus -i ./build

.PHONY: lotus
BINS+=lotus

lotus-miner: $(BUILD_DEPS)
	rm -f lotus-miner
	go build $(GOFLAGS) -o lotus-miner ./cmd/lotus-storage-miner
	go run github.com/GeertJohan/go.rice/rice append --exec lotus-miner -i ./build
.PHONY: lotus-miner
BINS+=lotus-miner

lotus-worker: $(BUILD_DEPS)
	rm -f lotus-worker
	go build $(GOFLAGS) -o lotus-worker ./cmd/lotus-seal-worker
	go run github.com/GeertJohan/go.rice/rice append --exec lotus-worker -i ./build
.PHONY: lotus-worker
BINS+=lotus-worker

lotus-shed: $(BUILD_DEPS)
	rm -f lotus-shed
	go build $(GOFLAGS) -o lotus-shed ./cmd/lotus-shed
	go run github.com/GeertJohan/go.rice/rice append --exec lotus-shed -i ./build
.PHONY: lotus-shed
BINS+=lotus-shed

build: lotus lotus-miner lotus-worker
	@[[ $$(type -P "lotus") ]] && echo "Caution: you have \
an existing lotus binary in your PATH. This may cause problems if you don't run 'sudo make install'" || true

.PHONY: build

install:
	install -C ./lotus /usr/local/bin/lotus
	install -C ./lotus-miner /usr/local/bin/lotus-miner
	install -C ./lotus-worker /usr/local/bin/lotus-worker

install-services: install
	mkdir -p /usr/local/lib/systemd/system
	mkdir -p /var/log/lotus
	install -C -m 0644 ./scripts/lotus-daemon.service /usr/local/lib/systemd/system/lotus-daemon.service
	install -C -m 0644 ./scripts/lotus-miner.service /usr/local/lib/systemd/system/lotus-miner.service
	systemctl daemon-reload
	@echo
	@echo "lotus-daemon and lotus-miner services installed. Don't forget to 'systemctl enable lotus-daemon|lotus-miner' for it to be enabled on startup."

clean-services:
	rm -f /usr/local/lib/systemd/system/lotus-daemon.service
	rm -f /usr/local/lib/systemd/system/lotus-miner.service
	rm -f /usr/local/lib/systemd/system/lotus-chainwatch.service
	systemctl daemon-reload

# TOOLS

lotus-seed: $(BUILD_DEPS)
	rm -f lotus-seed
	go build $(GOFLAGS) -o lotus-seed ./cmd/lotus-seed
	go run github.com/GeertJohan/go.rice/rice append --exec lotus-seed -i ./build

.PHONY: lotus-seed
BINS+=lotus-seed

benchmarks:
	go run github.com/whyrusleeping/bencher ./... > bench.json
	@echo Submitting results
	@curl -X POST 'http://benchmark.kittyhawk.wtf/benchmark' -d '@bench.json' -u "${benchmark_http_cred}"
.PHONY: benchmarks

lotus-pond: 2k
	go build -o lotus-pond ./lotuspond
	(cd lotuspond/front && npm i && CI=false npm run build)
.PHONY: lotus-pond
BINS+=lotus-pond

lotus-townhall:
	rm -f lotus-townhall
	go build -o lotus-townhall ./cmd/lotus-townhall
	(cd ./cmd/lotus-townhall/townhall && npm i && npm run build)
<<<<<<< HEAD
	go run github.com/GeertJohan/go.rice/rice append --exec lotus-townhall -i ./cmd/lotus-townhall -i ./build
.PHONY: lotus-townhall
BINS+=lotus-townhall

lotus-fountain:
	rm -f lotus-fountain
	go build -o lotus-fountain ./cmd/lotus-fountain
	go run github.com/GeertJohan/go.rice/rice append --exec lotus-fountain -i ./cmd/lotus-fountain -i ./build
.PHONY: lotus-fountain
BINS+=lotus-fountain

lotus-chainwatch:
	rm -f lotus-chainwatch
	go build -o lotus-chainwatch ./cmd/lotus-chainwatch
	go run github.com/GeertJohan/go.rice/rice append --exec lotus-chainwatch -i ./cmd/lotus-chainwatch -i ./build
.PHONY: lotus-chainwatch
BINS+=lotus-chainwatch
=======
	go run github.com/GeertJohan/go.rice/rice append --exec townhall -i ./cmd/lotus-townhall -i ./build
.PHONY: townhall
BINS+=townhall

fountain:
	rm -f fountain
	go build -o fountain ./cmd/lotus-fountain
	go run github.com/GeertJohan/go.rice/rice append --exec fountain -i ./cmd/lotus-fountain -i ./build
.PHONY: fountain
BINS+=fountain

chainwatch:
	rm -f chainwatch
	go build -o chainwatch ./cmd/lotus-chainwatch
.PHONY: chainwatch
BINS+=chainwatch
>>>>>>> c4de2373

install-chainwatch-service: chainwatch
	mkdir -p /etc/lotus
	install -C ./lotus-chainwatch /usr/local/bin/lotus-chainwatch
	install -C -m 0644 ./scripts/lotus-chainwatch.service /usr/local/lib/systemd/system/lotus-chainwatch.service
	systemctl daemon-reload
	@echo
	@echo "chainwatch installed. Don't forget to 'systemctl enable chainwatch' for it to be enabled on startup."

lotus-bench:
	rm -f lotus-bench
	go build -o lotus-bench ./cmd/lotus-bench
	go run github.com/GeertJohan/go.rice/rice append --exec lotus-bench -i ./build
.PHONY: lotus-bench
BINS+=lotus-bench

lotus-stats:
	rm -f lotus-stats
	go build -o lotus-stats ./cmd/lotus-stats
	go run github.com/GeertJohan/go.rice/rice append --exec lotus-stats -i ./build
.PHONY: lotus-stats
BINS+=lotus-stats

lotus-health:
	rm -f lotus-health
	go build -o lotus-health ./cmd/lotus-health
	go run github.com/GeertJohan/go.rice/rice append --exec lotus-health -i ./build
.PHONY: lotus-health
BINS+=lotus-health

testground:
	go build -tags testground -o /dev/null ./cmd/lotus
.PHONY: testground
BINS+=testground

# MISC

buildall: $(BINS)

completions:
	./scripts/make-completions.sh lotus
	./scripts/make-completions.sh lotus-miner
.PHONY: completions

install-completions:
	mkdir -p /usr/share/bash-completion/completions /usr/local/share/zsh/site-functions/
	install -C ./scripts/bash-completion/lotus /usr/share/bash-completion/completions/lotus
	install -C ./scripts/bash-completion/lotus-miner /usr/share/bash-completion/completions/lotus-miner
	install -C ./scripts/zsh-completion/lotus /usr/local/share/zsh/site-functions/_lotus
	install -C ./scripts/zsh-completion/lotus-miner /usr/local/share/zsh/site-functions/_lotus-miner

clean:
	rm -rf $(CLEAN) $(BINS)
	-$(MAKE) -C $(FFI_PATH) clean
.PHONY: clean

dist-clean:
	git clean -xdff
	git submodule deinit --all -f
.PHONY: dist-clean

type-gen:
	go run ./gen/main.go

method-gen:
	(cd ./lotuspond/front/src/chain && go run ./methodgen.go)

gen: type-gen method-gen

print-%:
	@echo $*=$($*)<|MERGE_RESOLUTION|>--- conflicted
+++ resolved
@@ -144,7 +144,6 @@
 	rm -f lotus-townhall
 	go build -o lotus-townhall ./cmd/lotus-townhall
 	(cd ./cmd/lotus-townhall/townhall && npm i && npm run build)
-<<<<<<< HEAD
 	go run github.com/GeertJohan/go.rice/rice append --exec lotus-townhall -i ./cmd/lotus-townhall -i ./build
 .PHONY: lotus-townhall
 BINS+=lotus-townhall
@@ -159,27 +158,8 @@
 lotus-chainwatch:
 	rm -f lotus-chainwatch
 	go build -o lotus-chainwatch ./cmd/lotus-chainwatch
-	go run github.com/GeertJohan/go.rice/rice append --exec lotus-chainwatch -i ./cmd/lotus-chainwatch -i ./build
 .PHONY: lotus-chainwatch
 BINS+=lotus-chainwatch
-=======
-	go run github.com/GeertJohan/go.rice/rice append --exec townhall -i ./cmd/lotus-townhall -i ./build
-.PHONY: townhall
-BINS+=townhall
-
-fountain:
-	rm -f fountain
-	go build -o fountain ./cmd/lotus-fountain
-	go run github.com/GeertJohan/go.rice/rice append --exec fountain -i ./cmd/lotus-fountain -i ./build
-.PHONY: fountain
-BINS+=fountain
-
-chainwatch:
-	rm -f chainwatch
-	go build -o chainwatch ./cmd/lotus-chainwatch
-.PHONY: chainwatch
-BINS+=chainwatch
->>>>>>> c4de2373
 
 install-chainwatch-service: chainwatch
 	mkdir -p /etc/lotus
