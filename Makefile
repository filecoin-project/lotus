--- conflicted
+++ resolved
@@ -348,12 +348,8 @@
 	snapcraft
 	# snapcraft upload ./lotus_*.snap
 
-<<<<<<< HEAD
 # separate from gen because it needs binaries
 docsgen-cli: lotus lotus-miner lotus-worker  ## Generate CLI documentation
-=======
-docsgen-cli:
->>>>>>> f4227058
 	$(GOCC) run ./scripts/docsgen-cli
 .PHONY: docsgen-cli
 
