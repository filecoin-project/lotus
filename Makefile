--- conflicted
+++ resolved
@@ -165,12 +165,8 @@
 
 lotus-fountain:
 	rm -f lotus-fountain
-<<<<<<< HEAD
 	go build $(GOFLAGS) -o lotus-fountain ./cmd/lotus-fountain
 	go run github.com/GeertJohan/go.rice/rice append --exec lotus-fountain -i ./cmd/lotus-fountain -i ./build
-=======
-	$(GOCC) build -o lotus-fountain ./cmd/lotus-fountain
->>>>>>> 3350bd42
 .PHONY: lotus-fountain
 BINS+=lotus-fountain
 
@@ -364,4 +360,4 @@
 	@echo $*=$($*)
 
 circleci:
-	$(GOCC) generate -x ./.circleci+	go generate -x ./.circleci