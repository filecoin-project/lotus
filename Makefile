--- conflicted
+++ resolved
@@ -66,11 +66,7 @@
 deps: $(BUILD_DEPS)
 .PHONY: deps
 
-<<<<<<< HEAD
-build-devnets: build lotus-seed lotus-shed sptool
-=======
 build-devnets: build lotus-seed lotus-shed
->>>>>>> c87e2f2a
 .PHONY: build-devnets
 
 debug: GOFLAGS+=-tags=debug
@@ -101,15 +97,6 @@
 .PHONY: lotus-miner
 BINS+=lotus-miner
 
-<<<<<<< HEAD
-sptool: $(BUILD_DEPS)
-	rm -f sptool
-	$(GOCC) build $(GOFLAGS) -o sptool ./cmd/sptool
-.PHONY: sptool
-BINS+=sptool
-
-=======
->>>>>>> c87e2f2a
 lotus-worker: $(BUILD_DEPS)
 	rm -f lotus-worker
 	$(GOCC) build $(GOFLAGS) -o lotus-worker ./cmd/lotus-worker
@@ -128,21 +115,13 @@
 .PHONY: lotus-gateway
 BINS+=lotus-gateway
 
-<<<<<<< HEAD
-build: lotus lotus-miner lotus-worker sptool
-=======
 build: lotus lotus-miner lotus-worker
->>>>>>> c87e2f2a
 	@[[ $$(type -P "lotus") ]] && echo "Caution: you have \
 an existing lotus binary in your PATH. This may cause problems if you don't run 'sudo make install'" || true
 
 .PHONY: build
 
-<<<<<<< HEAD
-install: install-daemon install-miner install-worker install-sptool
-=======
 install: install-daemon install-miner install-worker
->>>>>>> c87e2f2a
 
 install-daemon:
 	install -C ./lotus /usr/local/bin/lotus
@@ -150,12 +129,6 @@
 install-miner:
 	install -C ./lotus-miner /usr/local/bin/lotus-miner
 
-<<<<<<< HEAD
-install-sptool:
-	install -C ./sptool /usr/local/bin/sptool
-
-=======
->>>>>>> c87e2f2a
 install-worker:
 	install -C ./lotus-worker /usr/local/bin/lotus-worker
 
@@ -171,12 +144,6 @@
 uninstall-miner:
 	rm -f /usr/local/bin/lotus-miner
 
-<<<<<<< HEAD
-uninstall-sptool:
-	rm -f /usr/local/bin/sptool
-
-=======
->>>>>>> c87e2f2a
 uninstall-worker:
 	rm -f /usr/local/bin/lotus-worker
 
@@ -403,28 +370,16 @@
 
 jen: gen
 
-<<<<<<< HEAD
-snap: lotus lotus-miner lotus-worker sptool
-=======
 snap: lotus lotus-miner lotus-worker
->>>>>>> c87e2f2a
 	snapcraft
 	# snapcraft upload ./lotus_*.snap
 
 # separate from gen because it needs binaries
-<<<<<<< HEAD
-docsgen-cli: lotus lotus-miner lotus-worker sptool
-=======
 docsgen-cli: lotus lotus-miner lotus-worker
->>>>>>> c87e2f2a
 	python3 ./scripts/generate-lotus-cli.py
 	./lotus config default > documentation/en/default-lotus-config.toml
 	./lotus-miner config default > documentation/en/default-lotus-miner-config.toml
 .PHONY: docsgen-cli
 
 print-%:
-<<<<<<< HEAD
 	@echo $*=$($*)
-=======
-	@echo $*=$($*)
->>>>>>> c87e2f2a
