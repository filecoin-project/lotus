package storage

import (
	"context"

	"github.com/pkg/errors"
	"golang.org/x/xerrors"

	"github.com/filecoin-project/lotus/api"
	"github.com/filecoin-project/lotus/build"
	"github.com/filecoin-project/lotus/chain/actors"
	"github.com/filecoin-project/lotus/chain/types"
	"github.com/filecoin-project/lotus/lib/sectorbuilder"
)

type providerHandlerFunc func(ctx context.Context, deal SectorInfo) (func(*SectorInfo), error)

func (m *Miner) handle(ctx context.Context, sector SectorInfo, cb providerHandlerFunc, next api.SectorState) {
	go func() {
		mut, err := cb(ctx, sector)

		if err == nil && next == api.SectorNoUpdate {
			return
		}

		select {
		case m.sectorUpdated <- sectorUpdate{
			newState: next,
			id:       sector.SectorID,
			err:      err,
			mut:      mut,
		}:
		case <-m.stop:
		}
	}()
}

func (m *Miner) finishPacking(ctx context.Context, sector SectorInfo) (func(*SectorInfo), error) {
	log.Infow("performing filling up rest of the sector...", "sector", sector.SectorID)

	var allocated uint64
	for _, piece := range sector.Pieces {
		allocated += piece.Size
	}

	ubytes := sectorbuilder.UserBytesForSectorSize(m.sb.SectorSize())

	if allocated > ubytes {
		return nil, xerrors.Errorf("too much data in sector: %d > %d", allocated, ubytes)
	}

	fillerSizes, err := fillersFromRem(ubytes - allocated)
	if err != nil {
		return nil, err
	}

	if len(fillerSizes) > 0 {
		log.Warnf("Creating %d filler pieces for sector %d", len(fillerSizes), sector.SectorID)
	}

	pieces, err := m.storeGarbage(ctx, sector.SectorID, sector.existingPieces(), fillerSizes...)
	if err != nil {
		return nil, xerrors.Errorf("filling up the sector (%v): %w", fillerSizes, err)
	}

	return func(info *SectorInfo) {
		info.Pieces = append(info.Pieces, pieces...)
	}, nil
}

func (m *Miner) sealPreCommit(ctx context.Context, sector SectorInfo) (func(*SectorInfo), error) {
	log.Infow("performing sector replication...", "sector", sector.SectorID)
	ticket, err := m.tktFn(ctx)
	if err != nil {
		return nil, err
	}

	rspco, err := m.sb.SealPreCommit(sector.SectorID, *ticket, sector.pieceInfos())
	if err != nil {
		return nil, xerrors.Errorf("seal pre commit failed: %w", err)
	}

	return func(info *SectorInfo) {
		info.CommC = rspco.CommC[:]
		info.CommD = rspco.CommD[:]
		info.CommR = rspco.CommR[:]
		info.CommRLast = rspco.CommRLast[:]
		info.Ticket = SealTicket{
			BlockHeight: ticket.BlockHeight,
			TicketBytes: ticket.TicketBytes[:],
		}
	}, nil
}

func (m *Miner) preCommit(ctx context.Context, sector SectorInfo) (func(*SectorInfo), error) {
	params := &actors.SectorPreCommitInfo{
		SectorNumber: sector.SectorID,

		CommR:     sector.CommR,
		SealEpoch: sector.Ticket.BlockHeight,
		DealIDs:   sector.deals(),
	}
	enc, aerr := actors.SerializeParams(params)
	if aerr != nil {
		return nil, xerrors.Errorf("could not serialize commit sector parameters: %w", aerr)
	}

	msg := &types.Message{
		To:       m.maddr,
		From:     m.worker,
		Method:   actors.MAMethods.PreCommitSector,
		Params:   enc,
		Value:    types.NewInt(0), // TODO: need to ensure sufficient collateral
		GasLimit: types.NewInt(1000000 /* i dont know help */),
		GasPrice: types.NewInt(1),
	}

	log.Info("submitting precommit for sector: ", sector.SectorID)
	smsg, err := m.api.MpoolPushMessage(ctx, msg)
	if err != nil {
		return nil, xerrors.Errorf("pushing message to mpool: %w", err)
	}

	return func(info *SectorInfo) {
		mcid := smsg.Cid()
		info.PreCommitMessage = &mcid
	}, nil
}

func (m *Miner) preCommitted(ctx context.Context, sector SectorInfo) (func(*SectorInfo), error) {
	// would be ideal to just use the events.Called handler, but it wouldnt be able to handle individual message timeouts
	log.Info("Sector precommitted: ", sector.SectorID)
	mw, err := m.api.StateWaitMsg(ctx, *sector.PreCommitMessage)
	if err != nil {
		return nil, err
	}

	if mw.Receipt.ExitCode != 0 {
		log.Error("sector precommit failed: ", mw.Receipt.ExitCode)
		return nil, err
	}
	log.Info("precommit message landed on chain: ", sector.SectorID)

	randHeight := mw.TipSet.Height() + build.InteractivePoRepDelay - 1 // -1 because of how the messages are applied
	log.Infof("precommit for sector %d made it on chain, will start proof computation at height %d", sector.SectorID, randHeight)

	err = m.events.ChainAt(func(ctx context.Context, ts *types.TipSet, curH uint64) error {
<<<<<<< HEAD
		rand, err := m.api.ChainGetRandomness(ctx, ts, nil, ts.Height()-randHeight)
=======
		rand, err := m.api.ChainGetRandomness(ctx, ts.Key(), nil, int(ts.Height()-randHeight))
>>>>>>> 3e22712f
		if err != nil {
			return xerrors.Errorf("failed to get randomness for computing seal proof: %w", err)
		}

		m.sectorUpdated <- sectorUpdate{
			newState: api.Committing,
			id:       sector.SectorID,
			mut: func(info *SectorInfo) {
				info.Seed = SealSeed{
					BlockHeight: randHeight,
					TicketBytes: rand,
				}
			},
		}

		return nil
	}, func(ctx context.Context, ts *types.TipSet) error {
		log.Warn("revert in interactive commit sector step")
		return nil
	}, 3, mw.TipSet.Height()+build.InteractivePoRepDelay)
	if err != nil {
		log.Warn("waitForPreCommitMessage ChainAt errored: ", err)
	}

	return nil, nil
}

func (m *Miner) committing(ctx context.Context, sector SectorInfo) (func(*SectorInfo), error) {
	log.Info("scheduling seal proof computation...")

	proof, err := m.sb.SealCommit(sector.SectorID, sector.Ticket.SB(), sector.Seed.SB(), sector.pieceInfos(), sector.refs(), sector.rspco())
	if err != nil {
		return nil, xerrors.Errorf("computing seal proof failed: %w", err)
	}

	// TODO: Consider splitting states and persist proof for faster recovery

	params := &actors.SectorProveCommitInfo{
		Proof:    proof,
		SectorID: sector.SectorID,
		DealIDs:  sector.deals(),
	}

	enc, aerr := actors.SerializeParams(params)
	if aerr != nil {
		return nil, xerrors.Errorf("could not serialize commit sector parameters: %w", aerr)
	}

	msg := &types.Message{
		To:       m.maddr,
		From:     m.worker,
		Method:   actors.MAMethods.ProveCommitSector,
		Params:   enc,
		Value:    types.NewInt(0), // TODO: need to ensure sufficient collateral
		GasLimit: types.NewInt(1000000 /* i dont know help */),
		GasPrice: types.NewInt(1),
	}

	smsg, err := m.api.MpoolPushMessage(ctx, msg)
	if err != nil {
		log.Error(errors.Wrap(err, "pushing message to mpool"))
	}

	// TODO: Separate state before this wait, so we persist message cid?

	mw, err := m.api.StateWaitMsg(ctx, smsg.Cid())
	if err != nil {
		return nil, xerrors.Errorf("failed to wait for porep inclusion: %w", err)
	}

	if mw.Receipt.ExitCode != 0 {
		log.Errorf("UNHANDLED: submitting sector proof failed (t:%x; s:%x(%d); p:%x)", sector.Ticket.TicketBytes, sector.Seed.TicketBytes, sector.Seed.BlockHeight, params.Proof)
		return nil, xerrors.New("UNHANDLED: submitting sector proof failed")
	}

	m.beginPosting(ctx)

	return func(info *SectorInfo) {
		mcid := smsg.Cid()
		info.CommitMessage = &mcid
		info.Proof = proof
	}, nil
}<|MERGE_RESOLUTION|>--- conflicted
+++ resolved
@@ -145,11 +145,7 @@
 	log.Infof("precommit for sector %d made it on chain, will start proof computation at height %d", sector.SectorID, randHeight)
 
 	err = m.events.ChainAt(func(ctx context.Context, ts *types.TipSet, curH uint64) error {
-<<<<<<< HEAD
-		rand, err := m.api.ChainGetRandomness(ctx, ts, nil, ts.Height()-randHeight)
-=======
-		rand, err := m.api.ChainGetRandomness(ctx, ts.Key(), nil, int(ts.Height()-randHeight))
->>>>>>> 3e22712f
+		rand, err := m.api.ChainGetRandomness(ctx, ts.Key(), nil, ts.Height()-randHeight)
 		if err != nil {
 			return xerrors.Errorf("failed to get randomness for computing seal proof: %w", err)
 		}
