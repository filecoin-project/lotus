--- conflicted
+++ resolved
@@ -345,7 +345,7 @@
 			}
 
 			// process the batch!
-			postsResults[batchIdx] <- result.Wrap(s.processBatch(ctx, manual, di, ts, headTs, batchIdx, batch, firstBatchPartition))
+			postsResults[batchIdx] <- result.Wrap(s.processBatch(ctx, manual, di, ts, headTs, nv, batchIdx, batch, firstBatchPartition))
 		}(batchIdx, batch)
 	}
 
@@ -368,7 +368,7 @@
 	return posts, nil
 }
 
-func (s *WindowPoStScheduler) processBatch(ctx context.Context, manual bool, di dline.Info, ts, headTs *types.TipSet, batchIdx int, batch []api.Partition, firstBatchPartition int) (*miner.SubmitWindowedPoStParams, error) {
+func (s *WindowPoStScheduler) processBatch(ctx context.Context, manual bool, di dline.Info, ts, headTs *types.TipSet, nv network.Version, batchIdx int, batch []api.Partition, firstBatchPartition int) (*miner.SubmitWindowedPoStParams, error) {
 	log := log.WithOptions(zap.Fields(zap.Int("batch", batchIdx)))
 
 	// postSkipped is a set of sectors skipped during PoSt computation. Those sectors will be
@@ -433,20 +433,9 @@
 				return nil, xerrors.Errorf("getting skipped sector count: %w", err)
 			}
 
-<<<<<<< HEAD
 			skipCount += sc
 
 			ssi, err := s.sectorsForProof(ctx, good, partition.AllSectors, ts)
-=======
-			ppt, err := xsinfos[0].SealProof.RegisteredWindowPoStProofByNetworkVersion(nv)
-			if err != nil {
-				return nil, xerrors.Errorf("failed to get window post type: %w", err)
-			}
-
-			postOut, ps, err := s.prover.GenerateWindowPoSt(ctx, abi.ActorID(mid), ppt, xsinfos, append(abi.PoStRandomness{}, rand...))
-			elapsed := time.Since(tsStart)
-			log.Infow("computing window post", "batch", batchIdx, "elapsed", elapsed, "skip", len(ps), "err", err)
->>>>>>> 1358d701
 			if err != nil {
 				return nil, xerrors.Errorf("getting sorted sector info: %w", err)
 			}
@@ -483,9 +472,14 @@
 			return nil, err
 		}
 
-		postOut, ps, err := s.prover.GenerateWindowPoSt(ctx, abi.ActorID(mid), xsinfos, append(abi.PoStRandomness{}, rand...))
+		ppt, err := xsinfos[0].SealProof.RegisteredWindowPoStProofByNetworkVersion(nv)
+		if err != nil {
+			return nil, xerrors.Errorf("failed to get window post type: %w", err)
+		}
+
+		postOut, ps, err := s.prover.GenerateWindowPoSt(ctx, abi.ActorID(mid), ppt, xsinfos, append(abi.PoStRandomness{}, rand...))
 		elapsed := time.Since(tsStart)
-		log.Infow("computing window post", "elapsed", elapsed, "skip", len(ps), "err", err)
+		log.Infow("computing window post", "batch", batchIdx, "elapsed", elapsed, "skip", len(ps), "err", err)
 		if err != nil {
 			log.Errorf("error generating window post: %s", err)
 		}
