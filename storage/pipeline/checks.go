package sealing

import (
	"bytes"
	"context"

	"github.com/ipfs/go-cid"
	"golang.org/x/xerrors"

	"github.com/filecoin-project/go-address"
	"github.com/filecoin-project/go-commp-utils/zerocomm"
	"github.com/filecoin-project/go-state-types/abi"
	"github.com/filecoin-project/go-state-types/crypto"
	prooftypes "github.com/filecoin-project/go-state-types/proof"

	"github.com/filecoin-project/lotus/chain/actors/policy"
	"github.com/filecoin-project/lotus/chain/types"
	"github.com/filecoin-project/lotus/storage/sealer/ffiwrapper"
)

// TODO: For now we handle this by halting state execution, when we get jsonrpc reconnecting
//
//	We should implement some wait-for-api logic
type ErrApi struct{ error }

type ErrNoDeals struct{ error }
type ErrInvalidDeals struct{ error }
type ErrInvalidPiece struct{ error }
type ErrExpiredDeals struct{ error }

type ErrBadCommD struct{ error }
type ErrExpiredTicket struct{ error }
type ErrBadTicket struct{ error }
type ErrPrecommitOnChain struct{ error }
type ErrSectorNumberAllocated struct{ error }

type ErrBadSeed struct{ error }
type ErrInvalidProof struct{ error }
type ErrNoPrecommit struct{ error }
type ErrCommitWaitFailed struct{ error }

type ErrBadRU struct{ error }
type ErrBadPR struct{ error }

func checkPieces(ctx context.Context, maddr address.Address, sn abi.SectorNumber, pieces []SafeSectorPiece, api SealingAPI, mustHaveDeals bool) error {
	ts, err := api.ChainHead(ctx)
	if err != nil {
		return &ErrApi{xerrors.Errorf("getting chain head: %w", err)}
	}

	dealCount := 0
	var offset abi.PaddedPieceSize

	for i, p := range pieces {
		p, i := p, i

		// check that the piece is correctly aligned
		if offset%p.Piece().Size != 0 {
			return &ErrInvalidPiece{xerrors.Errorf("sector %d piece %d is not aligned: size=%xh offset=%xh off-by=%xh", sn, i, p.Piece().Size, offset, offset%p.Piece().Size)}
		}
		offset += p.Piece().Size

		err := p.handleDealInfo(handleDealInfoParams{
			FillerHandler: func(pi UniversalPieceInfo) error {
				// if no deal is associated with the piece, ensure that we added it as
				// filler (i.e. ensure that it has a zero PieceCID)

				exp := zerocomm.ZeroPieceCommitment(p.Piece().Size.Unpadded())
				if !p.Piece().PieceCID.Equals(exp) {
					return &ErrInvalidPiece{xerrors.Errorf("sector %d piece %d had non-zero PieceCID %+v", sn, i, p.Piece().PieceCID)}
				}

				return nil
			},
			BuiltinMarketHandler: func(pi UniversalPieceInfo) error {
				dealCount++

				deal, err := api.StateMarketStorageDeal(ctx, p.Impl().DealID, ts.Key())
				if err != nil {
					return &ErrInvalidDeals{xerrors.Errorf("getting deal %d for piece %d: %w", p.Impl().DealID, i, err)}
				}

				if deal.Proposal.Provider != maddr {
					return &ErrInvalidDeals{xerrors.Errorf("piece %d (of %d) of sector %d refers deal %d with wrong provider: %s != %s", i, len(pieces), sn, p.Impl().DealID, deal.Proposal.Provider, maddr)}
				}

				if deal.Proposal.PieceCID != p.Piece().PieceCID {
					return &ErrInvalidDeals{xerrors.Errorf("piece %d (of %d) of sector %d refers deal %d with wrong PieceCID: %s != %s", i, len(pieces), sn, p.Impl().DealID, p.Impl().DealProposal.PieceCID, deal.Proposal.PieceCID)}
				}

				if p.Piece().Size != deal.Proposal.PieceSize {
					return &ErrInvalidDeals{xerrors.Errorf("piece %d (of %d) of sector %d refers deal %d with different size: %d != %d", i, len(pieces), sn, p.Impl().DealID, p.Piece().Size, deal.Proposal.PieceSize)}
				}

				if ts.Height() >= deal.Proposal.StartEpoch {
					return &ErrExpiredDeals{xerrors.Errorf("piece %d (of %d) of sector %d refers expired deal %d - should start at %d, head %d", i, len(pieces), sn, p.Impl().DealID, deal.Proposal.StartEpoch, ts.Height())}
				}

				return nil
			},
			DDOHandler: func(pi UniversalPieceInfo) error {
				dealCount++

				// try to get alloation to see if that still works
				all, err := pi.GetAllocation(ctx, api, ts.Key())
				if err != nil {
					return xerrors.Errorf("getting deal %d allocation: %w", p.Impl().DealID, err)
				}
				if all != nil {
					mid, err := address.IDFromAddress(maddr)
					if err != nil {
						return xerrors.Errorf("getting miner id: %w", err)
					}

					if all.Provider != abi.ActorID(mid) {
						return xerrors.Errorf("allocation provider doesn't match miner")
					}

					if ts.Height() >= all.Expiration {
						return &ErrExpiredDeals{xerrors.Errorf("piece allocation %d (of %d) of sector %d refers expired deal %d - should start at %d, head %d", i, len(pieces), sn, p.Impl().DealID, all.Expiration, ts.Height())}
					}

					if all.Size < p.Piece().Size {
						return &ErrInvalidDeals{xerrors.Errorf("piece allocation %d (of %d) of sector %d refers deal %d with different size: %d != %d", i, len(pieces), sn, p.Impl().DealID, p.Piece().Size, all.Size)}
					}
				}

				return nil
			},
		})
		if err != nil {
			return err
		}
	}

	if mustHaveDeals && dealCount <= 0 {
		return &ErrNoDeals{xerrors.Errorf("sector %d must have deals, but does not", sn)}
	}

	return nil
}

// checkPrecommit checks that data commitment generated in the sealing process
//
//	matches pieces, and that the seal ticket isn't expired
func checkPrecommit(ctx context.Context, maddr address.Address, si SectorInfo, tsk types.TipSetKey, height abi.ChainEpoch, api SealingAPI) (err error) {
	if err := checkPieces(ctx, maddr, si.SectorNumber, si.Pieces, api, false); err != nil {
		return err
	}

<<<<<<< HEAD
	commD, err := computeUnsealedCIDFromPieces(si)
	if err != nil {
		return &ErrApi{xerrors.Errorf("computing unsealed CID from pieces: %w", err)}
	}
=======
	if si.hasDeals() {
		commD, err := api.StateComputeDataCID(ctx, maddr, si.SectorType, si.dealIDs(), tsk)
		if err != nil {
			return &ErrApi{xerrors.Errorf("calling StateComputeDataCommitment: %w", err)}
		}
>>>>>>> a0d54cd7

		if si.CommD == nil || !commD.Equals(*si.CommD) {
			return &ErrBadCommD{xerrors.Errorf("on chain CommD differs from sector: %s != %s", commD, si.CommD)}
		}
	}

	pci, err := api.StateSectorPreCommitInfo(ctx, maddr, si.SectorNumber, tsk)
	if err != nil {
		return &ErrApi{xerrors.Errorf("getting precommit info: %w", err)}
	}

	if pci != nil {
		// committed P2 message
		if pci.Info.SealRandEpoch != si.TicketEpoch {
			return &ErrBadTicket{xerrors.Errorf("bad ticket epoch: %d != %d", pci.Info.SealRandEpoch, si.TicketEpoch)}
		}
		return &ErrPrecommitOnChain{xerrors.Errorf("precommit already on chain")}
	}

	alloc, err := api.StateMinerSectorAllocated(ctx, maddr, si.SectorNumber, tsk)
	if err != nil {
		return xerrors.Errorf("checking if sector is allocated: %w", err)
	}
	if alloc {
		//committed P2 message  but commit C2 message too late, pci should be null in this case
		return &ErrSectorNumberAllocated{xerrors.Errorf("sector %d is allocated, but PreCommit info wasn't found on chain", si.SectorNumber)}
	}

	//never commit P2 message before, check ticket expiration
	ticketEarliest := height - policy.MaxPreCommitRandomnessLookback

	if si.TicketEpoch < ticketEarliest {
		return &ErrExpiredTicket{xerrors.Errorf("ticket expired: seal height: %d, head: %d", si.TicketEpoch+policy.SealRandomnessLookback, height)}
	}
	return nil
}

func (m *Sealing) checkCommit(ctx context.Context, si SectorInfo, proof []byte, tsk types.TipSetKey) (err error) {
	if si.SeedEpoch == 0 {
		return &ErrBadSeed{xerrors.Errorf("seed epoch was not set")}
	}

	pci, err := m.Api.StateSectorPreCommitInfo(ctx, m.maddr, si.SectorNumber, tsk)
	if err != nil {
		return xerrors.Errorf("getting precommit info: %w", err)
	}

	if pci == nil {
		alloc, err := m.Api.StateMinerSectorAllocated(ctx, m.maddr, si.SectorNumber, tsk)
		if err != nil {
			return xerrors.Errorf("checking if sector is allocated: %w", err)
		}
		if alloc {
			// not much more we can check here, basically try to wait for commit,
			// and hope that this will work

			if si.CommitMessage != nil {
				return &ErrCommitWaitFailed{err}
			}

			return xerrors.Errorf("sector %d is allocated, but PreCommit info wasn't found on chain", si.SectorNumber)
		}

		return &ErrNoPrecommit{xerrors.Errorf("precommit info not found on-chain")}
	}

	if pci.PreCommitEpoch+policy.GetPreCommitChallengeDelay() != si.SeedEpoch {
		return &ErrBadSeed{xerrors.Errorf("seed epoch doesn't match on chain info: %d != %d", pci.PreCommitEpoch+policy.GetPreCommitChallengeDelay(), si.SeedEpoch)}
	}

	buf := new(bytes.Buffer)
	if err := m.maddr.MarshalCBOR(buf); err != nil {
		return err
	}

	seed, err := m.Api.StateGetRandomnessFromBeacon(ctx, crypto.DomainSeparationTag_InteractiveSealChallengeSeed, si.SeedEpoch, buf.Bytes(), tsk)
	if err != nil {
		return &ErrApi{xerrors.Errorf("failed to get randomness for computing seal proof: %w", err)}
	}

	if string(seed) != string(si.SeedValue) {
		return &ErrBadSeed{xerrors.Errorf("seed has changed")}
	}

	if *si.CommR != pci.Info.SealedCID {
		log.Warn("on-chain sealed CID doesn't match!")
	}

	ok, err := m.verif.VerifySeal(prooftypes.SealVerifyInfo{
		SectorID:              m.minerSectorID(si.SectorNumber),
		SealedCID:             pci.Info.SealedCID,
		SealProof:             pci.Info.SealProof,
		Proof:                 proof,
		Randomness:            si.TicketValue,
		InteractiveRandomness: si.SeedValue,
		UnsealedCID:           *si.CommD,
	})
	if err != nil {
		return &ErrInvalidProof{xerrors.Errorf("verify seal: %w", err)}
	}
	if !ok {
		return &ErrInvalidProof{xerrors.New("invalid proof (compute error?)")}
	}

	if err := checkPieces(ctx, m.maddr, si.SectorNumber, si.Pieces, m.Api, false); err != nil {
		return err
	}

	return nil
}

// check that sector info is good after running a replica update
func checkReplicaUpdate(ctx context.Context, maddr address.Address, si SectorInfo, api SealingAPI) error {
	if err := checkPieces(ctx, maddr, si.SectorNumber, si.Pieces, api, true); err != nil {
		return err
	}
	if !si.CCUpdate {
		return xerrors.Errorf("replica update on sector not marked for update")
	}

	commD, err := computeUnsealedCIDFromPieces(si)
	if err != nil {
		return xerrors.Errorf("computing unsealed CID from pieces: %w", err)
	}

	if si.UpdateUnsealed == nil {
		return &ErrBadRU{xerrors.New("nil UpdateUnsealed cid after replica update")}
	}

	if !commD.Equals(*si.UpdateUnsealed) {
		return &ErrBadRU{xerrors.Errorf("calculated CommD differs from updated replica: %s != %s", commD, *si.UpdateUnsealed)}
	}

	if si.UpdateSealed == nil {
		return &ErrBadRU{xerrors.Errorf("nil sealed cid")}
	}
	if si.ReplicaUpdateProof == nil {
		return &ErrBadPR{xerrors.Errorf("nil PR2 proof")}
	}

	return nil
}

func computeUnsealedCIDFromPieces(si SectorInfo) (cid.Cid, error) {
	pcs := si.pieceInfos()
	return ffiwrapper.GenerateUnsealedCID(si.SectorType, pcs)
}<|MERGE_RESOLUTION|>--- conflicted
+++ resolved
@@ -148,18 +148,11 @@
 		return err
 	}
 
-<<<<<<< HEAD
-	commD, err := computeUnsealedCIDFromPieces(si)
-	if err != nil {
-		return &ErrApi{xerrors.Errorf("computing unsealed CID from pieces: %w", err)}
-	}
-=======
-	if si.hasDeals() {
-		commD, err := api.StateComputeDataCID(ctx, maddr, si.SectorType, si.dealIDs(), tsk)
+	if si.hasData() {
+		commD, err := computeUnsealedCIDFromPieces(ctx, maddr, si.SectorType, si.dealIDs(), tsk)
 		if err != nil {
 			return &ErrApi{xerrors.Errorf("calling StateComputeDataCommitment: %w", err)}
 		}
->>>>>>> a0d54cd7
 
 		if si.CommD == nil || !commD.Equals(*si.CommD) {
 			return &ErrBadCommD{xerrors.Errorf("on chain CommD differs from sector: %s != %s", commD, si.CommD)}
