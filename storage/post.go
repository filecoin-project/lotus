--- conflicted
+++ resolved
@@ -164,14 +164,9 @@
 	}
 
 	// Compute how many blocks back we have to look from the given tipset for the PoSt challenge
-<<<<<<< HEAD
 	challengeLookback := p.ts.Height() - randHeight
-	r, err := p.m.api.ChainGetRandomness(ctx, p.ts, nil, challengeLookback)
-
-=======
-	challengeLookback := int((int64(p.ts.Height()) - int64(p.ppe)) + int64(build.PoStChallangeTime) + int64(build.PoStRandomnessLookback))
 	r, err := p.m.api.ChainGetRandomness(ctx, p.ts.Key(), nil, challengeLookback)
->>>>>>> 3e22712f
+
 	if err != nil {
 		return xerrors.Errorf("failed to get chain randomness for post (ts=%d; ppe=%d): %w", p.ts.Height(), p.ppe, err)
 	}
