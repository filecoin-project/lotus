--- conflicted
+++ resolved
@@ -83,16 +83,12 @@
 		// if builtin PoSt isn't disabled, and there are no workers, compute the PoSt locally
 
 		log.Info("GenerateWindowPoSt run at lotus-miner")
-<<<<<<< HEAD
-		return m.localProver.GenerateWindowPoSt(ctx, minerID, postProofType, sectorInfo, randomness)
-=======
 		p, s, err := m.localProver.GenerateWindowPoSt(ctx, minerID, postProofType, sectorInfo, randomness)
 		if err != nil {
 			return nil, nil, xerrors.Errorf("local prover: %w", err)
 		}
 
 		return p, s, nil
->>>>>>> c037d556
 	}
 
 	return m.generateWindowPoSt(ctx, minerID, postProofType, sectorInfo, randomness)
