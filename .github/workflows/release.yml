--- conflicted
+++ resolved
@@ -214,23 +214,23 @@
         with:
           name: kubo
           version: v0.16.0
-<<<<<<< HEAD
       - uses: goreleaser/goreleaser-action@7ec5c2b0c6cdda6e8bbb49444bc797dd33d74dd8 # v5.0.0
         with:
           distribution: goreleaser-pro
           version: 2.0.1
           args: release --clean ${{ env.PUBLISH == 'false' && '--snapshot' || '' }}
           workdir: lotus
-=======
-          cache: false
-      - name: Generate checksums
+        env:
+          GITHUB_TOKEN: ${{ env.PUBLISH == 'true' && secrets.GORELEASER_GITUB_TOKEN || github.token || '' }}
+          GORELEASER_KEY: ${{ env.PUBLISH == 'true' && secrets.GORELEASER_KEY || '' }}
+      - env:
+          INPUTS_REF: ${{ inputs.ref }}
         run: |
           ./scripts/generate-checksums.sh
           ls -la dist
       - name: Install zsh (release body generation dependency)
         run: sudo apt update && sudo apt install -y zsh
       - name: Generate release body
->>>>>>> 5a235b9c
         env:
           tag: ${{ fromJSON(steps.project.outputs.config).tag }}
           previous: ${{ fromJSON(steps.project.outputs.config).previous }}
