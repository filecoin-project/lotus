--- conflicted
+++ resolved
@@ -20,7 +20,6 @@
   contents: read
 
 jobs:
-<<<<<<< HEAD
   pre-check:
     name: Check (precheck)
     if: ${{ github.event_name == 'pull_request' }}
@@ -39,10 +38,6 @@
     name: Check (gen-check)
     needs: [pre-check]
     if: ${{ needs.pre-check.outputs.skip_checks != 'true' }}
-=======
-  check-gen:
-    name: Check (gen-check)
->>>>>>> 02ce85ad
     runs-on: ubuntu-latest
     steps:
       - uses: actions/checkout@v4
@@ -58,11 +53,8 @@
       - run: git diff --exit-code
   check-lint:
     name: Check (lint-all)
-<<<<<<< HEAD
     needs: [pre-check]
     if: ${{ needs.pre-check.outputs.skip_checks != 'true' }}
-=======
->>>>>>> 02ce85ad
     runs-on: ubuntu-latest
     steps:
       - uses: actions/checkout@v4
@@ -75,11 +67,8 @@
       - run: make lint
   check-fmt:
     name: Check (gofmt)
-<<<<<<< HEAD
     needs: [pre-check]
     if: ${{ needs.pre-check.outputs.skip_checks != 'true' }}
-=======
->>>>>>> 02ce85ad
     runs-on: ubuntu-latest
     steps:
       - uses: actions/checkout@v4
@@ -91,11 +80,8 @@
       - run: git diff --exit-code
   check-mod-tidy:
     name: Check (mod-tidy-check)
-<<<<<<< HEAD
     needs: [pre-check]
-    if: ${{ needs.pre-check.outputs.check == 'true' }}
-=======
->>>>>>> 02ce85ad
+    if: ${{ needs.pre-check.outputs.skip_checks != 'true' }}
     runs-on: ubuntu-latest
     steps:
       - uses: actions/checkout@v4
