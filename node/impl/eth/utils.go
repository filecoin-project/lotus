--- conflicted
+++ resolved
@@ -142,85 +142,7 @@
 	return stRoot, msgs, rcpts, nil
 }
 
-<<<<<<< HEAD
-const errorFunctionSelector = "\x08\xc3\x79\xa0" // Error(string)
-const panicFunctionSelector = "\x4e\x48\x7b\x71" // Panic(uint256)
-// Eth ABI (solidity) panic codes.
-var panicErrorCodes = map[uint64]string{
-	0x00: "Panic()",
-	0x01: "Assert()",
-	0x11: "ArithmeticOverflow()",
-	0x12: "DivideByZero()",
-	0x21: "InvalidEnumVariant()",
-	0x22: "InvalidStorageArray()",
-	0x31: "PopEmptyArray()",
-	0x32: "ArrayIndexOutOfBounds()",
-	0x41: "OutOfMemory()",
-	0x51: "CalledUninitializedFunction()",
-}
-
-// Parse an ABI encoded revert reason. This reason should be encoded as if it were the parameters to
-// an `Error(string)` function call.
-//
-// See https://docs.soliditylang.org/en/latest/control-structures.html#panic-via-assert-and-error-via-require
-func parseEthRevert(ret []byte) string {
-	// If it's not long enough to contain an ABI encoded response, return immediately.
-	if len(ret) < 4+32 {
-		return ethtypes.EthBytes(ret).String()
-	}
-	switch string(ret[:4]) {
-	case panicFunctionSelector:
-		ret := ret[4 : 4+32]
-		// Read the and check the code.
-		code, err := ethtypes.EthUint64FromBytes(ret)
-		if err != nil {
-			// If it's too big, just return the raw value.
-			codeInt := big.PositiveFromUnsignedBytes(ret)
-			return fmt.Sprintf("Panic(%s)", ethtypes.EthBigInt(codeInt).String())
-		}
-		if s, ok := panicErrorCodes[uint64(code)]; ok {
-			return s
-		}
-		return fmt.Sprintf("Panic(0x%x)", code)
-	case errorFunctionSelector:
-		ret := ret[4:]
-		retLen := ethtypes.EthUint64(len(ret))
-		// Read the and check the offset.
-		offset, err := ethtypes.EthUint64FromBytes(ret[:32])
-		if err != nil {
-			break
-		}
-		if retLen < offset {
-			break
-		}
-
-		// Read and check the length.
-		if retLen-offset < 32 {
-			break
-		}
-		start := offset + 32
-		length, err := ethtypes.EthUint64FromBytes(ret[offset : offset+32])
-		if err != nil {
-			break
-		}
-		if retLen-start < length {
-			break
-		}
-		// Slice the error message.
-		return fmt.Sprintf("Error(%s)", ret[start:start+length])
-	}
-	return ethtypes.EthBytes(ret).String()
-}
-
-// ParseEthRevert is an exported wrapper around parseEthRevert for use in
-// analysis and tests where unexported symbols may not be visible under certain
-// vet/type-check configurations.
-func ParseEthRevert(ret []byte) string {
-	return parseEthRevert(ret)
-}
-
-=======
->>>>>>> 4f172352
+// Note: ParseEthRevert moved to chain/types/ethtypes. Use ethtypes.ParseEthRevert.
 // lookupEthAddress makes its best effort at finding the Ethereum address for a
 // Filecoin address. It does the following:
 //
