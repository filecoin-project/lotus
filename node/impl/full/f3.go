package full

import (
	"context"
	"errors"
	"time"

	"go.uber.org/fx"
	"golang.org/x/xerrors"

	"github.com/filecoin-project/go-address"
	"github.com/filecoin-project/go-f3/certs"
<<<<<<< HEAD
	"github.com/filecoin-project/go-f3/manifest"
=======
	"github.com/filecoin-project/go-f3/gpbft"
>>>>>>> 63160d69

	"github.com/filecoin-project/lotus/chain/lf3"
	"github.com/filecoin-project/lotus/chain/types"
)

type F3API struct {
	fx.In

	F3 *lf3.F3 `optional:"true"`
}

var ErrF3Disabled = errors.New("f3 is disabled")

func (f3api *F3API) F3Participate(ctx context.Context, miner address.Address,
	newLeaseExpiration time.Time, oldLeaseExpiration time.Time) (bool, error) {

	if leaseDuration := time.Until(newLeaseExpiration); leaseDuration > 5*time.Minute {
		return false, xerrors.Errorf("F3 participation lease too long: %v > 15 min", leaseDuration)
	} else if leaseDuration < 0 {
		return false, xerrors.Errorf("F3 participation lease is in the past: %d < 0", leaseDuration)
	}

	if f3api.F3 == nil {
		log.Infof("F3Participate called for %v, F3 is disabled", miner)
		return false, ErrF3Disabled
	}
	minerID, err := address.IDFromAddress(miner)
	if err != nil {
		return false, xerrors.Errorf("miner address is not of ID type: %v: %+v", miner, err)
	}

	return f3api.F3.Participate(ctx, minerID, newLeaseExpiration, oldLeaseExpiration), nil
}

func (f3api *F3API) F3GetCertificate(ctx context.Context, instance uint64) (*certs.FinalityCertificate, error) {
	if f3api.F3 == nil {
		return nil, ErrF3Disabled
	}
	return f3api.F3.GetCert(ctx, instance)
}

func (f3api *F3API) F3GetLatestCertificate(ctx context.Context) (*certs.FinalityCertificate, error) {
	if f3api.F3 == nil {
		return nil, ErrF3Disabled
	}
	return f3api.F3.GetLatestCert(ctx)
}
<<<<<<< HEAD

func (f3api *F3API) F3GetManifest(_ctx context.Context) (*manifest.Manifest, error) {
	if f3api.F3 == nil {
		return nil, ErrF3Disabled
	}
	m := f3api.F3.GetManifest()
	return &m, nil
=======
func (f3api *F3API) F3GetPowerTable(ctx context.Context, tsk types.TipSetKey) (gpbft.PowerEntries, error) {
	if f3api.F3 == nil {
		return nil, ErrF3Disabled
	}
	return f3api.F3.GetPowerTable(ctx, tsk)
>>>>>>> 63160d69
}<|MERGE_RESOLUTION|>--- conflicted
+++ resolved
@@ -10,11 +10,8 @@
 
 	"github.com/filecoin-project/go-address"
 	"github.com/filecoin-project/go-f3/certs"
-<<<<<<< HEAD
+	"github.com/filecoin-project/go-f3/gpbft"
 	"github.com/filecoin-project/go-f3/manifest"
-=======
-	"github.com/filecoin-project/go-f3/gpbft"
->>>>>>> 63160d69
 
 	"github.com/filecoin-project/lotus/chain/lf3"
 	"github.com/filecoin-project/lotus/chain/types"
@@ -62,19 +59,18 @@
 	}
 	return f3api.F3.GetLatestCert(ctx)
 }
-<<<<<<< HEAD
 
 func (f3api *F3API) F3GetManifest(_ctx context.Context) (*manifest.Manifest, error) {
 	if f3api.F3 == nil {
 		return nil, ErrF3Disabled
 	}
 	m := f3api.F3.GetManifest()
-	return &m, nil
-=======
+	return m, nil
+}
+
 func (f3api *F3API) F3GetPowerTable(ctx context.Context, tsk types.TipSetKey) (gpbft.PowerEntries, error) {
 	if f3api.F3 == nil {
 		return nil, ErrF3Disabled
 	}
 	return f3api.F3.GetPowerTable(ctx, tsk)
->>>>>>> 63160d69
 }