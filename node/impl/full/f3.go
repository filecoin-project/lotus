--- conflicted
+++ resolved
@@ -11,10 +11,7 @@
 	"github.com/filecoin-project/go-address"
 	"github.com/filecoin-project/go-f3/certs"
 	"github.com/filecoin-project/go-f3/gpbft"
-<<<<<<< HEAD
 	"github.com/filecoin-project/go-f3/manifest"
-=======
->>>>>>> 2822404b
 
 	"github.com/filecoin-project/lotus/chain/lf3"
 	"github.com/filecoin-project/lotus/chain/types"
@@ -32,11 +29,7 @@
 	newLeaseExpiration time.Time, oldLeaseExpiration time.Time) (bool, error) {
 
 	if leaseDuration := time.Until(newLeaseExpiration); leaseDuration > 5*time.Minute {
-<<<<<<< HEAD
-		return false, xerrors.Errorf("F3 participation lease too long: %v > 15 min", leaseDuration)
-=======
 		return false, xerrors.Errorf("F3 participation lease too long: %v > 5 min", leaseDuration)
->>>>>>> 2822404b
 	} else if leaseDuration < 0 {
 		return false, xerrors.Errorf("F3 participation lease is in the past: %d < 0", leaseDuration)
 	}
@@ -47,11 +40,7 @@
 	}
 	minerID, err := address.IDFromAddress(miner)
 	if err != nil {
-<<<<<<< HEAD
-		return false, xerrors.Errorf("miner address is not of ID type: %v: %+v", miner, err)
-=======
 		return false, xerrors.Errorf("miner address is not of ID type: %v: %w", miner, err)
->>>>>>> 2822404b
 	}
 
 	return f3api.F3.Participate(ctx, minerID, newLeaseExpiration, oldLeaseExpiration), nil
@@ -70,7 +59,6 @@
 	}
 	return f3api.F3.GetLatestCert(ctx)
 }
-<<<<<<< HEAD
 
 func (f3api *F3API) F3GetManifest(_ctx context.Context) (*manifest.Manifest, error) {
 	if f3api.F3 == nil {
@@ -86,8 +74,6 @@
 	return f3api.F3.IsRunning(), nil
 }
 
-=======
->>>>>>> 2822404b
 func (f3api *F3API) F3GetPowerTable(ctx context.Context, tsk types.TipSetKey) (gpbft.PowerEntries, error) {
 	if f3api.F3 == nil {
 		return nil, ErrF3Disabled
