package full

import (
	"bytes"
	"context"
	"errors"
	"fmt"
	"os"
	"sort"
	"strconv"
	"strings"
	"time"

	"github.com/hashicorp/golang-lru/arc/v2"
	"github.com/ipfs/go-cid"
	"github.com/multiformats/go-multicodec"
	cbg "github.com/whyrusleeping/cbor-gen"
	"go.uber.org/fx"
	"golang.org/x/xerrors"

	"github.com/filecoin-project/go-address"
	"github.com/filecoin-project/go-jsonrpc"
	"github.com/filecoin-project/go-state-types/abi"
	"github.com/filecoin-project/go-state-types/big"
	builtintypes "github.com/filecoin-project/go-state-types/builtin"
	"github.com/filecoin-project/go-state-types/builtin/v10/evm"
	"github.com/filecoin-project/go-state-types/exitcode"

	"github.com/filecoin-project/lotus/api"
	"github.com/filecoin-project/lotus/build"
	"github.com/filecoin-project/lotus/build/buildconstants"
	"github.com/filecoin-project/lotus/chain/actors"
	builtinactors "github.com/filecoin-project/lotus/chain/actors/builtin"
	builtinevm "github.com/filecoin-project/lotus/chain/actors/builtin/evm"
	"github.com/filecoin-project/lotus/chain/ethhashlookup"
	"github.com/filecoin-project/lotus/chain/events/filter"
	"github.com/filecoin-project/lotus/chain/messagepool"
	"github.com/filecoin-project/lotus/chain/stmgr"
	"github.com/filecoin-project/lotus/chain/store"
	"github.com/filecoin-project/lotus/chain/types"
	"github.com/filecoin-project/lotus/chain/types/ethtypes"
	"github.com/filecoin-project/lotus/node/modules/dtypes"
)

var ErrUnsupported = errors.New("unsupported method")

const maxEthFeeHistoryRewardPercentiles = 100

var (
	// wait for 3 epochs
	eventReadTimeout = 90 * time.Second
)

type EthModuleAPI interface {
	EthBlockNumber(ctx context.Context) (ethtypes.EthUint64, error)
	EthAccounts(ctx context.Context) ([]ethtypes.EthAddress, error)
	EthGetBlockTransactionCountByNumber(ctx context.Context, blkNum ethtypes.EthUint64) (ethtypes.EthUint64, error)
	EthGetBlockTransactionCountByHash(ctx context.Context, blkHash ethtypes.EthHash) (ethtypes.EthUint64, error)
	EthGetBlockByHash(ctx context.Context, blkHash ethtypes.EthHash, fullTxInfo bool) (ethtypes.EthBlock, error)
	EthGetBlockByNumber(ctx context.Context, blkNum string, fullTxInfo bool) (ethtypes.EthBlock, error)
	EthGetTransactionByHash(ctx context.Context, txHash *ethtypes.EthHash) (*ethtypes.EthTx, error)
	EthGetTransactionByHashLimited(ctx context.Context, txHash *ethtypes.EthHash, limit abi.ChainEpoch) (*ethtypes.EthTx, error)
	EthGetMessageCidByTransactionHash(ctx context.Context, txHash *ethtypes.EthHash) (*cid.Cid, error)
	EthGetTransactionHashByCid(ctx context.Context, cid cid.Cid) (*ethtypes.EthHash, error)
	EthGetTransactionCount(ctx context.Context, sender ethtypes.EthAddress, blkParam ethtypes.EthBlockNumberOrHash) (ethtypes.EthUint64, error)
	EthGetTransactionReceipt(ctx context.Context, txHash ethtypes.EthHash) (*api.EthTxReceipt, error)
	EthGetTransactionReceiptLimited(ctx context.Context, txHash ethtypes.EthHash, limit abi.ChainEpoch) (*api.EthTxReceipt, error)
	EthGetCode(ctx context.Context, address ethtypes.EthAddress, blkParam ethtypes.EthBlockNumberOrHash) (ethtypes.EthBytes, error)
	EthGetStorageAt(ctx context.Context, address ethtypes.EthAddress, position ethtypes.EthBytes, blkParam ethtypes.EthBlockNumberOrHash) (ethtypes.EthBytes, error)
	EthGetBalance(ctx context.Context, address ethtypes.EthAddress, blkParam ethtypes.EthBlockNumberOrHash) (ethtypes.EthBigInt, error)
	EthFeeHistory(ctx context.Context, p jsonrpc.RawParams) (ethtypes.EthFeeHistory, error)
	EthChainId(ctx context.Context) (ethtypes.EthUint64, error)
	EthSyncing(ctx context.Context) (ethtypes.EthSyncingResult, error)
	NetVersion(ctx context.Context) (string, error)
	NetListening(ctx context.Context) (bool, error)
	EthProtocolVersion(ctx context.Context) (ethtypes.EthUint64, error)
	EthGasPrice(ctx context.Context) (ethtypes.EthBigInt, error)
	EthEstimateGas(ctx context.Context, p jsonrpc.RawParams) (ethtypes.EthUint64, error)
	EthCall(ctx context.Context, tx ethtypes.EthCall, blkParam ethtypes.EthBlockNumberOrHash) (ethtypes.EthBytes, error)
	EthMaxPriorityFeePerGas(ctx context.Context) (ethtypes.EthBigInt, error)
	EthSendRawTransaction(ctx context.Context, rawTx ethtypes.EthBytes) (ethtypes.EthHash, error)
	Web3ClientVersion(ctx context.Context) (string, error)
	EthTraceBlock(ctx context.Context, blkNum string) ([]*ethtypes.EthTraceBlock, error)
	EthTraceReplayBlockTransactions(ctx context.Context, blkNum string, traceTypes []string) ([]*ethtypes.EthTraceReplayBlockTransaction, error)
	EthTraceTransaction(ctx context.Context, txHash string) ([]*ethtypes.EthTraceTransaction, error)
	EthTraceFilter(ctx context.Context, filter ethtypes.EthTraceFilterCriteria) ([]*ethtypes.EthTraceFilterResult, error)
	EthGetBlockReceiptsLimited(ctx context.Context, blkParam ethtypes.EthBlockNumberOrHash, limit abi.ChainEpoch) ([]*api.EthTxReceipt, error)
	EthGetBlockReceipts(ctx context.Context, blkParam ethtypes.EthBlockNumberOrHash) ([]*api.EthTxReceipt, error)
}

type EthEventAPI interface {
	EthGetLogs(ctx context.Context, filter *ethtypes.EthFilterSpec) (*ethtypes.EthFilterResult, error)
	EthGetFilterChanges(ctx context.Context, id ethtypes.EthFilterID) (*ethtypes.EthFilterResult, error)
	EthGetFilterLogs(ctx context.Context, id ethtypes.EthFilterID) (*ethtypes.EthFilterResult, error)
	EthNewFilter(ctx context.Context, filter *ethtypes.EthFilterSpec) (ethtypes.EthFilterID, error)
	EthNewBlockFilter(ctx context.Context) (ethtypes.EthFilterID, error)
	EthNewPendingTransactionFilter(ctx context.Context) (ethtypes.EthFilterID, error)
	EthUninstallFilter(ctx context.Context, id ethtypes.EthFilterID) (bool, error)
	EthSubscribe(ctx context.Context, params jsonrpc.RawParams) (ethtypes.EthSubscriptionID, error)
	EthUnsubscribe(ctx context.Context, id ethtypes.EthSubscriptionID) (bool, error)
}

var (
	_ EthModuleAPI = *new(api.FullNode)
	_ EthEventAPI  = *new(api.FullNode)
	_ EthModuleAPI = *new(api.Gateway)
)

// EthModule provides the default implementation of the standard Ethereum JSON-RPC API.
//
// # Execution model reconciliation
//
// Ethereum relies on an immediate block-based execution model. The block that includes
// a transaction is also the block that executes it. Each block specifies the state root
// resulting from executing all transactions within it (output state).
//
// In Filecoin, at every epoch there is an unknown number of round winners all of whom are
// entitled to publish a block. Blocks are collected into a tipset. A tipset is committed
// only when the subsequent tipset is built on it (i.e. it becomes a parent). Block producers
// execute the parent tipset and specify the resulting state root in the block being produced.
// In other words, contrary to Ethereum, each block specifies the input state root.
//
// Ethereum clients expect transactions returned via eth_getBlock* to have a receipt
// (due to immediate execution). For this reason:
//
//   - eth_blockNumber returns the latest executed epoch (head - 1)
//   - The 'latest' block refers to the latest executed epoch (head - 1)
//   - The 'pending' block refers to the current speculative tipset (head)
//   - eth_getTransactionByHash returns the inclusion tipset of a message, but
//     only after it has executed.
//   - eth_getTransactionReceipt ditto.
//
// "Latest executed epoch" refers to the tipset that this node currently
// accepts as the best parent tipset, based on the blocks it is accumulating
// within the HEAD tipset.
type EthModule struct {
	Chain                    *store.ChainStore
	Mpool                    *messagepool.MessagePool
	StateManager             *stmgr.StateManager
	EthTxHashManager         EthTxHashManager
	EthTraceFilterMaxResults uint64
	EthEventHandler          *EthEventHandler

	EthBlkCache   *arc.ARCCache[cid.Cid, *ethtypes.EthBlock] // caches blocks by their CID but blocks only have the transaction hashes
	EthBlkTxCache *arc.ARCCache[cid.Cid, *ethtypes.EthBlock] // caches blocks along with full transaction payload by their CID

	ChainAPI
	MpoolAPI
	StateAPI
	SyncAPI
}

var _ EthModuleAPI = (*EthModule)(nil)

type EthEventHandler struct {
	Chain                *store.ChainStore
	EventFilterManager   *filter.EventFilterManager
	TipSetFilterManager  *filter.TipSetFilterManager
	MemPoolFilterManager *filter.MemPoolFilterManager
	FilterStore          filter.FilterStore
	SubManager           *EthSubscriptionManager
	MaxFilterHeightRange abi.ChainEpoch
	SubscribtionCtx      context.Context
}

var _ EthEventAPI = (*EthEventHandler)(nil)

type EthAPI struct {
	fx.In

	Chain            *store.ChainStore
	StateManager     *stmgr.StateManager
	EthTxHashManager EthTxHashManager
	MpoolAPI         MpoolAPI

	EthModuleAPI
	EthEventAPI
}

func (a *EthModule) StateNetworkName(ctx context.Context) (dtypes.NetworkName, error) {
	return stmgr.GetNetworkName(ctx, a.StateManager, a.Chain.GetHeaviestTipSet().ParentState())
}

func (a *EthModule) EthBlockNumber(ctx context.Context) (ethtypes.EthUint64, error) {
	// eth_blockNumber needs to return the height of the latest committed tipset.
	// Ethereum clients expect all transactions included in this block to have execution outputs.
	// This is the parent of the head tipset. The head tipset is speculative, has not been
	// recognized by the network, and its messages are only included, not executed.
	// See https://github.com/filecoin-project/ref-fvm/issues/1135.
	heaviest := a.Chain.GetHeaviestTipSet()
	if height := heaviest.Height(); height == 0 {
		// we're at genesis.
		return ethtypes.EthUint64(height), nil
	}
	// First non-null parent.
	effectiveParent := heaviest.Parents()
	parent, err := a.Chain.GetTipSetFromKey(ctx, effectiveParent)
	if err != nil {
		return 0, err
	}
	return ethtypes.EthUint64(parent.Height()), nil
}

func (a *EthModule) EthAccounts(context.Context) ([]ethtypes.EthAddress, error) {
	// The lotus node is not expected to hold manage accounts, so we'll always return an empty array
	return []ethtypes.EthAddress{}, nil
}

func (a *EthAPI) EthAddressToFilecoinAddress(ctx context.Context, ethAddress ethtypes.EthAddress) (address.Address, error) {
	return ethAddress.ToFilecoinAddress()
}

func (a *EthAPI) FilecoinAddressToEthAddress(ctx context.Context, p jsonrpc.RawParams) (ethtypes.EthAddress, error) {
	params, err := jsonrpc.DecodeParams[ethtypes.FilecoinAddressToEthAddressParams](p)
	if err != nil {
		return ethtypes.EthAddress{}, xerrors.Errorf("decoding params: %w", err)
	}

	filecoinAddress := params.FilecoinAddress

	// If the address is an "f0" or "f4" address, `EthAddressFromFilecoinAddress` will return the corresponding Ethereum address right away.
	if eaddr, err := ethtypes.EthAddressFromFilecoinAddress(filecoinAddress); err == nil {
		return eaddr, nil
	} else if err != ethtypes.ErrInvalidAddress {
		return ethtypes.EthAddress{}, xerrors.Errorf("error converting filecoin address to eth address: %w", err)
	}

	// We should only be dealing with "f1"/"f2"/"f3" addresses from here-on.
	switch filecoinAddress.Protocol() {
	case address.SECP256K1, address.Actor, address.BLS:
		// Valid protocols
	default:
		// Ideally, this should never happen but is here for sanity checking.
		return ethtypes.EthAddress{}, xerrors.Errorf("invalid filecoin address protocol: %s", filecoinAddress.String())
	}

	var blkParam string
	if params.BlkParam == nil {
		blkParam = "finalized"
	} else {
		blkParam = *params.BlkParam
	}

	// Get the tipset for the specified block
	ts, err := getTipsetByBlockNumber(ctx, a.Chain, blkParam, true)
	if err != nil {
		return ethtypes.EthAddress{}, err
	}

	// Lookup the ID address
	idAddr, err := a.StateManager.LookupIDAddress(ctx, filecoinAddress, ts)
	if err != nil {
		return ethtypes.EthAddress{}, xerrors.Errorf(
			"failed to lookup ID address for given Filecoin address %s ("+
				"ensure that the address has been instantiated on-chain and sufficient epochs have passed since instantiation to confirm to the given 'blkParam': \"%s\"): %w",
			filecoinAddress,
			blkParam,
			err,
		)
	}

	// Convert the ID address an ETH address
	ethAddr, err := ethtypes.EthAddressFromFilecoinAddress(idAddr)
	if err != nil {
		return ethtypes.EthAddress{}, xerrors.Errorf("failed to convert filecoin ID address %s to eth address: %w", idAddr, err)
	}

	return ethAddr, nil
}

func (a *EthModule) countTipsetMsgs(ctx context.Context, ts *types.TipSet) (int, error) {
	blkMsgs, err := a.Chain.BlockMsgsForTipset(ctx, ts)
	if err != nil {
		return 0, xerrors.Errorf("error loading messages for tipset: %v: %w", ts, err)
	}

	count := 0
	for _, blkMsg := range blkMsgs {
		// TODO: may need to run canonical ordering and deduplication here
		count += len(blkMsg.BlsMessages) + len(blkMsg.SecpkMessages)
	}
	return count, nil
}

func (a *EthModule) EthGetBlockTransactionCountByNumber(ctx context.Context, blkNum ethtypes.EthUint64) (ethtypes.EthUint64, error) {
	ts, err := a.Chain.GetTipsetByHeight(ctx, abi.ChainEpoch(blkNum), nil, false)
	if err != nil {
		return ethtypes.EthUint64(0), xerrors.Errorf("error loading tipset %s: %w", ts, err)
	}

	count, err := a.countTipsetMsgs(ctx, ts)
	return ethtypes.EthUint64(count), err
}

func (a *EthModule) EthGetBlockTransactionCountByHash(ctx context.Context, blkHash ethtypes.EthHash) (ethtypes.EthUint64, error) {
	ts, err := a.Chain.GetTipSetByCid(ctx, blkHash.ToCid())
	if err != nil {
		return ethtypes.EthUint64(0), xerrors.Errorf("error loading tipset %s: %w", ts, err)
	}
	count, err := a.countTipsetMsgs(ctx, ts)
	return ethtypes.EthUint64(count), err
}

func (a *EthModule) EthGetBlockByHash(ctx context.Context, blkHash ethtypes.EthHash, fullTxInfo bool) (ethtypes.EthBlock, error) {
	cache := a.EthBlkCache
	if fullTxInfo {
		cache = a.EthBlkTxCache
	}

	// Attempt to retrieve the Ethereum block from cache
	cid := blkHash.ToCid()
	if cache != nil {
		if ethBlock, found := cache.Get(cid); found {
			if ethBlock != nil {
				return *ethBlock, nil
			}
			// Log and remove the nil entry from cache
			log.Errorw("nil value in eth block cache", "hash", blkHash.String())
			cache.Remove(cid)
		}
	}

	// Fetch the tipset using the block hash
	ts, err := a.Chain.GetTipSetByCid(ctx, cid)
	if err != nil {
		return ethtypes.EthBlock{}, xerrors.Errorf("failed to load tipset by CID %s: %w", cid, err)
	}

	// Generate an Ethereum block from the Filecoin tipset
	blk, err := newEthBlockFromFilecoinTipSet(ctx, ts, fullTxInfo, a.Chain, a.StateAPI)
	if err != nil {
		return ethtypes.EthBlock{}, xerrors.Errorf("failed to create Ethereum block from Filecoin tipset: %w", err)
	}

	// Add the newly created block to the cache and return
	if cache != nil {
		cache.Add(cid, &blk)
	}
	return blk, nil
}

func (a *EthModule) EthGetBlockByNumber(ctx context.Context, blkParam string, fullTxInfo bool) (ethtypes.EthBlock, error) {
	ts, err := getTipsetByBlockNumber(ctx, a.Chain, blkParam, true)
	if err != nil {
<<<<<<< HEAD
		return nil, err
=======
		return ethtypes.EthBlock{}, err
>>>>>>> 2b7f595f
	}
	return newEthBlockFromFilecoinTipSet(ctx, ts, fullTxInfo, a.Chain, a.StateAPI)
}

func (a *EthModule) EthGetTransactionByHash(ctx context.Context, txHash *ethtypes.EthHash) (*ethtypes.EthTx, error) {
	return a.EthGetTransactionByHashLimited(ctx, txHash, api.LookbackNoLimit)
}

func (a *EthModule) EthGetTransactionByHashLimited(ctx context.Context, txHash *ethtypes.EthHash, limit abi.ChainEpoch) (*ethtypes.EthTx, error) {
	// Ethereum's behavior is to return null when the txHash is invalid, so we use nil to check if txHash is valid
	if txHash == nil {
		return nil, nil
	}

	c, err := a.EthTxHashManager.GetCidFromHash(*txHash)
	if err != nil {
		log.Debug("could not find transaction hash %s in lookup table", txHash.String())
	}

	// This isn't an eth transaction we have the mapping for, so let's look it up as a filecoin message
	if c == cid.Undef {
		c = txHash.ToCid()
	}

	// first, try to get the cid from mined transactions
	msgLookup, err := a.StateAPI.StateSearchMsg(ctx, types.EmptyTSK, c, limit, true)
	if err == nil && msgLookup != nil {
		tx, err := newEthTxFromMessageLookup(ctx, msgLookup, -1, a.Chain, a.StateAPI)
		if err == nil {
			return &tx, nil
		}
	}

	// if not found, try to get it from the mempool
	pending, err := a.MpoolAPI.MpoolPending(ctx, types.EmptyTSK)
	if err != nil {
		// inability to fetch mpool pending transactions is an internal node error
		// that needs to be reported as-is
		return nil, fmt.Errorf("cannot get pending txs from mpool: %s", err)
	}

	for _, p := range pending {
		if p.Cid() == c {
			// We only return pending eth-account messages because we can't guarantee
			// that the from/to addresses of other messages are conversable to 0x-style
			// addresses. So we just ignore them.
			//
			// This should be "fine" as anyone using an "Ethereum-centric" block
			// explorer shouldn't care about seeing pending messages from native
			// accounts.
			ethtx, err := ethtypes.EthTransactionFromSignedFilecoinMessage(p)
			if err != nil {
				return nil, fmt.Errorf("could not convert Filecoin message into tx: %w", err)
			}

			tx, err := ethtx.ToEthTx(p)
			if err != nil {
				return nil, fmt.Errorf("could not convert Eth transaction to EthTx: %w", err)
			}

			return &tx, nil
		}
	}
	// Ethereum clients expect an empty response when the message was not found
	return nil, nil
}

func (a *EthModule) EthGetMessageCidByTransactionHash(ctx context.Context, txHash *ethtypes.EthHash) (*cid.Cid, error) {
	// Ethereum's behavior is to return null when the txHash is invalid, so we use nil to check if txHash is valid
	if txHash == nil {
		return nil, nil
	}

	c, err := a.EthTxHashManager.GetCidFromHash(*txHash)
	// We fall out of the first condition and continue
	if errors.Is(err, ethhashlookup.ErrNotFound) {
		log.Debug("could not find transaction hash %s in lookup table", txHash.String())
	} else if err != nil {
		return nil, xerrors.Errorf("database error: %w", err)
	} else {
		return &c, nil
	}

	// This isn't an eth transaction we have the mapping for, so let's try looking it up as a filecoin message
	if c == cid.Undef {
		c = txHash.ToCid()
	}

	_, err = a.Chain.GetSignedMessage(ctx, c)
	if err == nil {
		// This is an Eth Tx, Secp message, Or BLS message in the mpool
		return &c, nil
	}

	_, err = a.Chain.GetMessage(ctx, c)
	if err == nil {
		// This is a BLS message
		return &c, nil
	}

	// Ethereum clients expect an empty response when the message was not found
	return nil, nil
}

func (a *EthModule) EthGetTransactionHashByCid(ctx context.Context, cid cid.Cid) (*ethtypes.EthHash, error) {
	hash, err := ethTxHashFromMessageCid(ctx, cid, a.StateAPI)
	if hash == ethtypes.EmptyEthHash {
		// not found
		return nil, nil
	}

	return &hash, err
}

func (a *EthModule) EthGetTransactionCount(ctx context.Context, sender ethtypes.EthAddress, blkParam ethtypes.EthBlockNumberOrHash) (ethtypes.EthUint64, error) {
	addr, err := sender.ToFilecoinAddress()
	if err != nil {
		return ethtypes.EthUint64(0), xerrors.Errorf("invalid address: %w", err)
	}

	// Handle "pending" block parameter separately
	if blkParam.PredefinedBlock != nil && *blkParam.PredefinedBlock == "pending" {
		nonce, err := a.MpoolAPI.MpoolGetNonce(ctx, addr)
		if err != nil {
			return ethtypes.EthUint64(0), xerrors.Errorf("failed to get nonce from mpool: %w", err)
		}
		return ethtypes.EthUint64(nonce), nil
	}

	// For all other cases, get the tipset based on the block parameter
	ts, err := getTipsetByEthBlockNumberOrHash(ctx, a.Chain, blkParam)
	if err != nil {
		return ethtypes.EthUint64(0), xerrors.Errorf("failed to process block param: %v; %w", blkParam, err)
	}

	// Get the actor state at the specified tipset
	actor, err := a.StateManager.LoadActor(ctx, addr, ts)
	if err != nil {
		if errors.Is(err, types.ErrActorNotFound) {
			return 0, nil
		}
		return 0, xerrors.Errorf("failed to lookup actor %s: %w", sender, err)
	}

	// Handle EVM actor case
	if builtinactors.IsEvmActor(actor.Code) {
		evmState, err := builtinevm.Load(a.Chain.ActorStore(ctx), actor)
		if err != nil {
			return 0, xerrors.Errorf("failed to load evm state: %w", err)
		}
		if alive, err := evmState.IsAlive(); err != nil {
			return 0, err
		} else if !alive {
			return 0, nil
		}
		nonce, err := evmState.Nonce()
		return ethtypes.EthUint64(nonce), err
	}

	// For non-EVM actors, get the nonce from the actor state
	return ethtypes.EthUint64(actor.Nonce), nil
}

func (a *EthModule) EthGetTransactionReceipt(ctx context.Context, txHash ethtypes.EthHash) (*api.EthTxReceipt, error) {
	return a.EthGetTransactionReceiptLimited(ctx, txHash, api.LookbackNoLimit)
}

func (a *EthModule) EthGetTransactionReceiptLimited(ctx context.Context, txHash ethtypes.EthHash, limit abi.ChainEpoch) (*api.EthTxReceipt, error) {
	c, err := a.EthTxHashManager.GetCidFromHash(txHash)
	if err != nil {
		log.Debug("could not find transaction hash %s in lookup table", txHash.String())
	}

	// This isn't an eth transaction we have the mapping for, so let's look it up as a filecoin message
	if c == cid.Undef {
		c = txHash.ToCid()
	}

	msgLookup, err := a.StateAPI.StateSearchMsg(ctx, types.EmptyTSK, c, limit, true)
	if err != nil {
		return nil, xerrors.Errorf("failed to lookup Eth Txn %s as %s: %w", txHash, c, err)
	}
	if msgLookup == nil {
		// This is the best we can do. In theory, we could have just not indexed this
		// transaction, but there's no way to check that here.
		return nil, nil
	}

	tx, err := newEthTxFromMessageLookup(ctx, msgLookup, -1, a.Chain, a.StateAPI)
	if err != nil {
		return nil, xerrors.Errorf("failed to convert %s into an Eth Txn: %w", txHash, err)
	}

	ts, err := a.Chain.GetTipSetFromKey(ctx, msgLookup.TipSet)
	if err != nil {
		return nil, xerrors.Errorf("failed to lookup tipset %s when constructing the eth txn receipt: %w", msgLookup.TipSet, err)
	}

	// The tx is located in the parent tipset
	parentTs, err := a.Chain.LoadTipSet(ctx, ts.Parents())
	if err != nil {
		return nil, xerrors.Errorf("failed to lookup tipset %s when constructing the eth txn receipt: %w", ts.Parents(), err)
	}

	baseFee := parentTs.Blocks()[0].ParentBaseFee

	receipt, err := newEthTxReceipt(ctx, tx, baseFee, msgLookup.Receipt, a.EthEventHandler)
	if err != nil {
		return nil, xerrors.Errorf("failed to create Eth receipt: %w", err)
	}

	return &receipt, nil
}

func (a *EthAPI) EthGetTransactionByBlockHashAndIndex(ctx context.Context, blkHash ethtypes.EthHash, index ethtypes.EthUint64) (*ethtypes.EthTx, error) {
	ts, err := a.Chain.GetTipSetByCid(ctx, blkHash.ToCid())
	if err != nil {
		return nil, xerrors.Errorf("failed to get tipset by cid: %w", err)
	}

	return a.getTransactionByTipsetAndIndex(ctx, ts, index)
}

func (a *EthAPI) EthGetTransactionByBlockNumberAndIndex(ctx context.Context, blkParam string, index ethtypes.EthUint64) (*ethtypes.EthTx, error) {
	ts, err := getTipsetByBlockNumber(ctx, a.Chain, blkParam, true)
	if err != nil {
		return nil, xerrors.Errorf("failed to get tipset for block %s: %w", blkParam, err)
	}

	if ts == nil {
		return nil, xerrors.Errorf("tipset not found for block %s", blkParam)
	}

	tx, err := a.getTransactionByTipsetAndIndex(ctx, ts, index)
	if err != nil {
		return nil, xerrors.Errorf("failed to get transaction at index %d: %w", index, err)
	}

	return tx, nil
}

func (a *EthAPI) getTransactionByTipsetAndIndex(ctx context.Context, ts *types.TipSet, index ethtypes.EthUint64) (*ethtypes.EthTx, error) {
	msgs, err := a.Chain.MessagesForTipset(ctx, ts)
	if err != nil {
		return nil, xerrors.Errorf("failed to get messages for tipset: %w", err)
	}

	if uint64(index) >= uint64(len(msgs)) {
		return nil, xerrors.Errorf("index %d out of range: tipset contains %d messages", index, len(msgs))
	}

	msg := msgs[index]

	cid, err := ts.Key().Cid()
	if err != nil {
		return nil, xerrors.Errorf("failed to get tipset key cid: %w", err)
	}

	// First, get the state tree
	st, err := a.StateManager.StateTree(ts.ParentState())
	if err != nil {
		return nil, xerrors.Errorf("failed to load state tree: %w", err)
	}

	tx, err := newEthTx(ctx, a.Chain, st, ts.Height(), cid, msg.Cid(), int(index))
	if err != nil {
		return nil, xerrors.Errorf("failed to create Ethereum transaction: %w", err)
	}

	return &tx, nil
}

func (a *EthModule) EthGetBlockReceipts(ctx context.Context, blockParam ethtypes.EthBlockNumberOrHash) ([]*api.EthTxReceipt, error) {
	return a.EthGetBlockReceiptsLimited(ctx, blockParam, api.LookbackNoLimit)
}

func (a *EthModule) EthGetBlockReceiptsLimited(ctx context.Context, blockParam ethtypes.EthBlockNumberOrHash, limit abi.ChainEpoch) ([]*api.EthTxReceipt, error) {
	ts, err := getTipsetByEthBlockNumberOrHash(ctx, a.Chain, blockParam)
	if err != nil {
		return nil, xerrors.Errorf("failed to get tipset: %w", err)
	}

	tsCid, err := ts.Key().Cid()
	if err != nil {
		return nil, xerrors.Errorf("failed to get tipset key cid: %w", err)
	}

	blkHash, err := ethtypes.EthHashFromCid(tsCid)
	if err != nil {
		return nil, xerrors.Errorf("failed to parse eth hash from cid: %w", err)
	}

	// Execute the tipset to get the receipts, messages, and events
	st, msgs, receipts, err := executeTipset(ctx, ts, a.Chain, a.StateAPI)
	if err != nil {
		return nil, xerrors.Errorf("failed to execute tipset: %w", err)
	}

	// Load the state tree
	stateTree, err := a.StateManager.StateTree(st)
	if err != nil {
		return nil, xerrors.Errorf("failed to load state tree: %w", err)
	}

	baseFee := ts.Blocks()[0].ParentBaseFee

	ethReceipts := make([]*api.EthTxReceipt, 0, len(msgs))
	for i, msg := range msgs {
		msg := msg

		tx, err := newEthTx(ctx, a.Chain, stateTree, ts.Height(), tsCid, msg.Cid(), i)
		if err != nil {
			return nil, xerrors.Errorf("failed to create EthTx: %w", err)
		}

		receipt, err := newEthTxReceipt(ctx, tx, baseFee, receipts[i], a.EthEventHandler)
		if err != nil {
			return nil, xerrors.Errorf("failed to create Eth receipt: %w", err)
		}

		// Set the correct Ethereum block hash
		receipt.BlockHash = blkHash

		ethReceipts = append(ethReceipts, &receipt)
	}

	return ethReceipts, nil
}

// EthGetCode returns string value of the compiled bytecode
func (a *EthModule) EthGetCode(ctx context.Context, ethAddr ethtypes.EthAddress, blkParam ethtypes.EthBlockNumberOrHash) (ethtypes.EthBytes, error) {
	to, err := ethAddr.ToFilecoinAddress()
	if err != nil {
		return nil, xerrors.Errorf("cannot get Filecoin address: %w", err)
	}

	ts, err := getTipsetByEthBlockNumberOrHash(ctx, a.Chain, blkParam)
	if err != nil {
		return nil, xerrors.Errorf("failed to process block param: %v; %w", blkParam, err)
	}

	// StateManager.Call will panic if there is no parent
	if ts.Height() == 0 {
		return nil, xerrors.Errorf("block param must not specify genesis block")
	}

	actor, err := a.StateManager.LoadActor(ctx, to, ts)
	if err != nil {
		if errors.Is(err, types.ErrActorNotFound) {
			return nil, nil
		}
		return nil, xerrors.Errorf("failed to lookup contract %s: %w", ethAddr, err)
	}

	// Not a contract. We could try to distinguish between accounts and "native" contracts here,
	// but it's not worth it.
	if !builtinactors.IsEvmActor(actor.Code) {
		return nil, nil
	}

	msg := &types.Message{
		From:       builtinactors.SystemActorAddr,
		To:         to,
		Value:      big.Zero(),
		Method:     builtintypes.MethodsEVM.GetBytecode,
		Params:     nil,
		GasLimit:   buildconstants.BlockGasLimit,
		GasFeeCap:  big.Zero(),
		GasPremium: big.Zero(),
	}

	// Try calling until we find a height with no migration.
	var res *api.InvocResult
	for {
		res, err = a.StateManager.Call(ctx, msg, ts)
		if err != stmgr.ErrExpensiveFork {
			break
		}
		ts, err = a.Chain.GetTipSetFromKey(ctx, ts.Parents())
		if err != nil {
			return nil, xerrors.Errorf("getting parent tipset: %w", err)
		}
	}

	if err != nil {
		return nil, xerrors.Errorf("failed to call GetBytecode: %w", err)
	}

	if res.MsgRct == nil {
		return nil, fmt.Errorf("no message receipt")
	}

	if res.MsgRct.ExitCode.IsError() {
		return nil, xerrors.Errorf("GetBytecode failed: %s", res.Error)
	}

	var getBytecodeReturn evm.GetBytecodeReturn
	if err := getBytecodeReturn.UnmarshalCBOR(bytes.NewReader(res.MsgRct.Return)); err != nil {
		return nil, fmt.Errorf("failed to decode EVM bytecode CID: %w", err)
	}

	// The contract has selfdestructed, so the code is "empty".
	if getBytecodeReturn.Cid == nil {
		return nil, nil
	}

	blk, err := a.Chain.StateBlockstore().Get(ctx, *getBytecodeReturn.Cid)
	if err != nil {
		return nil, fmt.Errorf("failed to get EVM bytecode: %w", err)
	}

	return blk.RawData(), nil
}

func (a *EthModule) EthGetStorageAt(ctx context.Context, ethAddr ethtypes.EthAddress, position ethtypes.EthBytes, blkParam ethtypes.EthBlockNumberOrHash) (ethtypes.EthBytes, error) {
	ts, err := getTipsetByEthBlockNumberOrHash(ctx, a.Chain, blkParam)
	if err != nil {
		return nil, xerrors.Errorf("failed to process block param: %v; %w", blkParam, err)
	}

	l := len(position)
	if l > 32 {
		return nil, fmt.Errorf("supplied storage key is too long")
	}

	// pad with zero bytes if smaller than 32 bytes
	position = append(make([]byte, 32-l, 32), position...)

	to, err := ethAddr.ToFilecoinAddress()
	if err != nil {
		return nil, xerrors.Errorf("cannot get Filecoin address: %w", err)
	}

	// use the system actor as the caller
	from, err := address.NewIDAddress(0)
	if err != nil {
		return nil, fmt.Errorf("failed to construct system sender address: %w", err)
	}

	actor, err := a.StateManager.LoadActor(ctx, to, ts)
	if err != nil {
		if errors.Is(err, types.ErrActorNotFound) {
			return ethtypes.EthBytes(make([]byte, 32)), nil
		}
		return nil, xerrors.Errorf("failed to lookup contract %s: %w", ethAddr, err)
	}

	if !builtinactors.IsEvmActor(actor.Code) {
		return ethtypes.EthBytes(make([]byte, 32)), nil
	}

	params, err := actors.SerializeParams(&evm.GetStorageAtParams{
		StorageKey: *(*[32]byte)(position),
	})
	if err != nil {
		return nil, fmt.Errorf("failed to serialize parameters: %w", err)
	}

	msg := &types.Message{
		From:       from,
		To:         to,
		Value:      big.Zero(),
		Method:     builtintypes.MethodsEVM.GetStorageAt,
		Params:     params,
		GasLimit:   buildconstants.BlockGasLimit,
		GasFeeCap:  big.Zero(),
		GasPremium: big.Zero(),
	}

	// Try calling until we find a height with no migration.
	var res *api.InvocResult
	for {
		res, err = a.StateManager.Call(ctx, msg, ts)
		if err != stmgr.ErrExpensiveFork {
			break
		}
		ts, err = a.Chain.GetTipSetFromKey(ctx, ts.Parents())
		if err != nil {
			return nil, xerrors.Errorf("getting parent tipset: %w", err)
		}
	}

	if err != nil {
		return nil, xerrors.Errorf("Call failed: %w", err)
	}

	if res.MsgRct == nil {
		return nil, xerrors.Errorf("no message receipt")
	}

	if res.MsgRct.ExitCode.IsError() {
		return nil, xerrors.Errorf("failed to lookup storage slot: %s", res.Error)
	}

	var ret abi.CborBytes
	if err := ret.UnmarshalCBOR(bytes.NewReader(res.MsgRct.Return)); err != nil {
		return nil, xerrors.Errorf("failed to unmarshal storage slot: %w", err)
	}

	// pad with zero bytes if smaller than 32 bytes
	ret = append(make([]byte, 32-len(ret), 32), ret...)

	return ethtypes.EthBytes(ret), nil
}

func (a *EthModule) EthGetBalance(ctx context.Context, address ethtypes.EthAddress, blkParam ethtypes.EthBlockNumberOrHash) (ethtypes.EthBigInt, error) {
	filAddr, err := address.ToFilecoinAddress()
	if err != nil {
		return ethtypes.EthBigInt{}, err
	}

	ts, err := getTipsetByEthBlockNumberOrHash(ctx, a.Chain, blkParam)
	if err != nil {
		return ethtypes.EthBigInt{}, xerrors.Errorf("failed to process block param: %v; %w", blkParam, err)
	}

	st, _, err := a.StateManager.TipSetState(ctx, ts)
	if err != nil {
		return ethtypes.EthBigInt{}, xerrors.Errorf("failed to compute tipset state: %w", err)
	}

	actor, err := a.StateManager.LoadActorRaw(ctx, filAddr, st)
	if errors.Is(err, types.ErrActorNotFound) {
		return ethtypes.EthBigIntZero, nil
	} else if err != nil {
		return ethtypes.EthBigInt{}, err
	}

	return ethtypes.EthBigInt{Int: actor.Balance.Int}, nil
}

func (a *EthModule) EthChainId(ctx context.Context) (ethtypes.EthUint64, error) {
	return ethtypes.EthUint64(buildconstants.Eip155ChainId), nil
}

func (a *EthModule) EthSyncing(ctx context.Context) (ethtypes.EthSyncingResult, error) {
	state, err := a.SyncAPI.SyncState(ctx)
	if err != nil {
		return ethtypes.EthSyncingResult{}, fmt.Errorf("failed calling SyncState: %w", err)
	}

	if len(state.ActiveSyncs) == 0 {
		return ethtypes.EthSyncingResult{}, errors.New("no active syncs, try again")
	}

	working := -1
	for i, ss := range state.ActiveSyncs {
		if ss.Stage == api.StageIdle {
			continue
		}
		working = i
	}
	if working == -1 {
		working = len(state.ActiveSyncs) - 1
	}

	ss := state.ActiveSyncs[working]
	if ss.Base == nil || ss.Target == nil {
		return ethtypes.EthSyncingResult{}, errors.New("missing syncing information, try again")
	}

	res := ethtypes.EthSyncingResult{
		DoneSync:      ss.Stage == api.StageSyncComplete,
		CurrentBlock:  ethtypes.EthUint64(ss.Height),
		StartingBlock: ethtypes.EthUint64(ss.Base.Height()),
		HighestBlock:  ethtypes.EthUint64(ss.Target.Height()),
	}

	return res, nil
}

func (a *EthModule) EthFeeHistory(ctx context.Context, p jsonrpc.RawParams) (ethtypes.EthFeeHistory, error) {
	params, err := jsonrpc.DecodeParams[ethtypes.EthFeeHistoryParams](p)
	if err != nil {
		return ethtypes.EthFeeHistory{}, xerrors.Errorf("decoding params: %w", err)
	}
	if params.BlkCount > 1024 {
		return ethtypes.EthFeeHistory{}, fmt.Errorf("block count should be smaller than 1024")
	}
	rewardPercentiles := make([]float64, 0)
	if params.RewardPercentiles != nil {
		if len(*params.RewardPercentiles) > maxEthFeeHistoryRewardPercentiles {
			return ethtypes.EthFeeHistory{}, errors.New("length of the reward percentile array cannot be greater than 100")
		}
		rewardPercentiles = append(rewardPercentiles, *params.RewardPercentiles...)
	}
	for i, rp := range rewardPercentiles {
		if rp < 0 || rp > 100 {
			return ethtypes.EthFeeHistory{}, fmt.Errorf("invalid reward percentile: %f should be between 0 and 100", rp)
		}
		if i > 0 && rp < rewardPercentiles[i-1] {
			return ethtypes.EthFeeHistory{}, fmt.Errorf("invalid reward percentile: %f should be larger than %f", rp, rewardPercentiles[i-1])
		}
	}

	ts, err := getTipsetByBlockNumber(ctx, a.Chain, params.NewestBlkNum, false)
	if err != nil {
		return ethtypes.EthFeeHistory{}, err
	}

	var (
		basefee         = ts.Blocks()[0].ParentBaseFee
		oldestBlkHeight = uint64(1)

		// NOTE: baseFeePerGas should include the next block after the newest of the returned range,
		//  because the next base fee can be inferred from the messages in the newest block.
		//  However, this is NOT the case in Filecoin due to deferred execution, so the best
		//  we can do is duplicate the last value.
		baseFeeArray      = []ethtypes.EthBigInt{ethtypes.EthBigInt(basefee)}
		rewardsArray      = make([][]ethtypes.EthBigInt, 0)
		gasUsedRatioArray = []float64{}
		blocksIncluded    int
	)

	for blocksIncluded < int(params.BlkCount) && ts.Height() > 0 {
		basefee = ts.Blocks()[0].ParentBaseFee
		_, msgs, rcpts, err := executeTipset(ctx, ts, a.Chain, a.StateAPI)
		if err != nil {
			return ethtypes.EthFeeHistory{}, xerrors.Errorf("failed to retrieve messages and receipts for height %d: %w", ts.Height(), err)
		}

		txGasRewards := gasRewardSorter{}
		for i, msg := range msgs {
			effectivePremium := msg.VMMessage().EffectiveGasPremium(basefee)
			txGasRewards = append(txGasRewards, gasRewardTuple{
				premium: effectivePremium,
				gasUsed: rcpts[i].GasUsed,
			})
		}

		rewards, totalGasUsed := calculateRewardsAndGasUsed(rewardPercentiles, txGasRewards)
		maxGas := buildconstants.BlockGasLimit * int64(len(ts.Blocks()))

		// arrays should be reversed at the end
		baseFeeArray = append(baseFeeArray, ethtypes.EthBigInt(basefee))
		gasUsedRatioArray = append(gasUsedRatioArray, float64(totalGasUsed)/float64(maxGas))
		rewardsArray = append(rewardsArray, rewards)
		oldestBlkHeight = uint64(ts.Height())
		blocksIncluded++

		parentTsKey := ts.Parents()
		ts, err = a.Chain.LoadTipSet(ctx, parentTsKey)
		if err != nil {
			return ethtypes.EthFeeHistory{}, fmt.Errorf("cannot load tipset key: %v", parentTsKey)
		}
	}

	// Reverse the arrays; we collected them newest to oldest; the client expects oldest to newest.
	for i, j := 0, len(baseFeeArray)-1; i < j; i, j = i+1, j-1 {
		baseFeeArray[i], baseFeeArray[j] = baseFeeArray[j], baseFeeArray[i]
	}
	for i, j := 0, len(gasUsedRatioArray)-1; i < j; i, j = i+1, j-1 {
		gasUsedRatioArray[i], gasUsedRatioArray[j] = gasUsedRatioArray[j], gasUsedRatioArray[i]
	}
	for i, j := 0, len(rewardsArray)-1; i < j; i, j = i+1, j-1 {
		rewardsArray[i], rewardsArray[j] = rewardsArray[j], rewardsArray[i]
	}

	ret := ethtypes.EthFeeHistory{
		OldestBlock:   ethtypes.EthUint64(oldestBlkHeight),
		BaseFeePerGas: baseFeeArray,
		GasUsedRatio:  gasUsedRatioArray,
	}
	if params.RewardPercentiles != nil {
		ret.Reward = &rewardsArray
	}
	return ret, nil
}

func (a *EthModule) NetVersion(_ context.Context) (string, error) {
	return strconv.FormatInt(buildconstants.Eip155ChainId, 10), nil
}

func (a *EthModule) NetListening(ctx context.Context) (bool, error) {
	return true, nil
}

func (a *EthModule) EthProtocolVersion(ctx context.Context) (ethtypes.EthUint64, error) {
	height := a.Chain.GetHeaviestTipSet().Height()
	return ethtypes.EthUint64(a.StateManager.GetNetworkVersion(ctx, height)), nil
}

func (a *EthModule) EthMaxPriorityFeePerGas(ctx context.Context) (ethtypes.EthBigInt, error) {
	gasPremium, err := a.GasAPI.GasEstimateGasPremium(ctx, 0, builtinactors.SystemActorAddr, 10000, types.EmptyTSK)
	if err != nil {
		return ethtypes.EthBigInt(big.Zero()), err
	}
	return ethtypes.EthBigInt(gasPremium), nil
}

func (a *EthModule) EthGasPrice(ctx context.Context) (ethtypes.EthBigInt, error) {
	// According to Geth's implementation, eth_gasPrice should return base + tip
	// Ref: https://github.com/ethereum/pm/issues/328#issuecomment-853234014

	ts := a.Chain.GetHeaviestTipSet()
	baseFee := ts.Blocks()[0].ParentBaseFee

	premium, err := a.EthMaxPriorityFeePerGas(ctx)
	if err != nil {
		return ethtypes.EthBigInt(big.Zero()), nil
	}

	gasPrice := big.Add(baseFee, big.Int(premium))
	return ethtypes.EthBigInt(gasPrice), nil
}

func (a *EthModule) EthSendRawTransaction(ctx context.Context, rawTx ethtypes.EthBytes) (ethtypes.EthHash, error) {
	return ethSendRawTransaction(ctx, a.MpoolAPI, a.EthTxHashManager, rawTx, false)
}

func (a *EthAPI) EthSendRawTransactionUntrusted(ctx context.Context, rawTx ethtypes.EthBytes) (ethtypes.EthHash, error) {
	return ethSendRawTransaction(ctx, a.MpoolAPI, a.EthTxHashManager, rawTx, true)
}

func ethSendRawTransaction(ctx context.Context, mpool MpoolAPI, ethTxHashManager EthTxHashManager, rawTx ethtypes.EthBytes, untrusted bool) (ethtypes.EthHash, error) {
	txArgs, err := ethtypes.ParseEthTransaction(rawTx)
	if err != nil {
		return ethtypes.EmptyEthHash, err
	}

	txHash, err := txArgs.TxHash()
	if err != nil {
		return ethtypes.EmptyEthHash, err
	}

	smsg, err := ethtypes.ToSignedFilecoinMessage(txArgs)
	if err != nil {
		return ethtypes.EmptyEthHash, err
	}

	if untrusted {
		if _, err = mpool.MpoolPushUntrusted(ctx, smsg); err != nil {
			return ethtypes.EmptyEthHash, err
		}
	} else {
		if _, err = mpool.MpoolPush(ctx, smsg); err != nil {
			return ethtypes.EmptyEthHash, err
		}
	}

	// make it immediately available in the transaction hash lookup db, even though it will also
	// eventually get there via the mpool
	if err := ethTxHashManager.UpsertHash(txHash, smsg.Cid()); err != nil {
		log.Errorf("error inserting tx mapping to db: %s", err)
	}

	return ethtypes.EthHashFromTxBytes(rawTx), nil
}

func (a *EthModule) Web3ClientVersion(ctx context.Context) (string, error) {
	return string(build.NodeUserVersion()), nil
}

func (a *EthModule) EthTraceBlock(ctx context.Context, blkNum string) ([]*ethtypes.EthTraceBlock, error) {
	ts, err := getTipsetByBlockNumber(ctx, a.Chain, blkNum, false)
	if err != nil {
		return nil, err
	}

	stRoot, trace, err := a.StateManager.ExecutionTrace(ctx, ts)
	if err != nil {
		return nil, xerrors.Errorf("failed when calling ExecutionTrace: %w", err)
	}

	st, err := a.StateManager.StateTree(stRoot)
	if err != nil {
		return nil, xerrors.Errorf("failed load computed state-tree: %w", err)
	}

	cid, err := ts.Key().Cid()
	if err != nil {
		return nil, xerrors.Errorf("failed to get tipset key cid: %w", err)
	}

	blkHash, err := ethtypes.EthHashFromCid(cid)
	if err != nil {
		return nil, xerrors.Errorf("failed to parse eth hash from cid: %w", err)
	}

	allTraces := make([]*ethtypes.EthTraceBlock, 0, len(trace))
	msgIdx := 0
	for _, ir := range trace {
		// ignore messages from system actor
		if ir.Msg.From == builtinactors.SystemActorAddr {
			continue
		}

		msgIdx++

		txHash, err := a.EthGetTransactionHashByCid(ctx, ir.MsgCid)
		if err != nil {
			return nil, xerrors.Errorf("failed to get transaction hash by cid: %w", err)
		}
		if txHash == nil {
			return nil, xerrors.Errorf("cannot find transaction hash for cid %s", ir.MsgCid)
		}

		env, err := baseEnvironment(st, ir.Msg.From)
		if err != nil {
			return nil, xerrors.Errorf("when processing message %s: %w", ir.MsgCid, err)
		}

		err = buildTraces(env, []int{}, &ir.ExecutionTrace)
		if err != nil {
			return nil, xerrors.Errorf("failed building traces for msg %s: %w", ir.MsgCid, err)
		}

		for _, trace := range env.traces {
			allTraces = append(allTraces, &ethtypes.EthTraceBlock{
				EthTrace:            trace,
				BlockHash:           blkHash,
				BlockNumber:         int64(ts.Height()),
				TransactionHash:     *txHash,
				TransactionPosition: msgIdx,
			})
		}
	}

	return allTraces, nil
}

func (a *EthModule) EthTraceReplayBlockTransactions(ctx context.Context, blkNum string, traceTypes []string) ([]*ethtypes.EthTraceReplayBlockTransaction, error) {
	if len(traceTypes) != 1 || traceTypes[0] != "trace" {
		return nil, fmt.Errorf("only 'trace' is supported")
	}

	ts, err := getTipsetByBlockNumber(ctx, a.Chain, blkNum, false)
	if err != nil {
		return nil, err
	}

	stRoot, trace, err := a.StateManager.ExecutionTrace(ctx, ts)
	if err != nil {
		return nil, xerrors.Errorf("failed when calling ExecutionTrace: %w", err)
	}

	st, err := a.StateManager.StateTree(stRoot)
	if err != nil {
		return nil, xerrors.Errorf("failed load computed state-tree: %w", err)
	}

	allTraces := make([]*ethtypes.EthTraceReplayBlockTransaction, 0, len(trace))
	for _, ir := range trace {
		// ignore messages from system actor
		if ir.Msg.From == builtinactors.SystemActorAddr {
			continue
		}

		txHash, err := a.EthGetTransactionHashByCid(ctx, ir.MsgCid)
		if err != nil {
			return nil, xerrors.Errorf("failed to get transaction hash by cid: %w", err)
		}
		if txHash == nil {
			return nil, xerrors.Errorf("cannot find transaction hash for cid %s", ir.MsgCid)
		}

		env, err := baseEnvironment(st, ir.Msg.From)
		if err != nil {
			return nil, xerrors.Errorf("when processing message %s: %w", ir.MsgCid, err)
		}

		err = buildTraces(env, []int{}, &ir.ExecutionTrace)
		if err != nil {
			return nil, xerrors.Errorf("failed building traces for msg %s: %w", ir.MsgCid, err)
		}

		var output []byte
		if len(env.traces) > 0 {
			switch r := env.traces[0].Result.(type) {
			case *ethtypes.EthCallTraceResult:
				output = r.Output
			case *ethtypes.EthCreateTraceResult:
				output = r.Code
			}
		}

		allTraces = append(allTraces, &ethtypes.EthTraceReplayBlockTransaction{
			Output:          output,
			TransactionHash: *txHash,
			Trace:           env.traces,
			StateDiff:       nil,
			VmTrace:         nil,
		})
	}

	return allTraces, nil
}

func (a *EthModule) EthTraceTransaction(ctx context.Context, txHash string) ([]*ethtypes.EthTraceTransaction, error) {

	// convert from string to internal type
	ethTxHash, err := ethtypes.ParseEthHash(txHash)
	if err != nil {
		return nil, xerrors.Errorf("cannot parse eth hash: %w", err)
	}

	tx, err := a.EthGetTransactionByHash(ctx, &ethTxHash)
	if err != nil {
		return nil, xerrors.Errorf("cannot get transaction by hash: %w", err)
	}

	if tx == nil {
		return nil, xerrors.Errorf("transaction not found")
	}

	// tx.BlockNumber is nil when the transaction is still in the mpool/pending
	if tx.BlockNumber == nil {
		return nil, xerrors.Errorf("no trace for pending transactions")
	}

	blockTraces, err := a.EthTraceBlock(ctx, strconv.FormatUint(uint64(*tx.BlockNumber), 10))
	if err != nil {
		return nil, xerrors.Errorf("cannot get trace for block: %w", err)
	}

	txTraces := make([]*ethtypes.EthTraceTransaction, 0, len(blockTraces))
	for _, blockTrace := range blockTraces {
		if blockTrace.TransactionHash == ethTxHash {
			// Create a new EthTraceTransaction from the block trace
			txTrace := ethtypes.EthTraceTransaction{
				EthTrace:            blockTrace.EthTrace,
				BlockHash:           blockTrace.BlockHash,
				BlockNumber:         blockTrace.BlockNumber,
				TransactionHash:     blockTrace.TransactionHash,
				TransactionPosition: blockTrace.TransactionPosition,
			}
			txTraces = append(txTraces, &txTrace)
		}
	}

	return txTraces, nil
}

func (a *EthModule) EthTraceFilter(ctx context.Context, filter ethtypes.EthTraceFilterCriteria) ([]*ethtypes.EthTraceFilterResult, error) {
	// Define EthBlockNumberFromString as a private function within EthTraceFilter
	getEthBlockNumberFromString := func(ctx context.Context, block *string) (ethtypes.EthUint64, error) {
		head := a.Chain.GetHeaviestTipSet()

		blockValue := "latest"
		if block != nil {
			blockValue = *block
		}

		switch blockValue {
		case "earliest":
			return 0, xerrors.Errorf("block param \"earliest\" is not supported")
		case "pending":
			return ethtypes.EthUint64(head.Height()), nil
		case "latest":
			parent, err := a.Chain.GetTipSetFromKey(ctx, head.Parents())
			if err != nil {
				return 0, fmt.Errorf("cannot get parent tipset")
			}
			return ethtypes.EthUint64(parent.Height()), nil
		case "safe":
			latestHeight := head.Height() - 1
			safeHeight := latestHeight - ethtypes.SafeEpochDelay
			return ethtypes.EthUint64(safeHeight), nil
		default:
			blockNum, err := ethtypes.EthUint64FromHex(blockValue)
			if err != nil {
				return 0, xerrors.Errorf("cannot parse fromBlock: %w", err)
			}
			return blockNum, err
		}
	}

	fromBlock, err := getEthBlockNumberFromString(ctx, filter.FromBlock)
	if err != nil {
		return nil, xerrors.Errorf("cannot parse fromBlock: %w", err)
	}

	toBlock, err := getEthBlockNumberFromString(ctx, filter.ToBlock)
	if err != nil {
		return nil, xerrors.Errorf("cannot parse toBlock: %w", err)
	}

	var results []*ethtypes.EthTraceFilterResult

	if filter.Count != nil {
		// If filter.Count is specified and it is 0, return an empty result set immediately.
		if *filter.Count == 0 {
			return []*ethtypes.EthTraceFilterResult{}, nil
		}

		// If filter.Count is specified and is greater than the EthTraceFilterMaxResults config return error
		if uint64(*filter.Count) > a.EthTraceFilterMaxResults {
			return nil, xerrors.Errorf("invalid response count, requested %d, maximum supported is %d", *filter.Count, a.EthTraceFilterMaxResults)
		}
	}

	traceCounter := ethtypes.EthUint64(0)
	for blkNum := fromBlock; blkNum <= toBlock; blkNum++ {
		blockTraces, err := a.EthTraceBlock(ctx, strconv.FormatUint(uint64(blkNum), 10))
		if err != nil {
			return nil, xerrors.Errorf("cannot get trace for block %d: %w", blkNum, err)
		}

		for _, _blockTrace := range blockTraces {
			// Create a copy of blockTrace to avoid pointer quirks
			blockTrace := *_blockTrace
			match, err := matchFilterCriteria(&blockTrace, filter, filter.FromAddress, filter.ToAddress)
			if err != nil {
				return nil, xerrors.Errorf("cannot match filter for block %d: %w", blkNum, err)
			}
			if !match {
				continue
			}
			traceCounter++
			if filter.After != nil && traceCounter <= *filter.After {
				continue
			}

			txTrace := ethtypes.EthTraceFilterResult{
				EthTrace:            blockTrace.EthTrace,
				BlockHash:           blockTrace.BlockHash,
				BlockNumber:         blockTrace.BlockNumber,
				TransactionHash:     blockTrace.TransactionHash,
				TransactionPosition: blockTrace.TransactionPosition,
			}
			results = append(results, &txTrace)

			// If Count is specified, limit the results
			if filter.Count != nil && ethtypes.EthUint64(len(results)) >= *filter.Count {
				return results, nil
			} else if filter.Count == nil && uint64(len(results)) > a.EthTraceFilterMaxResults {
				return nil, xerrors.Errorf("too many results, maximum supported is %d, try paginating requests with After and Count", a.EthTraceFilterMaxResults)
			}
		}
	}

	return results, nil
}

// matchFilterCriteria checks if a trace matches the filter criteria.
func matchFilterCriteria(trace *ethtypes.EthTraceBlock, filter ethtypes.EthTraceFilterCriteria, fromDecodedAddresses []ethtypes.EthAddress, toDecodedAddresses []ethtypes.EthAddress) (bool, error) {

	var traceTo ethtypes.EthAddress
	var traceFrom ethtypes.EthAddress

	switch trace.Type {
	case "call":
		action, ok := trace.Action.(*ethtypes.EthCallTraceAction)
		if !ok {
			return false, xerrors.Errorf("invalid call trace action")
		}
		traceTo = action.To
		traceFrom = action.From
	case "create":
		result, okResult := trace.Result.(*ethtypes.EthCreateTraceResult)
		if !okResult {
			return false, xerrors.Errorf("invalid create trace result")
		}

		action, okAction := trace.Action.(*ethtypes.EthCreateTraceAction)
		if !okAction {
			return false, xerrors.Errorf("invalid create trace action")
		}

		if result.Address == nil {
			return false, xerrors.Errorf("address is nil in create trace result")
		}

		traceTo = *result.Address
		traceFrom = action.From
	default:
		return false, xerrors.Errorf("invalid trace type: %s", trace.Type)
	}

	// Match FromAddress
	if len(fromDecodedAddresses) > 0 {
		fromMatch := false
		for _, ethAddr := range fromDecodedAddresses {
			if traceFrom == ethAddr {
				fromMatch = true
				break
			}
		}
		if !fromMatch {
			return false, nil
		}
	}

	// Match ToAddress
	if len(toDecodedAddresses) > 0 {
		toMatch := false
		for _, ethAddr := range toDecodedAddresses {
			if traceTo == ethAddr {
				toMatch = true
				break
			}
		}
		if !toMatch {
			return false, nil
		}
	}

	return true, nil
}

func (a *EthModule) applyMessage(ctx context.Context, msg *types.Message, tsk types.TipSetKey) (res *api.InvocResult, err error) {
	ts, err := a.Chain.GetTipSetFromKey(ctx, tsk)
	if err != nil {
		return nil, xerrors.Errorf("cannot get tipset: %w", err)
	}

	if ts.Height() > 0 {
		pts, err := a.Chain.GetTipSetFromKey(ctx, ts.Parents())
		if err != nil {
			return nil, xerrors.Errorf("failed to find a non-forking epoch: %w", err)
		}
		// Check for expensive forks from the parents to the tipset, including nil tipsets
		if a.StateManager.HasExpensiveForkBetween(pts.Height(), ts.Height()+1) {
			return nil, stmgr.ErrExpensiveFork
		}
	}

	st, _, err := a.StateManager.TipSetState(ctx, ts)
	if err != nil {
		return nil, xerrors.Errorf("cannot get tipset state: %w", err)
	}
	res, err = a.StateManager.ApplyOnStateWithGas(ctx, st, msg, ts)
	if err != nil {
		return nil, xerrors.Errorf("ApplyWithGasOnState failed: %w", err)
	}

	if res.MsgRct.ExitCode.IsError() {
		return nil, api.NewErrExecutionReverted(
			parseEthRevert(res.MsgRct.Return),
		)
	}

	return res, nil
}

func (a *EthModule) EthEstimateGas(ctx context.Context, p jsonrpc.RawParams) (ethtypes.EthUint64, error) {
	params, err := jsonrpc.DecodeParams[ethtypes.EthEstimateGasParams](p)
	if err != nil {
		return ethtypes.EthUint64(0), xerrors.Errorf("decoding params: %w", err)
	}

	msg, err := ethCallToFilecoinMessage(ctx, params.Tx)
	if err != nil {
		return ethtypes.EthUint64(0), err
	}

	// Set the gas limit to the zero sentinel value, which makes
	// gas estimation actually run.
	msg.GasLimit = 0

	var ts *types.TipSet
	if params.BlkParam == nil {
		ts = a.Chain.GetHeaviestTipSet()
	} else {
		ts, err = getTipsetByEthBlockNumberOrHash(ctx, a.Chain, *params.BlkParam)
		if err != nil {
			return ethtypes.EthUint64(0), xerrors.Errorf("failed to process block param: %v; %w", params.BlkParam, err)
		}
	}

	gassedMsg, err := a.GasAPI.GasEstimateMessageGas(ctx, msg, nil, ts.Key())
	if err != nil {
		// On failure, GasEstimateMessageGas doesn't actually return the invocation result,
		// it just returns an error. That means we can't get the revert reason.
		//
		// So we re-execute the message with EthCall (well, applyMessage which contains the
		// guts of EthCall). This will give us an ethereum specific error with revert
		// information.
		msg.GasLimit = buildconstants.BlockGasLimit
		if _, err2 := a.applyMessage(ctx, msg, ts.Key()); err2 != nil {
			// If err2 is an ExecutionRevertedError, return it
			var ed *api.ErrExecutionReverted
			if errors.As(err2, &ed) {
				return ethtypes.EthUint64(0), err2
			}

			// Otherwise, return the error from applyMessage with failed to estimate gas
			err = err2
		}

		return ethtypes.EthUint64(0), xerrors.Errorf("failed to estimate gas: %w", err)
	}

	expectedGas, err := ethGasSearch(ctx, a.Chain, a.Stmgr, a.Mpool, gassedMsg, ts)
	if err != nil {
		return 0, xerrors.Errorf("gas search failed: %w", err)
	}

	return ethtypes.EthUint64(expectedGas), nil
}

// gasSearch does an exponential search to find a gas value to execute the
// message with. It first finds a high gas limit that allows the message to execute
// by doubling the previous gas limit until it succeeds then does a binary
// search till it gets within a range of 1%
func gasSearch(
	ctx context.Context,
	smgr *stmgr.StateManager,
	msgIn *types.Message,
	priorMsgs []types.ChainMsg,
	ts *types.TipSet,
) (int64, error) {
	msg := *msgIn

	high := msg.GasLimit
	low := msg.GasLimit

	applyTsMessages := true
	if os.Getenv("LOTUS_SKIP_APPLY_TS_MESSAGE_CALL_WITH_GAS") == "1" {
		applyTsMessages = false
	}

	canSucceed := func(limit int64) (bool, error) {
		msg.GasLimit = limit

		res, err := smgr.CallWithGas(ctx, &msg, priorMsgs, ts, applyTsMessages)
		if err != nil {
			return false, xerrors.Errorf("CallWithGas failed: %w", err)
		}

		if res.MsgRct.ExitCode.IsSuccess() {
			return true, nil
		}

		return false, nil
	}

	for {
		ok, err := canSucceed(high)
		if err != nil {
			return -1, xerrors.Errorf("searching for high gas limit failed: %w", err)
		}
		if ok {
			break
		}

		low = high
		high = high * 2

		if high > buildconstants.BlockGasLimit {
			high = buildconstants.BlockGasLimit
			break
		}
	}

	checkThreshold := high / 100
	for (high - low) > checkThreshold {
		median := (low + high) / 2
		ok, err := canSucceed(median)
		if err != nil {
			return -1, xerrors.Errorf("searching for optimal gas limit failed: %w", err)
		}

		if ok {
			high = median
		} else {
			low = median
		}

		checkThreshold = median / 100
	}

	return high, nil
}

func traceContainsExitCode(et types.ExecutionTrace, ex exitcode.ExitCode) bool {
	if et.MsgRct.ExitCode == ex {
		return true
	}

	for _, et := range et.Subcalls {
		if traceContainsExitCode(et, ex) {
			return true
		}
	}

	return false
}

// ethGasSearch executes a message for gas estimation using the previously estimated gas.
// If the message fails due to an out of gas error then a gas search is performed.
// See gasSearch.
func ethGasSearch(
	ctx context.Context,
	cstore *store.ChainStore,
	smgr *stmgr.StateManager,
	mpool *messagepool.MessagePool,
	msgIn *types.Message,
	ts *types.TipSet,
) (int64, error) {
	msg := *msgIn
	currTs := ts

	res, priorMsgs, ts, err := gasEstimateCallWithGas(ctx, cstore, smgr, mpool, &msg, currTs)
	if err != nil {
		return -1, xerrors.Errorf("gas estimation failed: %w", err)
	}

	if res.MsgRct.ExitCode.IsSuccess() {
		return msg.GasLimit, nil
	}

	if traceContainsExitCode(res.ExecutionTrace, exitcode.SysErrOutOfGas) {
		ret, err := gasSearch(ctx, smgr, &msg, priorMsgs, ts)
		if err != nil {
			return -1, xerrors.Errorf("gas estimation search failed: %w", err)
		}

		ret = int64(float64(ret) * mpool.GetConfig().GasLimitOverestimation)
		return ret, nil
	}

	return -1, xerrors.Errorf("message execution failed: exit %s, reason: %s", res.MsgRct.ExitCode, res.Error)
}

func (a *EthModule) EthCall(ctx context.Context, tx ethtypes.EthCall, blkParam ethtypes.EthBlockNumberOrHash) (ethtypes.EthBytes, error) {
	msg, err := ethCallToFilecoinMessage(ctx, tx)
	if err != nil {
		return nil, xerrors.Errorf("failed to convert ethcall to filecoin message: %w", err)
	}

	ts, err := getTipsetByEthBlockNumberOrHash(ctx, a.Chain, blkParam)
	if err != nil {
		return nil, xerrors.Errorf("failed to process block param: %v; %w", blkParam, err)
	}

	invokeResult, err := a.applyMessage(ctx, msg, ts.Key())
	if err != nil {
		return nil, err
	}

	if msg.To == builtintypes.EthereumAddressManagerActorAddr {
		return ethtypes.EthBytes{}, nil
	} else if len(invokeResult.MsgRct.Return) > 0 {
		return cbg.ReadByteArray(bytes.NewReader(invokeResult.MsgRct.Return), uint64(len(invokeResult.MsgRct.Return)))
	}

	return ethtypes.EthBytes{}, nil
}

// TODO: For now, we're fetching logs from the index for the entire block and then filtering them by the transaction hash
// This allows us to use the current schema of the event Index DB that has been optimised to use the "tipset_key_cid" index
// However, this can be replaced to filter logs in the event Index DB by the "msgCid" if we pass it down to the query generator
func (e *EthEventHandler) getEthLogsForBlockAndTransaction(ctx context.Context, blockHash *ethtypes.EthHash, txHash ethtypes.EthHash) ([]ethtypes.EthLog, error) {
	ces, err := e.ethGetEventsForFilter(ctx, &ethtypes.EthFilterSpec{BlockHash: blockHash})
	if err != nil {
		return nil, err
	}
	logs, err := ethFilterLogsFromEvents(ctx, ces, e.SubManager.StateAPI)
	if err != nil {
		return nil, err
	}
	var out []ethtypes.EthLog
	for _, log := range logs {
		if log.TransactionHash == txHash {
			out = append(out, log)
		}
	}
	return out, nil
}

func (e *EthEventHandler) EthGetLogs(ctx context.Context, filterSpec *ethtypes.EthFilterSpec) (*ethtypes.EthFilterResult, error) {
	ces, err := e.ethGetEventsForFilter(ctx, filterSpec)
	if err != nil {
		return nil, err
	}
	return ethFilterResultFromEvents(ctx, ces, e.SubManager.StateAPI)
}

func (e *EthEventHandler) ethGetEventsForFilter(ctx context.Context, filterSpec *ethtypes.EthFilterSpec) ([]*filter.CollectedEvent, error) {
	if e.EventFilterManager == nil {
		return nil, api.ErrNotSupported
	}

	if e.EventFilterManager.EventIndex == nil {
		return nil, xerrors.Errorf("cannot use eth_get_logs if historical event index is disabled")
	}

	pf, err := e.parseEthFilterSpec(filterSpec)
	if err != nil {
		return nil, xerrors.Errorf("failed to parse eth filter spec: %w", err)
	}

	if pf.tipsetCid == cid.Undef {
		maxHeight := pf.maxHeight
		if maxHeight == -1 {
			// heaviest tipset doesn't have events because its messages haven't been executed yet
			maxHeight = e.Chain.GetHeaviestTipSet().Height() - 1
		}

		if maxHeight < 0 {
			return nil, xerrors.Errorf("maxHeight requested is less than 0")
		}

		// we can't return events for the heaviest tipset as the transactions in that tipset will be executed
		// in the next non null tipset (because of Filecoin's "deferred execution" model)
		if maxHeight > e.Chain.GetHeaviestTipSet().Height()-1 {
			return nil, xerrors.Errorf("maxHeight requested is greater than the heaviest tipset")
		}

		err := e.waitForHeightProcessed(ctx, maxHeight)
		if err != nil {
			return nil, err
		}
		// TODO: Ideally we should also check that events for the epoch at `pf.minheight` have been indexed
		// However, it is currently tricky to check/guarantee this for two reasons:
		// a) Event Index is not aware of null-blocks. This means that the Event Index wont be able to say whether the block at
		//    `pf.minheight` is a null block or whether it has no events
		// b) There can be holes in the index where events at certain epoch simply haven't been indexed because of edge cases around
		//    node restarts while indexing. This needs a long term "auto-repair"/"automated-backfilling" implementation in the index
		// So, for now, the best we can do is ensure that the event index has evenets for events at height >= `pf.maxHeight`
	} else {
		ts, err := e.Chain.GetTipSetByCid(ctx, pf.tipsetCid)
		if err != nil {
			return nil, xerrors.Errorf("failed to get tipset by cid: %w", err)
		}
		err = e.waitForHeightProcessed(ctx, ts.Height())
		if err != nil {
			return nil, err
		}

		b, err := e.EventFilterManager.EventIndex.IsTipsetProcessed(ctx, pf.tipsetCid.Bytes())
		if err != nil {
			return nil, xerrors.Errorf("failed to check if tipset events have been indexed: %w", err)
		}
		if !b {
			return nil, xerrors.Errorf("event index failed to index tipset %s", pf.tipsetCid.String())
		}
	}

	// Fill a filter and collect events
	f, err := e.EventFilterManager.Fill(ctx, pf.minHeight, pf.maxHeight, pf.tipsetCid, pf.addresses, pf.keys)
	if err != nil {
		return nil, xerrors.Errorf("failed to install event filter: %w", err)
	}
	ces := f.TakeCollectedEvents(ctx)

	return ces, nil
}

// note that we can have null blocks at the given height and the event Index is not null block aware
// so, what we do here is wait till we see the event index contain a block at a height greater than the given height
func (e *EthEventHandler) waitForHeightProcessed(ctx context.Context, height abi.ChainEpoch) error {
	ei := e.EventFilterManager.EventIndex
	if height > e.Chain.GetHeaviestTipSet().Height() {
		return xerrors.New("height is in the future")
	}

	ctx, cancel := context.WithTimeout(ctx, eventReadTimeout)
	defer cancel()

	// if the height we're interested in has already been indexed -> there's nothing to do here
	if b, err := ei.IsHeightPast(ctx, uint64(height)); err != nil {
		return xerrors.Errorf("failed to check if event index has events for given height: %w", err)
	} else if b {
		return nil
	}

	// subscribe for updates to the event index
	subCh, unSubscribeF := ei.SubscribeUpdates()
	defer unSubscribeF()

	// it could be that the event index was update while the subscription was being processed -> check if index has what we need now
	if b, err := ei.IsHeightPast(ctx, uint64(height)); err != nil {
		return xerrors.Errorf("failed to check if event index has events for given height: %w", err)
	} else if b {
		return nil
	}

	for {
		select {
		case <-subCh:
			if b, err := ei.IsHeightPast(ctx, uint64(height)); err != nil {
				return xerrors.Errorf("failed to check if event index has events for given height: %w", err)
			} else if b {
				return nil
			}
		case <-ctx.Done():
			return ctx.Err()
		}
	}
}

func (e *EthEventHandler) EthGetFilterChanges(ctx context.Context, id ethtypes.EthFilterID) (*ethtypes.EthFilterResult, error) {
	if e.FilterStore == nil {
		return nil, api.ErrNotSupported
	}

	f, err := e.FilterStore.Get(ctx, types.FilterID(id))
	if err != nil {
		return nil, err
	}

	switch fc := f.(type) {
	case filterEventCollector:
		return ethFilterResultFromEvents(ctx, fc.TakeCollectedEvents(ctx), e.SubManager.StateAPI)
	case filterTipSetCollector:
		return ethFilterResultFromTipSets(fc.TakeCollectedTipSets(ctx))
	case filterMessageCollector:
		return ethFilterResultFromMessages(fc.TakeCollectedMessages(ctx))
	}

	return nil, xerrors.Errorf("unknown filter type")
}

func (e *EthEventHandler) EthGetFilterLogs(ctx context.Context, id ethtypes.EthFilterID) (*ethtypes.EthFilterResult, error) {
	if e.FilterStore == nil {
		return nil, api.ErrNotSupported
	}

	f, err := e.FilterStore.Get(ctx, types.FilterID(id))
	if err != nil {
		return nil, err
	}

	switch fc := f.(type) {
	case filterEventCollector:
		return ethFilterResultFromEvents(ctx, fc.TakeCollectedEvents(ctx), e.SubManager.StateAPI)
	}

	return nil, xerrors.Errorf("wrong filter type")
}

// parseBlockRange is similar to actor event's parseHeightRange but with slightly different semantics
//
// * "block" instead of "height"
// * strings that can have "latest" and "earliest" and nil
// * hex strings for actual heights
func parseBlockRange(heaviest abi.ChainEpoch, fromBlock, toBlock *string, maxRange abi.ChainEpoch) (minHeight abi.ChainEpoch, maxHeight abi.ChainEpoch, err error) {
	if fromBlock == nil || *fromBlock == "latest" || len(*fromBlock) == 0 {
		minHeight = heaviest
	} else if *fromBlock == "earliest" {
		minHeight = 0
	} else {
		if !strings.HasPrefix(*fromBlock, "0x") {
			return 0, 0, xerrors.Errorf("FromBlock is not a hex")
		}
		epoch, err := ethtypes.EthUint64FromHex(*fromBlock)
		if err != nil {
			return 0, 0, xerrors.Errorf("invalid epoch")
		}
		minHeight = abi.ChainEpoch(epoch)
	}

	if toBlock == nil || *toBlock == "latest" || len(*toBlock) == 0 {
		// here latest means the latest at the time
		maxHeight = -1
	} else if *toBlock == "earliest" {
		maxHeight = 0
	} else {
		if !strings.HasPrefix(*toBlock, "0x") {
			return 0, 0, xerrors.Errorf("ToBlock is not a hex")
		}
		epoch, err := ethtypes.EthUint64FromHex(*toBlock)
		if err != nil {
			return 0, 0, xerrors.Errorf("invalid epoch")
		}
		maxHeight = abi.ChainEpoch(epoch)
	}

	// Validate height ranges are within limits set by node operator
	if minHeight == -1 && maxHeight > 0 {
		// Here the client is looking for events between the head and some future height
		if maxHeight-heaviest > maxRange {
			return 0, 0, xerrors.Errorf("invalid epoch range: to block is too far in the future (maximum: %d)", maxRange)
		}
	} else if minHeight >= 0 && maxHeight == -1 {
		// Here the client is looking for events between some time in the past and the current head
		if heaviest-minHeight > maxRange {
			return 0, 0, xerrors.Errorf("invalid epoch range: from block is too far in the past (maximum: %d)", maxRange)
		}
	} else if minHeight >= 0 && maxHeight >= 0 {
		if minHeight > maxHeight {
			return 0, 0, xerrors.Errorf("invalid epoch range: to block (%d) must be after from block (%d)", minHeight, maxHeight)
		} else if maxHeight-minHeight > maxRange {
			return 0, 0, xerrors.Errorf("invalid epoch range: range between to and from blocks is too large (maximum: %d)", maxRange)
		}
	}
	return minHeight, maxHeight, nil
}

type parsedFilter struct {
	minHeight abi.ChainEpoch
	maxHeight abi.ChainEpoch
	tipsetCid cid.Cid
	addresses []address.Address
	keys      map[string][]types.ActorEventBlock
}

func (e *EthEventHandler) parseEthFilterSpec(filterSpec *ethtypes.EthFilterSpec) (*parsedFilter, error) {
	var (
		minHeight abi.ChainEpoch
		maxHeight abi.ChainEpoch
		tipsetCid cid.Cid
		addresses []address.Address
		keys      = map[string][][]byte{}
	)

	if filterSpec.BlockHash != nil {
		if filterSpec.FromBlock != nil || filterSpec.ToBlock != nil {
			return nil, xerrors.Errorf("must not specify block hash and from/to block")
		}

		tipsetCid = filterSpec.BlockHash.ToCid()
	} else {
		var err error
		minHeight, maxHeight, err = parseBlockRange(e.Chain.GetHeaviestTipSet().Height(), filterSpec.FromBlock, filterSpec.ToBlock, e.MaxFilterHeightRange)
		if err != nil {
			return nil, err
		}
	}

	// Convert all addresses to filecoin f4 addresses
	for _, ea := range filterSpec.Address {
		a, err := ea.ToFilecoinAddress()
		if err != nil {
			return nil, xerrors.Errorf("invalid address %x", ea)
		}
		addresses = append(addresses, a)
	}

	keys, err := parseEthTopics(filterSpec.Topics)
	if err != nil {
		return nil, err
	}

	return &parsedFilter{
		minHeight: minHeight,
		maxHeight: maxHeight,
		tipsetCid: tipsetCid,
		addresses: addresses,
		keys:      keysToKeysWithCodec(keys),
	}, nil
}

func keysToKeysWithCodec(keys map[string][][]byte) map[string][]types.ActorEventBlock {
	keysWithCodec := make(map[string][]types.ActorEventBlock)
	for k, v := range keys {
		for _, vv := range v {
			keysWithCodec[k] = append(keysWithCodec[k], types.ActorEventBlock{
				Codec: uint64(multicodec.Raw), // FEVM smart contract events are always encoded with the `raw` Codec.
				Value: vv,
			})
		}
	}
	return keysWithCodec
}

func (e *EthEventHandler) EthNewFilter(ctx context.Context, filterSpec *ethtypes.EthFilterSpec) (ethtypes.EthFilterID, error) {
	if e.FilterStore == nil || e.EventFilterManager == nil {
		return ethtypes.EthFilterID{}, api.ErrNotSupported
	}

	pf, err := e.parseEthFilterSpec(filterSpec)
	if err != nil {
		return ethtypes.EthFilterID{}, err
	}

	f, err := e.EventFilterManager.Install(ctx, pf.minHeight, pf.maxHeight, pf.tipsetCid, pf.addresses, pf.keys)
	if err != nil {
		return ethtypes.EthFilterID{}, xerrors.Errorf("failed to install event filter: %w", err)
	}

	if err := e.FilterStore.Add(ctx, f); err != nil {
		// Could not record in store, attempt to delete filter to clean up
		err2 := e.EventFilterManager.Remove(ctx, f.ID())
		if err2 != nil {
			return ethtypes.EthFilterID{}, xerrors.Errorf("encountered error %v while removing new filter due to %v", err2, err)
		}

		return ethtypes.EthFilterID{}, err
	}
	return ethtypes.EthFilterID(f.ID()), nil
}

func (e *EthEventHandler) EthNewBlockFilter(ctx context.Context) (ethtypes.EthFilterID, error) {
	if e.FilterStore == nil || e.TipSetFilterManager == nil {
		return ethtypes.EthFilterID{}, api.ErrNotSupported
	}

	f, err := e.TipSetFilterManager.Install(ctx)
	if err != nil {
		return ethtypes.EthFilterID{}, err
	}

	if err := e.FilterStore.Add(ctx, f); err != nil {
		// Could not record in store, attempt to delete filter to clean up
		err2 := e.TipSetFilterManager.Remove(ctx, f.ID())
		if err2 != nil {
			return ethtypes.EthFilterID{}, xerrors.Errorf("encountered error %v while removing new filter due to %v", err2, err)
		}

		return ethtypes.EthFilterID{}, err
	}

	return ethtypes.EthFilterID(f.ID()), nil
}

func (e *EthEventHandler) EthNewPendingTransactionFilter(ctx context.Context) (ethtypes.EthFilterID, error) {
	if e.FilterStore == nil || e.MemPoolFilterManager == nil {
		return ethtypes.EthFilterID{}, api.ErrNotSupported
	}

	f, err := e.MemPoolFilterManager.Install(ctx)
	if err != nil {
		return ethtypes.EthFilterID{}, err
	}

	if err := e.FilterStore.Add(ctx, f); err != nil {
		// Could not record in store, attempt to delete filter to clean up
		err2 := e.MemPoolFilterManager.Remove(ctx, f.ID())
		if err2 != nil {
			return ethtypes.EthFilterID{}, xerrors.Errorf("encountered error %v while removing new filter due to %v", err2, err)
		}

		return ethtypes.EthFilterID{}, err
	}

	return ethtypes.EthFilterID(f.ID()), nil
}

func (e *EthEventHandler) EthUninstallFilter(ctx context.Context, id ethtypes.EthFilterID) (bool, error) {
	if e.FilterStore == nil {
		return false, api.ErrNotSupported
	}

	f, err := e.FilterStore.Get(ctx, types.FilterID(id))
	if err != nil {
		if errors.Is(err, filter.ErrFilterNotFound) {
			return false, nil
		}
		return false, err
	}

	if err := e.uninstallFilter(ctx, f); err != nil {
		return false, err
	}

	return true, nil
}

func (e *EthEventHandler) uninstallFilter(ctx context.Context, f filter.Filter) error {
	switch f.(type) {
	case filter.EventFilter:
		err := e.EventFilterManager.Remove(ctx, f.ID())
		if err != nil && !errors.Is(err, filter.ErrFilterNotFound) {
			return err
		}
	case *filter.TipSetFilter:
		err := e.TipSetFilterManager.Remove(ctx, f.ID())
		if err != nil && !errors.Is(err, filter.ErrFilterNotFound) {
			return err
		}
	case *filter.MemPoolFilter:
		err := e.MemPoolFilterManager.Remove(ctx, f.ID())
		if err != nil && !errors.Is(err, filter.ErrFilterNotFound) {
			return err
		}
	default:
		return xerrors.Errorf("unknown filter type")
	}

	return e.FilterStore.Remove(ctx, f.ID())
}

const (
	EthSubscribeEventTypeHeads               = "newHeads"
	EthSubscribeEventTypeLogs                = "logs"
	EthSubscribeEventTypePendingTransactions = "newPendingTransactions"
)

func (e *EthEventHandler) EthSubscribe(ctx context.Context, p jsonrpc.RawParams) (ethtypes.EthSubscriptionID, error) {
	params, err := jsonrpc.DecodeParams[ethtypes.EthSubscribeParams](p)
	if err != nil {
		return ethtypes.EthSubscriptionID{}, xerrors.Errorf("decoding params: %w", err)
	}

	if e.SubManager == nil {
		return ethtypes.EthSubscriptionID{}, api.ErrNotSupported
	}

	ethCb, ok := jsonrpc.ExtractReverseClient[api.EthSubscriberMethods](ctx)
	if !ok {
		return ethtypes.EthSubscriptionID{}, xerrors.Errorf("connection doesn't support callbacks")
	}

	sub, err := e.SubManager.StartSubscription(e.SubscribtionCtx, ethCb.EthSubscription, e.uninstallFilter)
	if err != nil {
		return ethtypes.EthSubscriptionID{}, err
	}

	switch params.EventType {
	case EthSubscribeEventTypeHeads:
		f, err := e.TipSetFilterManager.Install(ctx)
		if err != nil {
			// clean up any previous filters added and stop the sub
			_, _ = e.EthUnsubscribe(ctx, sub.id)
			return ethtypes.EthSubscriptionID{}, err
		}
		sub.addFilter(ctx, f)

	case EthSubscribeEventTypeLogs:
		keys := map[string][][]byte{}
		if params.Params != nil {
			var err error
			keys, err = parseEthTopics(params.Params.Topics)
			if err != nil {
				// clean up any previous filters added and stop the sub
				_, _ = e.EthUnsubscribe(ctx, sub.id)
				return ethtypes.EthSubscriptionID{}, err
			}
		}

		var addresses []address.Address
		if params.Params != nil {
			for _, ea := range params.Params.Address {
				a, err := ea.ToFilecoinAddress()
				if err != nil {
					return ethtypes.EthSubscriptionID{}, xerrors.Errorf("invalid address %x", ea)
				}
				addresses = append(addresses, a)
			}
		}

		f, err := e.EventFilterManager.Install(ctx, -1, -1, cid.Undef, addresses, keysToKeysWithCodec(keys))
		if err != nil {
			// clean up any previous filters added and stop the sub
			_, _ = e.EthUnsubscribe(ctx, sub.id)
			return ethtypes.EthSubscriptionID{}, err
		}
		sub.addFilter(ctx, f)
	case EthSubscribeEventTypePendingTransactions:
		f, err := e.MemPoolFilterManager.Install(ctx)
		if err != nil {
			// clean up any previous filters added and stop the sub
			_, _ = e.EthUnsubscribe(ctx, sub.id)
			return ethtypes.EthSubscriptionID{}, err
		}

		sub.addFilter(ctx, f)
	default:
		return ethtypes.EthSubscriptionID{}, xerrors.Errorf("unsupported event type: %s", params.EventType)
	}

	return sub.id, nil
}

func (e *EthEventHandler) EthUnsubscribe(ctx context.Context, id ethtypes.EthSubscriptionID) (bool, error) {
	if e.SubManager == nil {
		return false, api.ErrNotSupported
	}

	err := e.SubManager.StopSubscription(ctx, id)
	if err != nil {
		return false, nil
	}

	return true, nil
}

// GC runs a garbage collection loop, deleting filters that have not been used within the ttl window
func (e *EthEventHandler) GC(ctx context.Context, ttl time.Duration) {
	if e.FilterStore == nil {
		return
	}

	tt := time.NewTicker(time.Minute * 30)
	defer tt.Stop()

	for {
		select {
		case <-ctx.Done():
			return
		case <-tt.C:
			fs := e.FilterStore.NotTakenSince(time.Now().Add(-ttl))
			for _, f := range fs {
				if err := e.uninstallFilter(ctx, f); err != nil {
					log.Warnf("Failed to remove actor event filter during garbage collection: %v", err)
				}
			}
		}
	}
}

func calculateRewardsAndGasUsed(rewardPercentiles []float64, txGasRewards gasRewardSorter) ([]ethtypes.EthBigInt, int64) {
	var gasUsedTotal int64
	for _, tx := range txGasRewards {
		gasUsedTotal += tx.gasUsed
	}

	rewards := make([]ethtypes.EthBigInt, len(rewardPercentiles))
	for i := range rewards {
		rewards[i] = ethtypes.EthBigInt(types.NewInt(MinGasPremium))
	}

	if len(txGasRewards) == 0 {
		return rewards, gasUsedTotal
	}

	sort.Stable(txGasRewards)

	var idx int
	var sum int64
	for i, percentile := range rewardPercentiles {
		threshold := int64(float64(gasUsedTotal) * percentile / 100)
		for sum < threshold && idx < len(txGasRewards)-1 {
			sum += txGasRewards[idx].gasUsed
			idx++
		}
		rewards[i] = ethtypes.EthBigInt(txGasRewards[idx].premium)
	}

	return rewards, gasUsedTotal
}

type gasRewardTuple struct {
	gasUsed int64
	premium abi.TokenAmount
}

// sorted in ascending order
type gasRewardSorter []gasRewardTuple

func (g gasRewardSorter) Len() int { return len(g) }
func (g gasRewardSorter) Swap(i, j int) {
	g[i], g[j] = g[j], g[i]
}
func (g gasRewardSorter) Less(i, j int) bool {
	return g[i].premium.Int.Cmp(g[j].premium.Int) == -1
}<|MERGE_RESOLUTION|>--- conflicted
+++ resolved
@@ -342,11 +342,7 @@
 func (a *EthModule) EthGetBlockByNumber(ctx context.Context, blkParam string, fullTxInfo bool) (ethtypes.EthBlock, error) {
 	ts, err := getTipsetByBlockNumber(ctx, a.Chain, blkParam, true)
 	if err != nil {
-<<<<<<< HEAD
-		return nil, err
-=======
 		return ethtypes.EthBlock{}, err
->>>>>>> 2b7f595f
 	}
 	return newEthBlockFromFilecoinTipSet(ctx, ts, fullTxInfo, a.Chain, a.StateAPI)
 }
