package full

import (
	"context"
	"strconv"

	"go.uber.org/fx"
	"golang.org/x/xerrors"

	"github.com/filecoin-project/go-state-types/abi"
	"github.com/filecoin-project/go-state-types/big"
	"github.com/filecoin-project/go-state-types/exitcode"
	"github.com/filecoin-project/specs-actors/actors/builtin"

	"github.com/filecoin-project/lotus/api"
	"github.com/filecoin-project/lotus/build"
	"github.com/filecoin-project/lotus/chain/messagepool"
	"github.com/filecoin-project/lotus/chain/stmgr"
	"github.com/filecoin-project/lotus/chain/store"
	"github.com/filecoin-project/lotus/chain/types"
	"github.com/filecoin-project/lotus/node/modules/dtypes"
)

type EthModuleAPI interface {
	EthBlockNumber(ctx context.Context) (api.EthInt, error)
	EthAccounts(ctx context.Context) ([]api.EthAddress, error)
	EthGetBlockTransactionCountByNumber(ctx context.Context, blkNum api.EthInt) (api.EthInt, error)
	EthGetBlockTransactionCountByHash(ctx context.Context, blkHash api.EthHash) (api.EthInt, error)
	EthGetBlockByHash(ctx context.Context, blkHash api.EthHash, fullTxInfo bool) (api.EthBlock, error)
	EthGetBlockByNumber(ctx context.Context, blkNum api.EthInt, fullTxInfo bool) (api.EthBlock, error)
	EthGetTransactionByHash(ctx context.Context, txHash api.EthHash) (api.EthTx, error)
	EthGetTransactionCount(ctx context.Context, sender api.EthAddress, blkOpt string) (api.EthInt, error)
	EthGetTransactionReceipt(ctx context.Context, txHash api.EthHash) (api.EthTxReceipt, error)
	EthGetTransactionByBlockHashAndIndex(ctx context.Context, blkHash api.EthHash, txIndex api.EthInt) (api.EthTx, error)
	EthGetTransactionByBlockNumberAndIndex(ctx context.Context, blkNum api.EthInt, txIndex api.EthInt) (api.EthTx, error)
	EthGetCode(ctx context.Context, address api.EthAddress) (string, error)
	EthGetStorageAt(ctx context.Context, address api.EthAddress, position api.EthInt, blkParam string) (string, error)
	EthGetBalance(ctx context.Context, address api.EthAddress, blkParam string) (api.EthBigInt, error)
	EthChainId(ctx context.Context) (api.EthInt, error)
	NetVersion(ctx context.Context) (string, error)
	NetListening(ctx context.Context) (bool, error)
	EthProtocolVersion(ctx context.Context) (api.EthInt, error)
	EthGasPrice(ctx context.Context) (api.EthBigInt, error)
	EthEstimateGas(ctx context.Context, tx api.EthCall, blkParam string) (api.EthInt, error)
	EthCall(ctx context.Context, tx api.EthCall, blkParam string) (api.EthBytes, error)
	EthMaxPriorityFeePerGas(ctx context.Context) (api.EthBigInt, error)
	EthSendRawTransaction(ctx context.Context, rawTx api.EthBytes) (api.EthHash, error)
}

var _ EthModuleAPI = *new(api.FullNode)

// EthModule provides a default implementation of EthModuleAPI.
// It can be swapped out with another implementation through Dependency
// Injection (for example with a thin RPC client).
type EthModule struct {
	fx.In

	Chain        *store.ChainStore
	Mpool        *messagepool.MessagePool
	StateManager *stmgr.StateManager

	ChainAPI
	MpoolAPI
	StateAPI
}

var _ EthModuleAPI = (*EthModule)(nil)

type EthAPI struct {
	fx.In

	Chain *store.ChainStore

	EthModuleAPI
}

func (a *EthModule) StateNetworkName(ctx context.Context) (dtypes.NetworkName, error) {
	return stmgr.GetNetworkName(ctx, a.StateManager, a.Chain.GetHeaviestTipSet().ParentState())
}

func (a *EthModule) EthBlockNumber(context.Context) (api.EthInt, error) {
	height := a.Chain.GetHeaviestTipSet().Height()
	return api.EthInt(height), nil
}

func (a *EthModule) EthAccounts(context.Context) ([]api.EthAddress, error) {
	// The lotus node is not expected to hold manage accounts, so we'll always return an empty array
	return []api.EthAddress{}, nil
}

func (a *EthModule) countTipsetMsgs(ctx context.Context, ts *types.TipSet) (int, error) {
	blkMsgs, err := a.Chain.BlockMsgsForTipset(ctx, ts)
	if err != nil {
		return 0, xerrors.Errorf("error loading messages for tipset: %v: %w", ts, err)
	}

	count := 0
	for _, blkMsg := range blkMsgs {
		// TODO: may need to run canonical ordering and deduplication here
		count += len(blkMsg.BlsMessages) + len(blkMsg.SecpkMessages)
	}
	return count, nil
}

func (a *EthModule) EthGetBlockTransactionCountByNumber(ctx context.Context, blkNum api.EthInt) (api.EthInt, error) {
	ts, err := a.Chain.GetTipsetByHeight(ctx, abi.ChainEpoch(blkNum), nil, false)
	if err != nil {
		return api.EthInt(0), xerrors.Errorf("error loading tipset %s: %w", ts, err)
	}

	count, err := a.countTipsetMsgs(ctx, ts)
	return api.EthInt(count), err
}

func (a *EthModule) EthGetBlockTransactionCountByHash(ctx context.Context, blkHash api.EthHash) (api.EthInt, error) {
	ts, err := a.Chain.GetTipSetByCid(ctx, blkHash.ToCid())
	if err != nil {
		return api.EthInt(0), xerrors.Errorf("error loading tipset %s: %w", ts, err)
	}
	count, err := a.countTipsetMsgs(ctx, ts)
	return api.EthInt(count), err
}

func (a *EthModule) EthGetBlockByHash(ctx context.Context, blkHash api.EthHash, fullTxInfo bool) (api.EthBlock, error) {
	ts, err := a.Chain.GetTipSetByCid(ctx, blkHash.ToCid())
	if err != nil {
		return api.EthBlock{}, xerrors.Errorf("error loading tipset %s: %w", ts, err)
	}
	return a.ethBlockFromFilecoinTipSet(ctx, ts, fullTxInfo)
}

func (a *EthModule) EthGetBlockByNumber(ctx context.Context, blkNum api.EthInt, fullTxInfo bool) (api.EthBlock, error) {
	ts, err := a.Chain.GetTipsetByHeight(ctx, abi.ChainEpoch(blkNum), nil, false)
	if err != nil {
		return api.EthBlock{}, xerrors.Errorf("error loading tipset %s: %w", ts, err)
	}
	return a.ethBlockFromFilecoinTipSet(ctx, ts, fullTxInfo)
}

func (a *EthModule) EthGetTransactionByHash(ctx context.Context, txHash api.EthHash) (api.EthTx, error) {
	cid := txHash.ToCid()

	msgLookup, err := a.StateAPI.StateSearchMsg(ctx, types.EmptyTSK, cid, api.LookbackNoLimit, true)
	if err != nil {
		return api.EthTx{}, nil
	}

	tx, err := a.ethTxFromFilecoinMessageLookup(ctx, msgLookup)
	if err != nil {
		return api.EthTx{}, err
	}
	return tx, nil
}

func (a *EthModule) EthGetTransactionCount(ctx context.Context, sender api.EthAddress, blkParam string) (api.EthInt, error) {
	addr, err := sender.ToFilecoinAddress()
	if err != nil {
		return api.EthInt(0), err
	}
	nonce, err := a.Mpool.GetNonce(ctx, addr, types.EmptyTSK)
	if err != nil {
		return api.EthInt(0), err
	}
	return api.EthInt(nonce), nil
}

func (a *EthModule) EthGetTransactionReceipt(ctx context.Context, txHash api.EthHash) (api.EthTxReceipt, error) {
	cid := txHash.ToCid()

	msgLookup, err := a.StateAPI.StateSearchMsg(ctx, types.EmptyTSK, cid, api.LookbackNoLimit, true)
	if err != nil {
		return api.EthTxReceipt{}, err
	}

	tx, err := a.ethTxFromFilecoinMessageLookup(ctx, msgLookup)
	if err != nil {
		return api.EthTxReceipt{}, err
	}

	replay, err := a.StateAPI.StateReplay(ctx, types.EmptyTSK, cid)
	if err != nil {
		return api.EthTxReceipt{}, err
	}

<<<<<<< HEAD
	receipt := api.NewEthTxReceipt(tx)
	err = receipt.PopulateReceipt(msgLookup, replay)
=======
	receipt, err := api.NewEthTxReceipt(tx, msgLookup, replay)
>>>>>>> 709eb186
	if err != nil {
		return api.EthTxReceipt{}, err
	}
	return receipt, nil
}

func (a *EthModule) EthGetTransactionByBlockHashAndIndex(ctx context.Context, blkHash api.EthHash, txIndex api.EthInt) (api.EthTx, error) {
	return api.EthTx{}, nil
}

func (a *EthModule) EthGetTransactionByBlockNumberAndIndex(ctx context.Context, blkNum api.EthInt, txIndex api.EthInt) (api.EthTx, error) {
	return api.EthTx{}, nil
}

// EthGetCode returns string value of the compiled bytecode
func (a *EthModule) EthGetCode(ctx context.Context, address api.EthAddress) (string, error) {
	return "", nil
}

func (a *EthModule) EthGetStorageAt(ctx context.Context, address api.EthAddress, position api.EthInt, blkParam string) (string, error) {
	return "", nil
}

func (a *EthModule) EthGetBalance(ctx context.Context, address api.EthAddress, blkParam string) (api.EthBigInt, error) {
	filAddr, err := address.ToFilecoinAddress()
	if err != nil {
		return api.EthBigInt{}, err
	}

	actor, err := a.StateGetActor(ctx, filAddr, types.EmptyTSK)
	if err != nil {
		return api.EthBigInt{}, err
	}

	return api.EthBigInt{Int: actor.Balance.Int}, nil
}

func (a *EthModule) EthChainId(ctx context.Context) (api.EthInt, error) {
	return api.EthInt(build.Eip155ChainId), nil
}

func (a *EthModule) NetVersion(ctx context.Context) (string, error) {
	// Note that networkId is not encoded in hex
	nv, err := a.StateNetworkVersion(ctx, types.EmptyTSK)
	if err != nil {
		return "", err
	}
	return strconv.FormatUint(uint64(nv), 10), nil
}

func (a *EthModule) NetListening(ctx context.Context) (bool, error) {
	return true, nil
}

func (a *EthModule) EthProtocolVersion(ctx context.Context) (api.EthInt, error) {
	height := a.Chain.GetHeaviestTipSet().Height()
	return api.EthInt(a.StateManager.GetNetworkVersion(ctx, height)), nil
<<<<<<< HEAD
}

func (a *EthModule) EthMaxPriorityFeePerGas(ctx context.Context) (api.EthBigInt, error) {
	gasPremium, err := a.GasAPI.GasEstimateGasPremium(ctx, 0, builtin.SystemActorAddr, 10000, types.EmptyTSK)
	if err != nil {
		return api.EthBigInt(big.Zero()), err
	}
	return api.EthBigInt(gasPremium), nil
}

func (a *EthModule) EthGasPrice(ctx context.Context) (api.EthBigInt, error) {
	// According to Geth's implementation, eth_gasPrice should return base + tip
	// Ref: https://github.com/ethereum/pm/issues/328#issuecomment-853234014

	ts := a.Chain.GetHeaviestTipSet()
	baseFee := ts.Blocks()[0].ParentBaseFee

	premium, err := a.EthMaxPriorityFeePerGas(ctx)
	if err != nil {
		return api.EthBigInt(big.Zero()), nil
	}

	gasPrice := big.Add(baseFee, big.Int(premium))
	return api.EthBigInt(gasPrice), nil
}

func (a *EthModule) EthSendRawTransaction(ctx context.Context, rawTx api.EthBytes) (api.EthHash, error) {
	txArgs, err := api.ParseEthTxArgs(rawTx)
	if err != nil {
		return api.EmptyEthHash, err
	}

	smsg, err := txArgs.ToSignedMessage()
	if err != nil {
		return api.EmptyEthHash, err
	}

	cid, err := a.MpoolAPI.MpoolPush(ctx, smsg)
	if err != nil {
		return api.EmptyEthHash, err
	}

	return api.EthHashFromCid(cid)
}

=======
}

func (a *EthModule) EthMaxPriorityFeePerGas(ctx context.Context) (api.EthBigInt, error) {
	gasPremium, err := a.GasAPI.GasEstimateGasPremium(ctx, 0, builtin.SystemActorAddr, 10000, types.EmptyTSK)
	if err != nil {
		return api.EthBigInt(big.Zero()), err
	}
	return api.EthBigInt(gasPremium), nil
}

func (a *EthModule) EthGasPrice(ctx context.Context) (api.EthBigInt, error) {
	// According to Geth's implementation, eth_gasPrice should return base + tip
	// Ref: https://github.com/ethereum/pm/issues/328#issuecomment-853234014

	ts := a.Chain.GetHeaviestTipSet()
	baseFee := ts.Blocks()[0].ParentBaseFee

	premium, err := a.EthMaxPriorityFeePerGas(ctx)
	if err != nil {
		return api.EthBigInt(big.Zero()), nil
	}

	gasPrice := big.Add(baseFee, big.Int(premium))
	return api.EthBigInt(gasPrice), nil
}

func (a *EthModule) EthSendRawTransaction(ctx context.Context, rawTx api.EthBytes) (api.EthHash, error) {
	return api.EthHash{}, nil
}

>>>>>>> 709eb186
func (a *EthModule) applyEvmMsg(ctx context.Context, tx api.EthCall) (*api.InvocResult, error) {
	from, err := tx.From.ToFilecoinAddress()
	if err != nil {
		return nil, err
	}
	to, err := tx.To.ToFilecoinAddress()
	if err != nil {
		return nil, xerrors.Errorf("cannot get Filecoin address: %w", err)
	}
	msg := &types.Message{
		From:       from,
		To:         to,
		Value:      big.Int(tx.Value),
		Method:     abi.MethodNum(2),
		Params:     tx.Data,
		GasLimit:   build.BlockGasLimit,
		GasFeeCap:  big.Zero(),
		GasPremium: big.Zero(),
	}
	ts := a.Chain.GetHeaviestTipSet()

	// Try calling until we find a height with no migration.
	var res *api.InvocResult
	for {
		res, err = a.StateManager.CallWithGas(ctx, msg, []types.ChainMsg{}, ts)
		if err != stmgr.ErrExpensiveFork {
			break
		}
		ts, err = a.Chain.GetTipSetFromKey(ctx, ts.Parents())
		if err != nil {
			return nil, xerrors.Errorf("getting parent tipset: %w", err)
		}
	}
	if err != nil {
		return nil, xerrors.Errorf("CallWithGas failed: %w", err)
	}
	if res.MsgRct.ExitCode != exitcode.Ok {
		return nil, xerrors.Errorf("message execution failed: exit %s, reason: %s", res.MsgRct.ExitCode, res.Error)
	}
	return res, nil
}

func (a *EthModule) EthEstimateGas(ctx context.Context, tx api.EthCall, blkParam string) (api.EthInt, error) {
	invokeResult, err := a.applyEvmMsg(ctx, tx)
	if err != nil {
		return api.EthInt(0), err
	}
	ret := invokeResult.MsgRct.GasUsed
	return api.EthInt(ret), nil
}

func (a *EthModule) EthCall(ctx context.Context, tx api.EthCall, blkParam string) (api.EthBytes, error) {
	invokeResult, err := a.applyEvmMsg(ctx, tx)
	if err != nil {
		return nil, err
	}
	if len(invokeResult.MsgRct.Return) > 0 {
		return api.EthBytes(invokeResult.MsgRct.Return), nil
	}
	return api.EthBytes{}, nil
}

func (a *EthModule) ethBlockFromFilecoinTipSet(ctx context.Context, ts *types.TipSet, fullTxInfo bool) (api.EthBlock, error) {
	parent, err := a.Chain.LoadTipSet(ctx, ts.Parents())
	if err != nil {
		return api.EthBlock{}, err
	}
	parentKeyCid, err := parent.Key().Cid()
	if err != nil {
		return api.EthBlock{}, err
	}
	parentBlkHash, err := api.EthHashFromCid(parentKeyCid)
	if err != nil {
		return api.EthBlock{}, err
	}

	blkMsgs, err := a.Chain.BlockMsgsForTipset(ctx, ts)
	if err != nil {
		return api.EthBlock{}, xerrors.Errorf("error loading messages for tipset: %v: %w", ts, err)
	}

	block := api.NewEthBlock()

	// this seems to be a very expensive way to get gasUsed of the block. may need to find an efficient way to do it
	gasUsed := int64(0)
	for _, blkMsg := range blkMsgs {
		for _, msg := range append(blkMsg.BlsMessages, blkMsg.SecpkMessages...) {
			msgLookup, err := a.StateAPI.StateSearchMsg(ctx, types.EmptyTSK, msg.Cid(), api.LookbackNoLimit, true)
			if err != nil {
				return api.EthBlock{}, nil
			}
			gasUsed += msgLookup.Receipt.GasUsed

			if fullTxInfo {
				tx, err := a.ethTxFromFilecoinMessageLookup(ctx, msgLookup)
				if err != nil {
					return api.EthBlock{}, nil
				}
				block.Transactions = append(block.Transactions, tx)
			} else {
				hash, err := api.EthHashFromCid(msg.Cid())
				if err != nil {
					return api.EthBlock{}, err
				}
				block.Transactions = append(block.Transactions, hash.String())
			}
		}
	}

	block.Number = api.EthInt(ts.Height())
	block.ParentHash = parentBlkHash
	block.Timestamp = api.EthInt(ts.Blocks()[0].Timestamp)
	block.BaseFeePerGas = api.EthBigInt{Int: ts.Blocks()[0].ParentBaseFee.Int}
	block.GasUsed = api.EthInt(gasUsed)
	return block, nil
}

func (a *EthModule) ethTxFromFilecoinMessageLookup(ctx context.Context, msgLookup *api.MsgLookup) (api.EthTx, error) {
	cid := msgLookup.Message
	txHash, err := api.EthHashFromCid(cid)
	if err != nil {
		return api.EthTx{}, err
	}

	tsCid, err := msgLookup.TipSet.Cid()
	if err != nil {
		return api.EthTx{}, err
	}

	blkHash, err := api.EthHashFromCid(tsCid)
	if err != nil {
		return api.EthTx{}, err
	}

	msg, err := a.ChainAPI.ChainGetMessage(ctx, msgLookup.Message)
	if err != nil {
		return api.EthTx{}, err
	}

	fromFilIdAddr, err := a.StateAPI.StateLookupID(ctx, msg.From, types.EmptyTSK)
	if err != nil {
		return api.EthTx{}, err
	}

	fromEthAddr, err := api.EthAddressFromFilecoinIDAddress(fromFilIdAddr)
	if err != nil {
		return api.EthTx{}, err
	}

	toFilAddr, err := a.StateAPI.StateLookupID(ctx, msg.To, types.EmptyTSK)
	if err != nil {
		return api.EthTx{}, err
	}

	toEthAddr, err := api.EthAddressFromFilecoinIDAddress(toFilAddr)
	if err != nil {
		return api.EthTx{}, err
	}

	toAddr := &toEthAddr
	_, err = api.CheckContractCreation(msgLookup)
	if err == nil {
		toAddr = nil
	}

	tx := api.EthTx{
		ChainID:              api.EthInt(build.Eip155ChainId),
		Hash:                 txHash,
		BlockHash:            blkHash,
		BlockNumber:          api.EthInt(msgLookup.Height),
		From:                 fromEthAddr,
		To:                   toAddr,
		Value:                api.EthBigInt(msg.Value),
		Type:                 api.EthInt(2),
		Gas:                  api.EthInt(msg.GasLimit),
		MaxFeePerGas:         api.EthBigInt(msg.GasFeeCap),
		MaxPriorityFeePerGas: api.EthBigInt(msg.GasPremium),
<<<<<<< HEAD
		V:                    api.EthBytes{},
		R:                    api.EthBytes{},
		S:                    api.EthBytes{},
=======
		V:                    api.EthBigIntZero,
		R:                    api.EthBigIntZero,
		S:                    api.EthBigIntZero,
>>>>>>> 709eb186
		Input:                msg.Params,
	}
	return tx, nil
}<|MERGE_RESOLUTION|>--- conflicted
+++ resolved
@@ -182,12 +182,7 @@
 		return api.EthTxReceipt{}, err
 	}
 
-<<<<<<< HEAD
-	receipt := api.NewEthTxReceipt(tx)
-	err = receipt.PopulateReceipt(msgLookup, replay)
-=======
 	receipt, err := api.NewEthTxReceipt(tx, msgLookup, replay)
->>>>>>> 709eb186
 	if err != nil {
 		return api.EthTxReceipt{}, err
 	}
@@ -245,7 +240,6 @@
 func (a *EthModule) EthProtocolVersion(ctx context.Context) (api.EthInt, error) {
 	height := a.Chain.GetHeaviestTipSet().Height()
 	return api.EthInt(a.StateManager.GetNetworkVersion(ctx, height)), nil
-<<<<<<< HEAD
 }
 
 func (a *EthModule) EthMaxPriorityFeePerGas(ctx context.Context) (api.EthBigInt, error) {
@@ -291,38 +285,6 @@
 	return api.EthHashFromCid(cid)
 }
 
-=======
-}
-
-func (a *EthModule) EthMaxPriorityFeePerGas(ctx context.Context) (api.EthBigInt, error) {
-	gasPremium, err := a.GasAPI.GasEstimateGasPremium(ctx, 0, builtin.SystemActorAddr, 10000, types.EmptyTSK)
-	if err != nil {
-		return api.EthBigInt(big.Zero()), err
-	}
-	return api.EthBigInt(gasPremium), nil
-}
-
-func (a *EthModule) EthGasPrice(ctx context.Context) (api.EthBigInt, error) {
-	// According to Geth's implementation, eth_gasPrice should return base + tip
-	// Ref: https://github.com/ethereum/pm/issues/328#issuecomment-853234014
-
-	ts := a.Chain.GetHeaviestTipSet()
-	baseFee := ts.Blocks()[0].ParentBaseFee
-
-	premium, err := a.EthMaxPriorityFeePerGas(ctx)
-	if err != nil {
-		return api.EthBigInt(big.Zero()), nil
-	}
-
-	gasPrice := big.Add(baseFee, big.Int(premium))
-	return api.EthBigInt(gasPrice), nil
-}
-
-func (a *EthModule) EthSendRawTransaction(ctx context.Context, rawTx api.EthBytes) (api.EthHash, error) {
-	return api.EthHash{}, nil
-}
-
->>>>>>> 709eb186
 func (a *EthModule) applyEvmMsg(ctx context.Context, tx api.EthCall) (*api.InvocResult, error) {
 	from, err := tx.From.ToFilecoinAddress()
 	if err != nil {
@@ -500,15 +462,9 @@
 		Gas:                  api.EthInt(msg.GasLimit),
 		MaxFeePerGas:         api.EthBigInt(msg.GasFeeCap),
 		MaxPriorityFeePerGas: api.EthBigInt(msg.GasPremium),
-<<<<<<< HEAD
 		V:                    api.EthBytes{},
 		R:                    api.EthBytes{},
 		S:                    api.EthBytes{},
-=======
-		V:                    api.EthBigIntZero,
-		R:                    api.EthBigIntZero,
-		S:                    api.EthBigIntZero,
->>>>>>> 709eb186
 		Input:                msg.Params,
 	}
 	return tx, nil
