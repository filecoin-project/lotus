--- conflicted
+++ resolved
@@ -28,13 +28,8 @@
 	return a.Chain.GetHeaviestTipSet(), nil
 }
 
-<<<<<<< HEAD
-func (a *ChainAPI) ChainGetRandomness(ctx context.Context, pts *types.TipSet, tickets []*types.Ticket, lb uint64) ([]byte, error) {
+func (a *ChainAPI) ChainGetRandomness(ctx context.Context, pts types.TipSetKey, tickets []*types.Ticket, lb uint64) ([]byte, error) {
 	return a.Chain.GetRandomness(ctx, pts.Cids(), tickets, lb)
-=======
-func (a *ChainAPI) ChainGetRandomness(ctx context.Context, pts types.TipSetKey, tickets []*types.Ticket, lb int) ([]byte, error) {
-	return a.Chain.GetRandomness(ctx, pts.Cids(), tickets, int64(lb))
->>>>>>> 3e22712f
 }
 
 func (a *ChainAPI) ChainGetBlock(ctx context.Context, msg cid.Cid) (*types.BlockHeader, error) {
