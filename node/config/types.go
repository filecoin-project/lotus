package config

import (
	"github.com/filecoin-project/lotus/chain/types"
)

// // NOTE: ONLY PUT STRUCT DEFINITIONS IN THIS FILE
// //
// // After making edits here, run 'make cfgdoc-gen' (or 'make gen')

// Common is common config between full node and miner
type Common struct {
	API     API
	Backup  Backup
	Logging Logging
	Libp2p  Libp2p
	Pubsub  Pubsub
}

// FullNode is a full node config
type FullNode struct {
	Common
	Wallet        Wallet
	Fees          FeeConfig
	Chainstore    Chainstore
	Fevm          FevmConfig
	Events        EventsConfig
	Index         IndexConfig
	FaultReporter FaultReporterConfig
}

// // Common

type Backup struct {
	// When set to true disables metadata log (.lotus/kvlog). This can save disk
	// space by reducing metadata redundancy.
	//
	// Note that in case of metadata corruption it might be much harder to recover
	// your node if metadata log is disabled
	DisableMetadataLog bool
}

// Logging is the logging system config
type Logging struct {
	// SubsystemLevels specify per-subsystem log levels
	SubsystemLevels map[string]string
}

// StorageMiner is a miner config
type StorageMiner struct {
	Common

<<<<<<< HEAD
	Subsystems   MinerSubsystemConfig
	Dealmaking   DealmakingConfig
	Proving      ProvingConfig
	Sealing      SealingConfig
	Storage      SealerConfig
	Fees         MinerFeeConfig
	Addresses    MinerAddressConfig
	HarmonyDB    HarmonyDB
	EnableLibp2p bool
=======
	Subsystems MinerSubsystemConfig
	Dealmaking DealmakingConfig
	Proving    ProvingConfig
	Sealing    SealingConfig
	Storage    SealerConfig
	Fees       MinerFeeConfig
	Addresses  MinerAddressConfig
	HarmonyDB  HarmonyDB
>>>>>>> e3deda0b
}

type CurioConfig struct {
	Subsystems CurioSubsystemsConfig

	Fees CurioFees

	// Addresses of wallets per MinerAddress (one of the fields).
	Addresses []CurioAddresses
	Proving   CurioProvingConfig
	Ingest    CurioIngestConfig
	Journal   JournalConfig
	Apis      ApisConfig
	Alerting  CurioAlerting
}

type ApisConfig struct {
	// ChainApiInfo is the API endpoint for the Lotus daemon.
	ChainApiInfo []string

	// RPC Secret for the storage subsystem.
	// If integrating with lotus-miner this must match the value from
	// cat ~/.lotusminer/keystore/MF2XI2BNNJ3XILLQOJUXMYLUMU | jq -r .PrivateKey
	StorageRPCSecret string
}

type JournalConfig struct {
	//Events of the form: "system1:event1,system1:event2[,...]"
	DisabledEvents string
}

type CurioSubsystemsConfig struct {
	// EnableWindowPost enables window post to be executed on this curio instance. Each machine in the cluster
	// with WindowPoSt enabled will also participate in the window post scheduler. It is possible to have multiple
	// machines with WindowPoSt enabled which will provide redundancy, and in case of multiple partitions per deadline,
	// will allow for parallel processing of partitions.
	//
	// It is possible to have instances handling both WindowPoSt and WinningPoSt, which can provide redundancy without
	// the need for additional machines. In setups like this it is generally recommended to run
	// partitionsPerDeadline+1 machines.
	EnableWindowPost   bool
	WindowPostMaxTasks int

	// EnableWinningPost enables winning post to be executed on this curio instance.
	// Each machine in the cluster with WinningPoSt enabled will also participate in the winning post scheduler.
	// It is possible to mix machines with WindowPoSt and WinningPoSt enabled, for details see the EnableWindowPost
	// documentation.
	EnableWinningPost   bool
	WinningPostMaxTasks int

	// EnableParkPiece enables the "piece parking" task to run on this node. This task is responsible for fetching
	// pieces from the network and storing them in the storage subsystem until sectors are sealed. This task is
	// only applicable when integrating with boost, and should be enabled on nodes which will hold deal data
	// from boost until sectors containing the related pieces have the TreeD/TreeR constructed.
	// Note that future Curio implementations will have a separate task type for fetching pieces from the internet.
	EnableParkPiece   bool
	ParkPieceMaxTasks int

	// EnableSealSDR enables SDR tasks to run. SDR is the long sequential computation
	// creating 11 layer files in sector cache directory.
	//
	// SDR is the first task in the sealing pipeline. It's inputs are just the hash of the
	// unsealed data (CommD), sector number, miner id, and the seal proof type.
	// It's outputs are the 11 layer files in the sector cache directory.
	//
	// In lotus-miner this was run as part of PreCommit1.
	EnableSealSDR bool

	// The maximum amount of SDR tasks that can run simultaneously. Note that the maximum number of tasks will
	// also be bounded by resources available on the machine.
	SealSDRMaxTasks int

	// EnableSealSDRTrees enables the SDR pipeline tree-building task to run.
	// This task handles encoding of unsealed data into last sdr layer and building
	// of TreeR, TreeC and TreeD.
	//
	// This task runs after SDR
	// TreeD is first computed with optional input of unsealed data
	// TreeR is computed from replica, which is first computed as field
	//   addition of the last SDR layer and the bottom layer of TreeD (which is the unsealed data)
	// TreeC is computed from the 11 SDR layers
	// The 3 trees will later be used to compute the PoRep proof.
	//
	// In case of SyntheticPoRep challenges for PoRep will be pre-generated at this step, and trees and layers
	// will be dropped. SyntheticPoRep works by pre-generating a very large set of challenges (~30GiB on disk)
	// then using a small subset of them for the actual PoRep computation. This allows for significant scratch space
	// saving between PreCommit and PoRep generation at the expense of more computation (generating challenges in this step)
	//
	// In lotus-miner this was run as part of PreCommit2 (TreeD was run in PreCommit1).
	// Note that nodes with SDRTrees enabled will also answer to Finalize tasks,
	// which just remove unneeded tree data after PoRep is computed.
	EnableSealSDRTrees bool

	// The maximum amount of SealSDRTrees tasks that can run simultaneously. Note that the maximum number of tasks will
	// also be bounded by resources available on the machine.
	SealSDRTreesMaxTasks int

	// FinalizeMaxTasks is the maximum amount of finalize tasks that can run simultaneously.
	// The finalize task is enabled on all machines which also handle SDRTrees tasks. Finalize ALWAYS runs on whichever
	// machine holds sector cache files, as it removes unneeded tree data after PoRep is computed.
	// Finalize will run in parallel with the SubmitCommitMsg task.
	FinalizeMaxTasks int

	// EnableSendPrecommitMsg enables the sending of precommit messages to the chain
	// from this curio instance.
	// This runs after SDRTrees and uses the output CommD / CommR (roots of TreeD / TreeR) for the message
	EnableSendPrecommitMsg bool

	// EnablePoRepProof enables the computation of the porep proof
	//
	// This task runs after interactive-porep seed becomes available, which happens 150 epochs (75min) after the
	// precommit message lands on chain. This task should run on a machine with a GPU. Vanilla PoRep proofs are
	// requested from the machine which holds sector cache files which most likely is the machine which ran the SDRTrees
	// task.
	//
	// In lotus-miner this was Commit1 / Commit2
	EnablePoRepProof bool

	// The maximum amount of PoRepProof tasks that can run simultaneously. Note that the maximum number of tasks will
	// also be bounded by resources available on the machine.
	PoRepProofMaxTasks int

	// EnableSendCommitMsg enables the sending of commit messages to the chain
	// from this curio instance.
	EnableSendCommitMsg bool

	// EnableMoveStorage enables the move-into-long-term-storage task to run on this curio instance.
	// This tasks should only be enabled on nodes with long-term storage.
	//
	// The MoveStorage task is the last task in the sealing pipeline. It moves the sealed sector data from the
	// SDRTrees machine into long-term storage. This task runs after the Finalize task.
	EnableMoveStorage bool

	// The maximum amount of MoveStorage tasks that can run simultaneously. Note that the maximum number of tasks will
	// also be bounded by resources available on the machine. It is recommended that this value is set to a number which
	// uses all available network (or disk) bandwidth on the machine without causing bottlenecks.
	MoveStorageMaxTasks int

	// BoostAdapters is a list of tuples of miner address and port/ip to listen for market (e.g. boost) requests.
	// This interface is compatible with the lotus-miner RPC, implementing a subset needed for storage market operations.
	// Strings should be in the format "actor:ip:port". IP cannot be 0.0.0.0. We recommend using a private IP.
	// Example: "f0123:127.0.0.1:32100". Multiple addresses can be specified.
	//
	// When a market node like boost gives Curio's market RPC a deal to placing into a sector, Curio will first store the
	// deal data in a temporary location "Piece Park" before assigning it to a sector. This requires that at least one
	// node in the cluster has the EnableParkPiece option enabled and has sufficient scratch space to store the deal data.
	// This is different from lotus-miner which stored the deal data into an "unsealed" sector as soon as the deal was
	// received. Deal data in PiecePark is accessed when the sector TreeD and TreeR are computed, but isn't needed for
	// the initial SDR layers computation. Pieces in PiecePark are removed after all sectors referencing the piece are
	// sealed.
	//
	// To get API info for boost configuration run 'curio market rpc-info'
	//
	// NOTE: All deal data will flow through this service, so it should be placed on a machine running boost or on
	// a machine which handles ParkPiece tasks.
	BoostAdapters []string

	// EnableWebGui enables the web GUI on this curio instance. The UI has minimal local overhead, but it should
	// only need to be run on a single machine in the cluster.
	EnableWebGui bool

	// The address that should listen for Web GUI requests.
	GuiAddress string
}

type MinerSubsystemConfig struct {
	EnableMining        bool
	EnableSealing       bool
	EnableSectorStorage bool

	// When enabled, the sector index will reside in an external database
	// as opposed to the local KV store in the miner process
	// This is useful to allow workers to bypass the lotus miner to access sector information
	EnableSectorIndexDB bool

	SealerApiInfo      string // if EnableSealing == false
	SectorIndexApiInfo string // if EnableSectorStorage == false

	// When window post is enabled, the miner will automatically submit window post proofs
	// for all sectors that are eligible for window post
	// IF WINDOW POST IS DISABLED, THE MINER WILL NOT SUBMIT WINDOW POST PROOFS
	// THIS WILL RESULT IN FAULTS AND PENALTIES IF NO OTHER MECHANISM IS RUNNING
	// TO SUBMIT WINDOW POST PROOFS.
	// Note: This option is entirely disabling the window post scheduler,
	//   not just the builtin PoSt computation like Proving.DisableBuiltinWindowPoSt.
	//   This option will stop lotus-miner from performing any actions related
	//   to window post, including scheduling, submitting proofs, and recovering
	//   sectors.
	DisableWindowPoSt bool

	// When winning post is disabled, the miner process will NOT attempt to mine
	// blocks. This should only be set when there's an external process mining
	// blocks on behalf of the miner.
	// When disabled and no external block producers are configured, all potential
	// block rewards will be missed!
	DisableWinningPoSt bool
}

type DealmakingConfig struct {
	// Minimum start epoch buffer to give time for sealing of sector with deal.
	StartEpochSealingBuffer uint64
}

type ProvingConfig struct {
	// Maximum number of sector checks to run in parallel. (0 = unlimited)
	//
	// WARNING: Setting this value too high may make the node crash by running out of stack
	// WARNING: Setting this value too low may make sector challenge reading much slower, resulting in failed PoSt due
	// to late submission.
	//
	// After changing this option, confirm that the new value works in your setup by invoking
	// 'lotus-miner proving compute window-post 0'
	ParallelCheckLimit int

	// Maximum amount of time a proving pre-check can take for a sector. If the check times out the sector will be skipped
	//
	// WARNING: Setting this value too low risks in sectors being skipped even though they are accessible, just reading the
	// test challenge took longer than this timeout
	// WARNING: Setting this value too high risks missing PoSt deadline in case IO operations related to this sector are
	// blocked (e.g. in case of disconnected NFS mount)
	SingleCheckTimeout Duration

	// Maximum amount of time a proving pre-check can take for an entire partition. If the check times out, sectors in
	// the partition which didn't get checked on time will be skipped
	//
	// WARNING: Setting this value too low risks in sectors being skipped even though they are accessible, just reading the
	// test challenge took longer than this timeout
	// WARNING: Setting this value too high risks missing PoSt deadline in case IO operations related to this partition are
	// blocked or slow
	PartitionCheckTimeout Duration

	// Disable Window PoSt computation on the lotus-miner process even if no window PoSt workers are present.
	//
	// WARNING: If no windowPoSt workers are connected, window PoSt WILL FAIL resulting in faulty sectors which will need
	// to be recovered. Before enabling this option, make sure your PoSt workers work correctly.
	//
	// After changing this option, confirm that the new value works in your setup by invoking
	// 'lotus-miner proving compute window-post 0'
	DisableBuiltinWindowPoSt bool

	// Disable Winning PoSt computation on the lotus-miner process even if no winning PoSt workers are present.
	//
	// WARNING: If no WinningPoSt workers are connected, Winning PoSt WILL FAIL resulting in lost block rewards.
	// Before enabling this option, make sure your PoSt workers work correctly.
	DisableBuiltinWinningPoSt bool

	// Disable WindowPoSt provable sector readability checks.
	//
	// In normal operation, when preparing to compute WindowPoSt, lotus-miner will perform a round of reading challenges
	// from all sectors to confirm that those sectors can be proven. Challenges read in this process are discarded, as
	// we're only interested in checking that sector data can be read.
	//
	// When using builtin proof computation (no PoSt workers, and DisableBuiltinWindowPoSt is set to false), this process
	// can save a lot of time and compute resources in the case that some sectors are not readable - this is caused by
	// the builtin logic not skipping snark computation when some sectors need to be skipped.
	//
	// When using PoSt workers, this process is mostly redundant, with PoSt workers challenges will be read once, and
	// if challenges for some sectors aren't readable, those sectors will just get skipped.
	//
	// Disabling sector pre-checks will slightly reduce IO load when proving sectors, possibly resulting in shorter
	// time to produce window PoSt. In setups with good IO capabilities the effect of this option on proving time should
	// be negligible.
	//
	// NOTE: It likely is a bad idea to disable sector pre-checks in setups with no PoSt workers.
	//
	// NOTE: Even when this option is enabled, recovering sectors will be checked before recovery declaration message is
	// sent to the chain
	//
	// After changing this option, confirm that the new value works in your setup by invoking
	// 'lotus-miner proving compute window-post 0'
	DisableWDPoStPreChecks bool

	// Maximum number of partitions to prove in a single SubmitWindowPoSt messace. 0 = network limit (3 in nv21)
	//
	// A single partition may contain up to 2349 32GiB sectors, or 2300 64GiB sectors.
	//	//
	// Note that setting this value lower may result in less efficient gas use - more messages will be sent,
	// to prove each deadline, resulting in more total gas use (but each message will have lower gas limit)
	//
	// Setting this value above the network limit has no effect
	MaxPartitionsPerPoStMessage int

	// Maximum number of partitions to declare in a single DeclareFaultsRecovered message. 0 = no limit.

	// In some cases when submitting DeclareFaultsRecovered messages,
	// there may be too many recoveries to fit in a BlockGasLimit.
	// In those cases it may be necessary to set this value to something low (eg 1);
	// Note that setting this value lower may result in less efficient gas use - more messages will be sent than needed,
	// resulting in more total gas use (but each message will have lower gas limit)
	MaxPartitionsPerRecoveryMessage int

	// Enable single partition per PoSt Message for partitions containing recovery sectors
	//
	// In cases when submitting PoSt messages which contain recovering sectors, the default network limit may still be
	// too high to fit in the block gas limit. In those cases, it becomes useful to only house the single partition
	// with recovering sectors in the post message
	//
	// Note that setting this value lower may result in less efficient gas use - more messages will be sent,
	// to prove each deadline, resulting in more total gas use (but each message will have lower gas limit)
	SingleRecoveringPartitionPerPostMessage bool
}

type SealingConfig struct {
	// Upper bound on how many sectors can be waiting for more deals to be packed in it before it begins sealing at any given time.
	// If the miner is accepting multiple deals in parallel, up to MaxWaitDealsSectors of new sectors will be created.
	// If more than MaxWaitDealsSectors deals are accepted in parallel, only MaxWaitDealsSectors deals will be processed in parallel
	// Note that setting this number too high in relation to deal ingestion rate may result in poor sector packing efficiency
	// 0 = no limit
	MaxWaitDealsSectors uint64

	// Upper bound on how many sectors can be sealing+upgrading at the same time when creating new CC sectors (0 = unlimited)
	MaxSealingSectors uint64

	// Upper bound on how many sectors can be sealing+upgrading at the same time when creating new sectors with deals (0 = unlimited)
	MaxSealingSectorsForDeals uint64

	// Prefer creating new sectors even if there are sectors Available for upgrading.
	// This setting combined with MaxUpgradingSectors set to a value higher than MaxSealingSectorsForDeals makes it
	// possible to use fast sector upgrades to handle high volumes of storage deals, while still using the simple sealing
	// flow when the volume of storage deals is lower.
	PreferNewSectorsForDeals bool

	// Upper bound on how many sectors can be sealing+upgrading at the same time when upgrading CC sectors with deals (0 = MaxSealingSectorsForDeals)
	MaxUpgradingSectors uint64

	// When set to a non-zero value, minimum number of epochs until sector expiration required for sectors to be considered
	// for upgrades (0 = DealMinDuration = 180 days = 518400 epochs)
	//
	// Note that if all deals waiting in the input queue have lifetimes longer than this value, upgrade sectors will be
	// required to have expiration of at least the soonest-ending deal
	MinUpgradeSectorExpiration uint64

	// DEPRECATED: Target expiration is no longer used
	MinTargetUpgradeSectorExpiration uint64

	// CommittedCapacitySectorLifetime is the duration a Committed Capacity (CC) sector will
	// live before it must be extended or converted into sector containing deals before it is
	// terminated. Value must be between 180-1278 days (1278 in nv21, 540 before nv21).
	CommittedCapacitySectorLifetime Duration

	// Period of time that a newly created sector will wait for more deals to be packed in to before it starts to seal.
	// Sectors which are fully filled will start sealing immediately
	WaitDealsDelay Duration

	// Whether to keep unsealed copies of deal data regardless of whether the client requested that. This lets the miner
	// avoid the relatively high cost of unsealing the data later, at the cost of more storage space
	AlwaysKeepUnsealedCopy bool

	// Run sector finalization before submitting sector proof to the chain
	FinalizeEarly bool

	// Whether new sectors are created to pack incoming deals
	// When this is set to false no new sectors will be created for sealing incoming deals
	// This is useful for forcing all deals to be assigned as snap deals to sectors marked for upgrade
	MakeNewSectorForDeals bool

	// After sealing CC sectors, make them available for upgrading with deals
	MakeCCSectorsAvailable bool

	// Whether to use available miner balance for sector collateral instead of sending it with each message
	CollateralFromMinerBalance bool
	// Minimum available balance to keep in the miner actor before sending it with messages
	AvailableBalanceBuffer types.FIL
	// Don't send collateral with messages even if there is no available balance in the miner actor
	DisableCollateralFallback bool

	// maximum precommit batch size - batches will be sent immediately above this size
	MaxPreCommitBatch int
	// how long to wait before submitting a batch after crossing the minimum batch size
	PreCommitBatchWait Duration
	// time buffer for forceful batch submission before sectors/deal in batch would start expiring
	PreCommitBatchSlack Duration

	// enable / disable commit aggregation (takes effect after nv13)
	AggregateCommits bool
	// minimum batched commit size - batches above this size will eventually be sent on a timeout
	MinCommitBatch int
	// maximum batched commit size - batches will be sent immediately above this size
	MaxCommitBatch int
	// how long to wait before submitting a batch after crossing the minimum batch size
	CommitBatchWait Duration
	// time buffer for forceful batch submission before sectors/deals in batch would start expiring
	CommitBatchSlack Duration

	// network BaseFee below which to stop doing precommit batching, instead
	// sending precommit messages to the chain individually. When the basefee is
	// below this threshold, precommit messages will get sent out immediately.
	BatchPreCommitAboveBaseFee types.FIL

	// network BaseFee below which to stop doing commit aggregation, instead
	// submitting proofs to the chain individually
	AggregateAboveBaseFee types.FIL

	// When submitting several sector prove commit messages simultaneously, this option allows you to
	// stagger the number of prove commits submitted per epoch
	// This is done because gas estimates for ProveCommits are non deterministic and increasing as a large
	// number of sectors get committed within the same epoch resulting in occasionally failed msgs.
	// Submitting a smaller number of prove commits per epoch would reduce the possibility of failed msgs
	MaxSectorProveCommitsSubmittedPerEpoch uint64

	TerminateBatchMax  uint64
	TerminateBatchMin  uint64
	TerminateBatchWait Duration

	// Keep this many sectors in sealing pipeline, start CC if needed
	// todo TargetSealingSectors uint64

	// todo TargetSectors - stop auto-pleding new sectors after this many sectors are sealed, default CC upgrade for deals sectors if above

	// UseSyntheticPoRep, when set to true, will reduce the amount of cache data held on disk after the completion of PreCommit 2 to 11GiB.
	UseSyntheticPoRep bool

	// Whether to abort if any sector activation in a batch fails (newly sealed sectors, only with ProveCommitSectors3).
	RequireActivationSuccess bool
	// Whether to abort if any piece activation notification returns a non-zero exit code (newly sealed sectors, only with ProveCommitSectors3).
	RequireActivationSuccessUpdate bool
	// Whether to abort if any sector activation in a batch fails (updating sectors, only with ProveReplicaUpdates3).
	RequireNotificationSuccess bool
	// Whether to abort if any piece activation notification returns a non-zero exit code (updating sectors, only with ProveReplicaUpdates3).
	RequireNotificationSuccessUpdate bool
}

type SealerConfig struct {
	ParallelFetchLimit int

	AllowSectorDownload      bool
	AllowAddPiece            bool
	AllowPreCommit1          bool
	AllowPreCommit2          bool
	AllowCommit              bool
	AllowUnseal              bool
	AllowReplicaUpdate       bool
	AllowProveReplicaUpdate2 bool
	AllowRegenSectorKey      bool

	// LocalWorkerName specifies a custom name for the builtin worker.
	// If set to an empty string (default) os hostname will be used
	LocalWorkerName string

	// Assigner specifies the worker assigner to use when scheduling tasks.
	// "utilization" (default) - assign tasks to workers with lowest utilization.
	// "spread" - assign tasks to as many distinct workers as possible.
	Assigner string

	// DisallowRemoteFinalize when set to true will force all Finalize tasks to
	// run on workers with local access to both long-term storage and the sealing
	// path containing the sector.
	// --
	// WARNING: Only set this if all workers have access to long-term storage
	// paths. If this flag is enabled, and there are workers without long-term
	// storage access, sectors will not be moved from them, and Finalize tasks
	// will appear to be stuck.
	// --
	// If you see stuck Finalize tasks after enabling this setting, check
	// 'lotus-miner sealing sched-diag' and 'lotus-miner storage find [sector num]'
	DisallowRemoteFinalize bool

	// ResourceFiltering instructs the system which resource filtering strategy
	// to use when evaluating tasks against this worker. An empty value defaults
	// to "hardware".
	ResourceFiltering ResourceFilteringStrategy
}

type BatchFeeConfig struct {
	Base      types.FIL
	PerSector types.FIL
}

type MinerFeeConfig struct {
	MaxPreCommitGasFee types.FIL
	MaxCommitGasFee    types.FIL

	// maxBatchFee = maxBase + maxPerSector * nSectors
	MaxPreCommitBatchGasFee BatchFeeConfig
	MaxCommitBatchGasFee    BatchFeeConfig

	MaxTerminateGasFee types.FIL
	// WindowPoSt is a high-value operation, so the default fee should be high.
	MaxWindowPoStGasFee    types.FIL
	MaxPublishDealsFee     types.FIL
	MaxMarketBalanceAddFee types.FIL

	MaximizeWindowPoStFeeCap bool
}

type CurioFees struct {
	DefaultMaxFee      types.FIL
	MaxPreCommitGasFee types.FIL
	MaxCommitGasFee    types.FIL

	// maxBatchFee = maxBase + maxPerSector * nSectors
	MaxPreCommitBatchGasFee BatchFeeConfig
	MaxCommitBatchGasFee    BatchFeeConfig

	MaxTerminateGasFee types.FIL
	// WindowPoSt is a high-value operation, so the default fee should be high.
	MaxWindowPoStGasFee types.FIL
	MaxPublishDealsFee  types.FIL
}
type MinerAddressConfig struct {
	// Addresses to send PreCommit messages from
	PreCommitControl []string
	// Addresses to send Commit messages from
	CommitControl      []string
	TerminateControl   []string
	DealPublishControl []string

	// DisableOwnerFallback disables usage of the owner address for messages
	// sent automatically
	DisableOwnerFallback bool
	// DisableWorkerFallback disables usage of the worker address for messages
	// sent automatically, if control addresses are configured.
	// A control address that doesn't have enough funds will still be chosen
	// over the worker address if this flag is set.
	DisableWorkerFallback bool
}

type CurioAddresses struct {
	// Addresses to send PreCommit messages from
	PreCommitControl []string
	// Addresses to send Commit messages from
	CommitControl    []string
	TerminateControl []string

	// DisableOwnerFallback disables usage of the owner address for messages
	// sent automatically
	DisableOwnerFallback bool
	// DisableWorkerFallback disables usage of the worker address for messages
	// sent automatically, if control addresses are configured.
	// A control address that doesn't have enough funds will still be chosen
	// over the worker address if this flag is set.
	DisableWorkerFallback bool

	// MinerAddresses are the addresses of the miner actors to use for sending messages
	MinerAddresses []string
}

type CurioProvingConfig struct {
	// Maximum number of sector checks to run in parallel. (0 = unlimited)
	//
	// WARNING: Setting this value too high may make the node crash by running out of stack
	// WARNING: Setting this value too low may make sector challenge reading much slower, resulting in failed PoSt due
	// to late submission.
	//
	// After changing this option, confirm that the new value works in your setup by invoking
	// 'lotus-miner proving compute window-post 0'
	ParallelCheckLimit int

	// Maximum amount of time a proving pre-check can take for a sector. If the check times out the sector will be skipped
	//
	// WARNING: Setting this value too low risks in sectors being skipped even though they are accessible, just reading the
	// test challenge took longer than this timeout
	// WARNING: Setting this value too high risks missing PoSt deadline in case IO operations related to this sector are
	// blocked (e.g. in case of disconnected NFS mount)
	SingleCheckTimeout Duration

	// Maximum amount of time a proving pre-check can take for an entire partition. If the check times out, sectors in
	// the partition which didn't get checked on time will be skipped
	//
	// WARNING: Setting this value too low risks in sectors being skipped even though they are accessible, just reading the
	// test challenge took longer than this timeout
	// WARNING: Setting this value too high risks missing PoSt deadline in case IO operations related to this partition are
	// blocked or slow
	PartitionCheckTimeout Duration

	// Disable WindowPoSt provable sector readability checks.
	//
	// In normal operation, when preparing to compute WindowPoSt, lotus-miner will perform a round of reading challenges
	// from all sectors to confirm that those sectors can be proven. Challenges read in this process are discarded, as
	// we're only interested in checking that sector data can be read.
	//
	// When using builtin proof computation (no PoSt workers, and DisableBuiltinWindowPoSt is set to false), this process
	// can save a lot of time and compute resources in the case that some sectors are not readable - this is caused by
	// the builtin logic not skipping snark computation when some sectors need to be skipped.
	//
	// When using PoSt workers, this process is mostly redundant, with PoSt workers challenges will be read once, and
	// if challenges for some sectors aren't readable, those sectors will just get skipped.
	//
	// Disabling sector pre-checks will slightly reduce IO load when proving sectors, possibly resulting in shorter
	// time to produce window PoSt. In setups with good IO capabilities the effect of this option on proving time should
	// be negligible.
	//
	// NOTE: It likely is a bad idea to disable sector pre-checks in setups with no PoSt workers.
	//
	// NOTE: Even when this option is enabled, recovering sectors will be checked before recovery declaration message is
	// sent to the chain
	//
	// After changing this option, confirm that the new value works in your setup by invoking
	// 'lotus-miner proving compute window-post 0'
	DisableWDPoStPreChecks bool

	// Maximum number of partitions to prove in a single SubmitWindowPoSt messace. 0 = network limit (3 in nv21)
	//
	// A single partition may contain up to 2349 32GiB sectors, or 2300 64GiB sectors.
	//	//
	// Note that setting this value lower may result in less efficient gas use - more messages will be sent,
	// to prove each deadline, resulting in more total gas use (but each message will have lower gas limit)
	//
	// Setting this value above the network limit has no effect
	MaxPartitionsPerPoStMessage int

	// Maximum number of partitions to declare in a single DeclareFaultsRecovered message. 0 = no limit.

	// In some cases when submitting DeclareFaultsRecovered messages,
	// there may be too many recoveries to fit in a BlockGasLimit.
	// In those cases it may be necessary to set this value to something low (eg 1);
	// Note that setting this value lower may result in less efficient gas use - more messages will be sent than needed,
	// resulting in more total gas use (but each message will have lower gas limit)
	MaxPartitionsPerRecoveryMessage int

	// Enable single partition per PoSt Message for partitions containing recovery sectors
	//
	// In cases when submitting PoSt messages which contain recovering sectors, the default network limit may still be
	// too high to fit in the block gas limit. In those cases, it becomes useful to only house the single partition
	// with recovering sectors in the post message
	//
	// Note that setting this value lower may result in less efficient gas use - more messages will be sent,
	// to prove each deadline, resulting in more total gas use (but each message will have lower gas limit)
	SingleRecoveringPartitionPerPostMessage bool
}

type CurioIngestConfig struct {
	// Maximum number of sectors that can be queued waiting for SDR to start processing.
	// 0 = unlimited
	// Note: This mechanism will delay taking deal data from markets, providing backpressure to the market subsystem.
	// The SDR queue includes deals which are in the process of entering the sealing pipeline - size of this queue
	// will also impact the maximum number of ParkPiece tasks which can run concurrently.
	//
	// SDR queue is the first queue in the sealing pipeline, meaning that it should be used as the primary backpressure mechanism.
	MaxQueueSDR int

	// Maximum number of sectors that can be queued waiting for SDRTrees to start processing.
	// 0 = unlimited
	// Note: This mechanism will delay taking deal data from markets, providing backpressure to the market subsystem.
	// In case of the trees tasks it is possible that this queue grows more than this limit, the backpressure is only
	// applied to sectors entering the pipeline.
	MaxQueueTrees int

	// Maximum number of sectors that can be queued waiting for PoRep to start processing.
	// 0 = unlimited
	// Note: This mechanism will delay taking deal data from markets, providing backpressure to the market subsystem.
	// Like with the trees tasks, it is possible that this queue grows more than this limit, the backpressure is only
	// applied to sectors entering the pipeline.
	MaxQueuePoRep int
}

// API contains configs for API endpoint
type API struct {
	// Binding address for the Lotus API
	ListenAddress       string
	RemoteListenAddress string
	Timeout             Duration
}

// Libp2p contains configs for libp2p
type Libp2p struct {
	// Binding address for the libp2p host - 0 means random port.
	// Format: multiaddress; see https://multiformats.io/multiaddr/
	ListenAddresses []string
	// Addresses to explicitally announce to other peers. If not specified,
	// all interface addresses are announced
	// Format: multiaddress
	AnnounceAddresses []string
	// Addresses to not announce
	// Format: multiaddress
	NoAnnounceAddresses []string
	BootstrapPeers      []string
	ProtectedPeers      []string

	// When not disabled (default), lotus asks NAT devices (e.g., routers), to
	// open up an external port and forward it to the port lotus is running on.
	// When this works (i.e., when your router supports NAT port forwarding),
	// it makes the local lotus node accessible from the public internet
	DisableNatPortMap bool

	// ConnMgrLow is the number of connections that the basic connection manager
	// will trim down to.
	ConnMgrLow uint
	// ConnMgrHigh is the number of connections that, when exceeded, will trigger
	// a connection GC operation. Note: protected/recently formed connections don't
	// count towards this limit.
	ConnMgrHigh uint
	// ConnMgrGrace is a time duration that new connections are immune from being
	// closed by the connection manager.
	ConnMgrGrace Duration
}

type Pubsub struct {
	// Run the node in bootstrap-node mode
	Bootstrapper bool
	// DirectPeers specifies peers with direct peering agreements. These peers are
	// connected outside of the mesh, with all (valid) message unconditionally
	// forwarded to them. The router will maintain open connections to these peers.
	// Note that the peering agreement should be reciprocal with direct peers
	// symmetrically configured at both ends.
	// Type: Array of multiaddress peerinfo strings, must include peerid (/p2p/12D3K...
	DirectPeers           []string
	IPColocationWhitelist []string
	RemoteTracer          string
	// Path to file that will be used to output tracer content in JSON format.
	// If present tracer will save data to defined file.
	// Format: file path
	JsonTracer string
	// Connection string for elasticsearch instance.
	// If present tracer will save data to elasticsearch.
	// Format: https://<username>:<password>@<elasticsearch_url>:<port>/
	ElasticSearchTracer string
	// Name of elasticsearch index that will be used to save tracer data.
	// This property is used only if ElasticSearchTracer propery is set.
	ElasticSearchIndex string
	// Auth token that will be passed with logs to elasticsearch - used for weighted peers score.
	TracerSourceAuth string
}

type Chainstore struct {
	EnableSplitstore bool
	Splitstore       Splitstore
}

type Splitstore struct {
	// ColdStoreType specifies the type of the coldstore.
	// It can be "discard" (default) for discarding cold blocks, "messages" to store only messages or "universal" to store all chain state..
	ColdStoreType string
	// HotStoreType specifies the type of the hotstore.
	// Only currently supported value is "badger".
	HotStoreType string
	// MarkSetType specifies the type of the markset.
	// It can be "map" for in memory marking or "badger" (default) for on-disk marking.
	MarkSetType string

	// HotStoreMessageRetention specifies the retention policy for messages, in finalities beyond
	// the compaction boundary; default is 0.
	HotStoreMessageRetention uint64
	// HotStoreFullGCFrequency specifies how often to perform a full (moving) GC on the hotstore.
	// A value of 0 disables, while a value 1 will do full GC in every compaction.
	// Default is 20 (about once a week).
	HotStoreFullGCFrequency uint64
	// HotStoreMaxSpaceTarget sets a target max disk size for the hotstore. Splitstore GC
	// will run moving GC if disk utilization gets within a threshold (150 GB) of the target.
	// Splitstore GC will NOT run moving GC if the total size of the move would get
	// within 50 GB of the target, and instead will run a more aggressive online GC.
	// If both HotStoreFullGCFrequency and HotStoreMaxSpaceTarget are set then splitstore
	// GC will trigger moving GC if either configuration condition is met.
	// A reasonable minimum is 2x fully GCed hotstore size + 50 G buffer.
	// At this minimum size moving GC happens every time, any smaller and moving GC won't
	// be able to run. In spring 2023 this minimum is ~550 GB.
	HotStoreMaxSpaceTarget uint64

	// When HotStoreMaxSpaceTarget is set Moving GC will be triggered when total moving size
	// exceeds HotstoreMaxSpaceTarget - HotstoreMaxSpaceThreshold
	HotStoreMaxSpaceThreshold uint64

	// Safety buffer to prevent moving GC from overflowing disk when HotStoreMaxSpaceTarget
	// is set.  Moving GC will not occur when total moving size exceeds
	// HotstoreMaxSpaceTarget - HotstoreMaxSpaceSafetyBuffer
	HotstoreMaxSpaceSafetyBuffer uint64
}

// // Full Node
type Wallet struct {
	RemoteBackend string
	EnableLedger  bool
	DisableLocal  bool
}

type FeeConfig struct {
	DefaultMaxFee types.FIL
}

type FevmConfig struct {
	// EnableEthRPC enables eth_ rpc, and enables storing a mapping of eth transaction hashes to filecoin message Cids.
	// This will also enable the RealTimeFilterAPI and HistoricFilterAPI by default, but they can be disabled by config options above.
	EnableEthRPC bool

	// EthTxHashMappingLifetimeDays the transaction hash lookup database will delete mappings that have been stored for more than x days
	// Set to 0 to keep all mappings
	EthTxHashMappingLifetimeDays int

	Events DeprecatedEvents `toml:"Events,omitempty"`
}

type DeprecatedEvents struct {
	// DisableRealTimeFilterAPI is DEPRECATED and will be removed in a future release. Use Events.DisableRealTimeFilterAPI instead.
	DisableRealTimeFilterAPI bool `moved:"Events.DisableRealTimeFilterAPI" toml:"DisableRealTimeFilterAPI,omitempty"`

	// DisableHistoricFilterAPI is DEPRECATED and will be removed in a future release. Use Events.DisableHistoricFilterAPI instead.
	DisableHistoricFilterAPI bool `moved:"Events.DisableHistoricFilterAPI" toml:"DisableHistoricFilterAPI,omitempty"`

	// FilterTTL is DEPRECATED and will be removed in a future release. Use Events.FilterTTL instead.
	FilterTTL Duration `moved:"Events.FilterTTL" toml:"FilterTTL,omitzero"`

	// MaxFilters is DEPRECATED and will be removed in a future release. Use Events.MaxFilters instead.
	MaxFilters int `moved:"Events.MaxFilters" toml:"MaxFilters,omitzero"`

	// MaxFilterResults is DEPRECATED and will be removed in a future release. Use Events.MaxFilterResults instead.
	MaxFilterResults int `moved:"Events.MaxFilterResults" toml:"MaxFilterResults,omitzero"`

	// MaxFilterHeightRange is DEPRECATED and will be removed in a future release. Use Events.MaxFilterHeightRange instead.
	MaxFilterHeightRange uint64 `moved:"Events.MaxFilterHeightRange" toml:"MaxFilterHeightRange,omitzero"`

	// DatabasePath is DEPRECATED and will be removed in a future release. Use Events.DatabasePath instead.
	DatabasePath string `moved:"Events.DatabasePath" toml:"DatabasePath,omitempty"`
}

type EventsConfig struct {
	// DisableRealTimeFilterAPI will disable the RealTimeFilterAPI that can create and query filters for actor events as they are emitted.
	// The API is enabled when Fevm.EnableEthRPC or EnableActorEventsAPI is true, but can be disabled selectively with this flag.
	DisableRealTimeFilterAPI bool

	// DisableHistoricFilterAPI will disable the HistoricFilterAPI that can create and query filters for actor events
	// that occurred in the past. HistoricFilterAPI maintains a queryable index of events.
	// The API is enabled when Fevm.EnableEthRPC or EnableActorEventsAPI is true, but can be disabled selectively with this flag.
	DisableHistoricFilterAPI bool

	// EnableActorEventsAPI enables the Actor events API that enables clients to consume events
	// emitted by (smart contracts + built-in Actors).
	// This will also enable the RealTimeFilterAPI and HistoricFilterAPI by default, but they can be
	// disabled by setting their respective Disable* options.
	EnableActorEventsAPI bool

	// FilterTTL specifies the time to live for actor event filters. Filters that haven't been accessed longer than
	// this time become eligible for automatic deletion.
	FilterTTL Duration

	// MaxFilters specifies the maximum number of filters that may exist at any one time.
	MaxFilters int

	// MaxFilterResults specifies the maximum number of results that can be accumulated by an actor event filter.
	MaxFilterResults int

	// MaxFilterHeightRange specifies the maximum range of heights that can be used in a filter (to avoid querying
	// the entire chain)
	MaxFilterHeightRange uint64

	// DatabasePath is the full path to a sqlite database that will be used to index actor events to
	// support the historic filter APIs. If the database does not exist it will be created. The directory containing
	// the database must already exist and be writeable. If a relative path is provided here, sqlite treats it as
	// relative to the CWD (current working directory).
	DatabasePath string

	// Others, not implemented yet:
	// Set a limit on the number of active websocket subscriptions (may be zero)
	// Set a timeout for subscription clients
	// Set upper bound on index size
}

type IndexConfig struct {
	// EXPERIMENTAL FEATURE. USE WITH CAUTION
	// EnableMsgIndex enables indexing of messages on chain.
	EnableMsgIndex bool
}

type HarmonyDB struct {
	// HOSTS is a list of hostnames to nodes running YugabyteDB
	// in a cluster. Only 1 is required
	Hosts []string

	// The Yugabyte server's username with full credentials to operate on Lotus' Database. Blank for default.
	Username string

	// The password for the related username. Blank for default.
	Password string

	// The database (logical partition) within Yugabyte. Blank for default.
	Database string

	// The port to find Yugabyte. Blank for default.
	Port string
}

type FaultReporterConfig struct {
	// EnableConsensusFaultReporter controls whether the node will monitor and
	// report consensus faults. When enabled, the node will watch for malicious
	// behaviors like double-mining and parent grinding, and submit reports to the
	// network. This can earn reporter rewards, but is not guaranteed. Nodes should
	// enable fault reporting with care, as it may increase resource usage, and may
	// generate gas fees without earning rewards.
	EnableConsensusFaultReporter bool

	// ConsensusFaultReporterDataDir is the path where fault reporter state will be
	// persisted. This directory should have adequate space and permissions for the
	// node process.
	ConsensusFaultReporterDataDir string

	// ConsensusFaultReporterAddress is the wallet address used for submitting
	// ReportConsensusFault messages. It will pay for gas fees, and receive any
	// rewards. This address should have adequate funds to cover gas fees.
	ConsensusFaultReporterAddress string
}

type CurioAlerting struct {
	// PagerDutyEventURL is URL for PagerDuty.com Events API v2 URL. Events sent to this API URL are ultimately
	// routed to a PagerDuty.com service and processed.
	// The default is sufficient for integration with the stock commercial PagerDuty.com company's service.
	PagerDutyEventURL string

	// PageDutyIntegrationKey is the integration key for a PagerDuty.com service. You can find this unique service
	// identifier in the integration page for the service.
	PageDutyIntegrationKey string

	// MinimumWalletBalance is the minimum balance all active wallets. If the balance is below this value, an
	// alerts will be triggered for the wallet
	MinimumWalletBalance types.FIL
}<|MERGE_RESOLUTION|>--- conflicted
+++ resolved
@@ -50,17 +50,6 @@
 type StorageMiner struct {
 	Common
 
-<<<<<<< HEAD
-	Subsystems   MinerSubsystemConfig
-	Dealmaking   DealmakingConfig
-	Proving      ProvingConfig
-	Sealing      SealingConfig
-	Storage      SealerConfig
-	Fees         MinerFeeConfig
-	Addresses    MinerAddressConfig
-	HarmonyDB    HarmonyDB
-	EnableLibp2p bool
-=======
 	Subsystems MinerSubsystemConfig
 	Dealmaking DealmakingConfig
 	Proving    ProvingConfig
@@ -69,7 +58,6 @@
 	Fees       MinerFeeConfig
 	Addresses  MinerAddressConfig
 	HarmonyDB  HarmonyDB
->>>>>>> e3deda0b
 }
 
 type CurioConfig struct {
