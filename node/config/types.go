package config

import (
	"github.com/ipfs/go-cid"

	"github.com/filecoin-project/lotus/chain/types"
)

// // NOTE: ONLY PUT STRUCT DEFINITIONS IN THIS FILE
// //
// // After making edits here, run 'make cfgdoc-gen' (or 'make gen')

// Common is common config between full node and miner
type Common struct {
	API     API
	Backup  Backup
	Logging Logging
	Libp2p  Libp2p
	Pubsub  Pubsub
}

// FullNode is a full node config
type FullNode struct {
	Common
	Client     Client
	Wallet     Wallet
	Fees       FeeConfig
	Chainstore Chainstore
<<<<<<< HEAD
	ActorEvent ActorEventConfig
=======
	Cluster    UserRaftConfig
>>>>>>> 8504401d
}

// // Common

type Backup struct {
	// When set to true disables metadata log (.lotus/kvlog). This can save disk
	// space by reducing metadata redundancy.
	//
	// Note that in case of metadata corruption it might be much harder to recover
	// your node if metadata log is disabled
	DisableMetadataLog bool
}

// Logging is the logging system config
type Logging struct {
	// SubsystemLevels specify per-subsystem log levels
	SubsystemLevels map[string]string
}

// StorageMiner is a miner config
type StorageMiner struct {
	Common

	Subsystems    MinerSubsystemConfig
	Dealmaking    DealmakingConfig
	IndexProvider IndexProviderConfig
	Proving       ProvingConfig
	Sealing       SealingConfig
	Storage       SealerConfig
	Fees          MinerFeeConfig
	Addresses     MinerAddressConfig
	DAGStore      DAGStoreConfig
}

type DAGStoreConfig struct {
	// Path to the dagstore root directory. This directory contains three
	// subdirectories, which can be symlinked to alternative locations if
	// need be:
	//  - ./transients: caches unsealed deals that have been fetched from the
	//    storage subsystem for serving retrievals.
	//  - ./indices: stores shard indices.
	//  - ./datastore: holds the KV store tracking the state of every shard
	//    known to the DAG store.
	// Default value: <LOTUS_MARKETS_PATH>/dagstore (split deployment) or
	// <LOTUS_MINER_PATH>/dagstore (monolith deployment)
	RootDir string

	// The maximum amount of indexing jobs that can run simultaneously.
	// 0 means unlimited.
	// Default value: 5.
	MaxConcurrentIndex int

	// The maximum amount of unsealed deals that can be fetched simultaneously
	// from the storage subsystem. 0 means unlimited.
	// Default value: 0 (unlimited).
	MaxConcurrentReadyFetches int

	// The maximum amount of unseals that can be processed simultaneously
	// from the storage subsystem. 0 means unlimited.
	// Default value: 0 (unlimited).
	MaxConcurrentUnseals int

	// The maximum number of simultaneous inflight API calls to the storage
	// subsystem.
	// Default value: 100.
	MaxConcurrencyStorageCalls int

	// The time between calls to periodic dagstore GC, in time.Duration string
	// representation, e.g. 1m, 5m, 1h.
	// Default value: 1 minute.
	GCInterval Duration
}

type MinerSubsystemConfig struct {
	EnableMining        bool
	EnableSealing       bool
	EnableSectorStorage bool
	EnableMarkets       bool

	SealerApiInfo      string // if EnableSealing == false
	SectorIndexApiInfo string // if EnableSectorStorage == false
}

type DealmakingConfig struct {
	// When enabled, the miner can accept online deals
	ConsiderOnlineStorageDeals bool
	// When enabled, the miner can accept offline deals
	ConsiderOfflineStorageDeals bool
	// When enabled, the miner can accept retrieval deals
	ConsiderOnlineRetrievalDeals bool
	// When enabled, the miner can accept offline retrieval deals
	ConsiderOfflineRetrievalDeals bool
	// When enabled, the miner can accept verified deals
	ConsiderVerifiedStorageDeals bool
	// When enabled, the miner can accept unverified deals
	ConsiderUnverifiedStorageDeals bool
	// A list of Data CIDs to reject when making deals
	PieceCidBlocklist []cid.Cid
	// Maximum expected amount of time getting the deal into a sealed sector will take
	// This includes the time the deal will need to get transferred and published
	// before being assigned to a sector
	ExpectedSealDuration Duration
	// Maximum amount of time proposed deal StartEpoch can be in future
	MaxDealStartDelay Duration
	// When a deal is ready to publish, the amount of time to wait for more
	// deals to be ready to publish before publishing them all as a batch
	PublishMsgPeriod Duration
	// The maximum number of deals to include in a single PublishStorageDeals
	// message
	MaxDealsPerPublishMsg uint64
	// The maximum collateral that the provider will put up against a deal,
	// as a multiplier of the minimum collateral bound
	MaxProviderCollateralMultiplier uint64
	// The maximum allowed disk usage size in bytes of staging deals not yet
	// passed to the sealing node by the markets service. 0 is unlimited.
	MaxStagingDealsBytes int64
	// The maximum number of parallel online data transfers for storage deals
	SimultaneousTransfersForStorage uint64
	// The maximum number of simultaneous data transfers from any single client
	// for storage deals.
	// Unset by default (0), and values higher than SimultaneousTransfersForStorage
	// will have no effect; i.e. the total number of simultaneous data transfers
	// across all storage clients is bound by SimultaneousTransfersForStorage
	// regardless of this number.
	SimultaneousTransfersForStoragePerClient uint64
	// The maximum number of parallel online data transfers for retrieval deals
	SimultaneousTransfersForRetrieval uint64
	// Minimum start epoch buffer to give time for sealing of sector with deal.
	StartEpochSealingBuffer uint64

	// A command used for fine-grained evaluation of storage deals
	// see https://lotus.filecoin.io/storage-providers/advanced-configurations/market/#using-filters-for-fine-grained-storage-and-retrieval-deal-acceptance for more details
	Filter string
	// A command used for fine-grained evaluation of retrieval deals
	// see https://lotus.filecoin.io/storage-providers/advanced-configurations/market/#using-filters-for-fine-grained-storage-and-retrieval-deal-acceptance for more details
	RetrievalFilter string

	RetrievalPricing *RetrievalPricing
}

type IndexProviderConfig struct {
	// Enable set whether to enable indexing announcement to the network and expose endpoints that
	// allow indexer nodes to process announcements. Enabled by default.
	Enable bool

	// EntriesCacheCapacity sets the maximum capacity to use for caching the indexing advertisement
	// entries. Defaults to 1024 if not specified. The cache is evicted using LRU policy. The
	// maximum storage used by the cache is a factor of EntriesCacheCapacity, EntriesChunkSize and
	// the length of multihashes being advertised. For example, advertising 128-bit long multihashes
	// with the default EntriesCacheCapacity, and EntriesChunkSize means the cache size can grow to
	// 256MiB when full.
	EntriesCacheCapacity int

	// EntriesChunkSize sets the maximum number of multihashes to include in a single entries chunk.
	// Defaults to 16384 if not specified. Note that chunks are chained together for indexing
	// advertisements that include more multihashes than the configured EntriesChunkSize.
	EntriesChunkSize int

	// TopicName sets the topic name on which the changes to the advertised content are announced.
	// If not explicitly specified, the topic name is automatically inferred from the network name
	// in following format: '/indexer/ingest/<network-name>'
	// Defaults to empty, which implies the topic name is inferred from network name.
	TopicName string

	// PurgeCacheOnStart sets whether to clear any cached entries chunks when the provider engine
	// starts. By default, the cache is rehydrated from previously cached entries stored in
	// datastore if any is present.
	PurgeCacheOnStart bool
}

type RetrievalPricing struct {
	Strategy string // possible values: "default", "external"

	Default  *RetrievalPricingDefault
	External *RetrievalPricingExternal
}

type RetrievalPricingExternal struct {
	// Path of the external script that will be run to price a retrieval deal.
	// This parameter is ONLY applicable if the retrieval pricing policy strategy has been configured to "external".
	Path string
}

type RetrievalPricingDefault struct {
	// VerifiedDealsFreeTransfer configures zero fees for data transfer for a retrieval deal
	// of a payloadCid that belongs to a verified storage deal.
	// This parameter is ONLY applicable if the retrieval pricing policy strategy has been configured to "default".
	// default value is true
	VerifiedDealsFreeTransfer bool
}

type ProvingConfig struct {
	// Maximum number of sector checks to run in parallel. (0 = unlimited)
	//
	// WARNING: Setting this value too high may make the node crash by running out of stack
	// WARNING: Setting this value too low may make sector challenge reading much slower, resulting in failed PoSt due
	// to late submission.
	//
	// After changing this option, confirm that the new value works in your setup by invoking
	// 'lotus-miner proving compute window-post 0'
	ParallelCheckLimit int

	// Maximum amount of time a proving pre-check can take for a sector. If the check times out the sector will be skipped
	//
	// WARNING: Setting this value too low risks in sectors being skipped even though they are accessible, just reading the
	// test challenge took longer than this timeout
	// WARNING: Setting this value too high risks missing PoSt deadline in case IO operations related to this sector are
	// blocked (e.g. in case of disconnected NFS mount)
	SingleCheckTimeout Duration

	// Maximum amount of time a proving pre-check can take for an entire partition. If the check times out, sectors in
	// the partition which didn't get checked on time will be skipped
	//
	// WARNING: Setting this value too low risks in sectors being skipped even though they are accessible, just reading the
	// test challenge took longer than this timeout
	// WARNING: Setting this value too high risks missing PoSt deadline in case IO operations related to this partition are
	// blocked or slow
	PartitionCheckTimeout Duration

	// Disable Window PoSt computation on the lotus-miner process even if no window PoSt workers are present.
	//
	// WARNING: If no windowPoSt workers are connected, window PoSt WILL FAIL resulting in faulty sectors which will need
	// to be recovered. Before enabling this option, make sure your PoSt workers work correctly.
	//
	// After changing this option, confirm that the new value works in your setup by invoking
	// 'lotus-miner proving compute window-post 0'
	DisableBuiltinWindowPoSt bool

	// Disable Winning PoSt computation on the lotus-miner process even if no winning PoSt workers are present.
	//
	// WARNING: If no WinningPoSt workers are connected, Winning PoSt WILL FAIL resulting in lost block rewards.
	// Before enabling this option, make sure your PoSt workers work correctly.
	DisableBuiltinWinningPoSt bool

	// Disable WindowPoSt provable sector readability checks.
	//
	// In normal operation, when preparing to compute WindowPoSt, lotus-miner will perform a round of reading challenges
	// from all sectors to confirm that those sectors can be proven. Challenges read in this process are discarded, as
	// we're only interested in checking that sector data can be read.
	//
	// When using builtin proof computation (no PoSt workers, and DisableBuiltinWindowPoSt is set to false), this process
	// can save a lot of time and compute resources in the case that some sectors are not readable - this is caused by
	// the builtin logic not skipping snark computation when some sectors need to be skipped.
	//
	// When using PoSt workers, this process is mostly redundant, with PoSt workers challenges will be read once, and
	// if challenges for some sectors aren't readable, those sectors will just get skipped.
	//
	// Disabling sector pre-checks will slightly reduce IO load when proving sectors, possibly resulting in shorter
	// time to produce window PoSt. In setups with good IO capabilities the effect of this option on proving time should
	// be negligible.
	//
	// NOTE: It likely is a bad idea to disable sector pre-checks in setups with no PoSt workers.
	//
	// NOTE: Even when this option is enabled, recovering sectors will be checked before recovery declaration message is
	// sent to the chain
	//
	// After changing this option, confirm that the new value works in your setup by invoking
	// 'lotus-miner proving compute window-post 0'
	DisableWDPoStPreChecks bool

	// Maximum number of partitions to prove in a single SubmitWindowPoSt messace. 0 = network limit (10 in nv16)
	//
	// A single partition may contain up to 2349 32GiB sectors, or 2300 64GiB sectors.
	//
	// The maximum number of sectors which can be proven in a single PoSt message is 25000 in network version 16, which
	// means that a single message can prove at most 10 partitions
	//
	// Note that setting this value lower may result in less efficient gas use - more messages will be sent,
	// to prove each deadline, resulting in more total gas use (but each message will have lower gas limit)
	//
	// Setting this value above the network limit has no effect
	MaxPartitionsPerPoStMessage int

	// Maximum number of partitions to declare in a single DeclareFaultsRecovered message. 0 = no limit.

	// In some cases when submitting DeclareFaultsRecovered messages,
	// there may be too many recoveries to fit in a BlockGasLimit.
	// In those cases it may be necessary to set this value to something low (eg 1);
	// Note that setting this value lower may result in less efficient gas use - more messages will be sent than needed,
	// resulting in more total gas use (but each message will have lower gas limit)
	MaxPartitionsPerRecoveryMessage int

	// Enable single partition per PoSt Message for partitions containing recovery sectors
	//
	// In cases when submitting PoSt messages which contain recovering sectors, the default network limit may still be
	// too high to fit in the block gas limit. In those cases, it becomes useful to only house the single partition
	// with recovering sectors in the post message
	//
	// Note that setting this value lower may result in less efficient gas use - more messages will be sent,
	// to prove each deadline, resulting in more total gas use (but each message will have lower gas limit)
	SingleRecoveringPartitionPerPostMessage bool
}

type SealingConfig struct {
	// Upper bound on how many sectors can be waiting for more deals to be packed in it before it begins sealing at any given time.
	// If the miner is accepting multiple deals in parallel, up to MaxWaitDealsSectors of new sectors will be created.
	// If more than MaxWaitDealsSectors deals are accepted in parallel, only MaxWaitDealsSectors deals will be processed in parallel
	// Note that setting this number too high in relation to deal ingestion rate may result in poor sector packing efficiency
	// 0 = no limit
	MaxWaitDealsSectors uint64

	// Upper bound on how many sectors can be sealing+upgrading at the same time when creating new CC sectors (0 = unlimited)
	MaxSealingSectors uint64

	// Upper bound on how many sectors can be sealing+upgrading at the same time when creating new sectors with deals (0 = unlimited)
	MaxSealingSectorsForDeals uint64

	// Prefer creating new sectors even if there are sectors Available for upgrading.
	// This setting combined with MaxUpgradingSectors set to a value higher than MaxSealingSectorsForDeals makes it
	// possible to use fast sector upgrades to handle high volumes of storage deals, while still using the simple sealing
	// flow when the volume of storage deals is lower.
	PreferNewSectorsForDeals bool

	// Upper bound on how many sectors can be sealing+upgrading at the same time when upgrading CC sectors with deals (0 = MaxSealingSectorsForDeals)
	MaxUpgradingSectors uint64

	// When set to a non-zero value, minimum number of epochs until sector expiration required for sectors to be considered
	// for upgrades (0 = DealMinDuration = 180 days = 518400 epochs)
	//
	// Note that if all deals waiting in the input queue have lifetimes longer than this value, upgrade sectors will be
	// required to have expiration of at least the soonest-ending deal
	MinUpgradeSectorExpiration uint64

	// When set to a non-zero value, minimum number of epochs until sector expiration above which upgrade candidates will
	// be selected based on lowest initial pledge.
	//
	// Target sector expiration is calculated by looking at the input deal queue, sorting it by deal expiration, and
	// selecting N deals from the queue up to sector size. The target expiration will be Nth deal end epoch, or in case
	// where there weren't enough deals to fill a sector, DealMaxDuration (540 days = 1555200 epochs)
	//
	// Setting this to a high value (for example to maximum deal duration - 1555200) will disable selection based on
	// initial pledge - upgrade sectors will always be chosen based on longest expiration
	MinTargetUpgradeSectorExpiration uint64

	// CommittedCapacitySectorLifetime is the duration a Committed Capacity (CC) sector will
	// live before it must be extended or converted into sector containing deals before it is
	// terminated. Value must be between 180-540 days inclusive
	CommittedCapacitySectorLifetime Duration

	// Period of time that a newly created sector will wait for more deals to be packed in to before it starts to seal.
	// Sectors which are fully filled will start sealing immediately
	WaitDealsDelay Duration

	// Whether to keep unsealed copies of deal data regardless of whether the client requested that. This lets the miner
	// avoid the relatively high cost of unsealing the data later, at the cost of more storage space
	AlwaysKeepUnsealedCopy bool

	// Run sector finalization before submitting sector proof to the chain
	FinalizeEarly bool

	// Whether new sectors are created to pack incoming deals
	// When this is set to false no new sectors will be created for sealing incoming deals
	// This is useful for forcing all deals to be assigned as snap deals to sectors marked for upgrade
	MakeNewSectorForDeals bool

	// After sealing CC sectors, make them available for upgrading with deals
	MakeCCSectorsAvailable bool

	// Whether to use available miner balance for sector collateral instead of sending it with each message
	CollateralFromMinerBalance bool
	// Minimum available balance to keep in the miner actor before sending it with messages
	AvailableBalanceBuffer types.FIL
	// Don't send collateral with messages even if there is no available balance in the miner actor
	DisableCollateralFallback bool

	// enable / disable precommit batching (takes effect after nv13)
	BatchPreCommits bool
	// maximum precommit batch size - batches will be sent immediately above this size
	MaxPreCommitBatch int
	// how long to wait before submitting a batch after crossing the minimum batch size
	PreCommitBatchWait Duration
	// time buffer for forceful batch submission before sectors/deal in batch would start expiring
	PreCommitBatchSlack Duration

	// enable / disable commit aggregation (takes effect after nv13)
	AggregateCommits bool
	// minimum batched commit size - batches above this size will eventually be sent on a timeout
	MinCommitBatch int
	// maximum batched commit size - batches will be sent immediately above this size
	MaxCommitBatch int
	// how long to wait before submitting a batch after crossing the minimum batch size
	CommitBatchWait Duration
	// time buffer for forceful batch submission before sectors/deals in batch would start expiring
	CommitBatchSlack Duration

	// network BaseFee below which to stop doing precommit batching, instead
	// sending precommit messages to the chain individually
	BatchPreCommitAboveBaseFee types.FIL

	// network BaseFee below which to stop doing commit aggregation, instead
	// submitting proofs to the chain individually
	AggregateAboveBaseFee types.FIL

	TerminateBatchMax  uint64
	TerminateBatchMin  uint64
	TerminateBatchWait Duration

	// Keep this many sectors in sealing pipeline, start CC if needed
	// todo TargetSealingSectors uint64

	// todo TargetSectors - stop auto-pleding new sectors after this many sectors are sealed, default CC upgrade for deals sectors if above
}

type SealerConfig struct {
	ParallelFetchLimit int

	AllowSectorDownload      bool
	AllowAddPiece            bool
	AllowPreCommit1          bool
	AllowPreCommit2          bool
	AllowCommit              bool
	AllowUnseal              bool
	AllowReplicaUpdate       bool
	AllowProveReplicaUpdate2 bool
	AllowRegenSectorKey      bool

	// LocalWorkerName specifies a custom name for the builtin worker.
	// If set to an empty string (default) os hostname will be used
	LocalWorkerName string

	// Assigner specifies the worker assigner to use when scheduling tasks.
	// "utilization" (default) - assign tasks to workers with lowest utilization.
	// "spread" - assign tasks to as many distinct workers as possible.
	Assigner string

	// DisallowRemoteFinalize when set to true will force all Finalize tasks to
	// run on workers with local access to both long-term storage and the sealing
	// path containing the sector.
	// --
	// WARNING: Only set this if all workers have access to long-term storage
	// paths. If this flag is enabled, and there are workers without long-term
	// storage access, sectors will not be moved from them, and Finalize tasks
	// will appear to be stuck.
	// --
	// If you see stuck Finalize tasks after enabling this setting, check
	// 'lotus-miner sealing sched-diag' and 'lotus-miner storage find [sector num]'
	DisallowRemoteFinalize bool

	// ResourceFiltering instructs the system which resource filtering strategy
	// to use when evaluating tasks against this worker. An empty value defaults
	// to "hardware".
	ResourceFiltering ResourceFilteringStrategy
}

type BatchFeeConfig struct {
	Base      types.FIL
	PerSector types.FIL
}

type MinerFeeConfig struct {
	MaxPreCommitGasFee types.FIL
	MaxCommitGasFee    types.FIL

	// maxBatchFee = maxBase + maxPerSector * nSectors
	MaxPreCommitBatchGasFee BatchFeeConfig
	MaxCommitBatchGasFee    BatchFeeConfig

	MaxTerminateGasFee types.FIL
	// WindowPoSt is a high-value operation, so the default fee should be high.
	MaxWindowPoStGasFee    types.FIL
	MaxPublishDealsFee     types.FIL
	MaxMarketBalanceAddFee types.FIL
}

type MinerAddressConfig struct {
	// Addresses to send PreCommit messages from
	PreCommitControl []string
	// Addresses to send Commit messages from
	CommitControl      []string
	TerminateControl   []string
	DealPublishControl []string

	// DisableOwnerFallback disables usage of the owner address for messages
	// sent automatically
	DisableOwnerFallback bool
	// DisableWorkerFallback disables usage of the worker address for messages
	// sent automatically, if control addresses are configured.
	// A control address that doesn't have enough funds will still be chosen
	// over the worker address if this flag is set.
	DisableWorkerFallback bool
}

// API contains configs for API endpoint
type API struct {
	// Binding address for the Lotus API
	ListenAddress       string
	RemoteListenAddress string
	Timeout             Duration
}

// Libp2p contains configs for libp2p
type Libp2p struct {
	// Binding address for the libp2p host - 0 means random port.
	// Format: multiaddress; see https://multiformats.io/multiaddr/
	ListenAddresses []string
	// Addresses to explicitally announce to other peers. If not specified,
	// all interface addresses are announced
	// Format: multiaddress
	AnnounceAddresses []string
	// Addresses to not announce
	// Format: multiaddress
	NoAnnounceAddresses []string
	BootstrapPeers      []string
	ProtectedPeers      []string

	// When not disabled (default), lotus asks NAT devices (e.g., routers), to
	// open up an external port and forward it to the port lotus is running on.
	// When this works (i.e., when your router supports NAT port forwarding),
	// it makes the local lotus node accessible from the public internet
	DisableNatPortMap bool

	// ConnMgrLow is the number of connections that the basic connection manager
	// will trim down to.
	ConnMgrLow uint
	// ConnMgrHigh is the number of connections that, when exceeded, will trigger
	// a connection GC operation. Note: protected/recently formed connections don't
	// count towards this limit.
	ConnMgrHigh uint
	// ConnMgrGrace is a time duration that new connections are immune from being
	// closed by the connection manager.
	ConnMgrGrace Duration
}

type Pubsub struct {
	// Run the node in bootstrap-node mode
	Bootstrapper bool
	// DirectPeers specifies peers with direct peering agreements. These peers are
	// connected outside of the mesh, with all (valid) message unconditionally
	// forwarded to them. The router will maintain open connections to these peers.
	// Note that the peering agreement should be reciprocal with direct peers
	// symmetrically configured at both ends.
	// Type: Array of multiaddress peerinfo strings, must include peerid (/p2p/12D3K...
	DirectPeers           []string
	IPColocationWhitelist []string
	RemoteTracer          string
}

type Chainstore struct {
	EnableSplitstore bool
	Splitstore       Splitstore
}

type Splitstore struct {
	// ColdStoreType specifies the type of the coldstore.
	// It can be "messages" (default) to store only messages, "universal" to store all chain state or "discard" for discarding cold blocks.
	ColdStoreType string
	// HotStoreType specifies the type of the hotstore.
	// Only currently supported value is "badger".
	HotStoreType string
	// MarkSetType specifies the type of the markset.
	// It can be "map" for in memory marking or "badger" (default) for on-disk marking.
	MarkSetType string

	// HotStoreMessageRetention specifies the retention policy for messages, in finalities beyond
	// the compaction boundary; default is 0.
	HotStoreMessageRetention uint64
	// HotStoreFullGCFrequency specifies how often to perform a full (moving) GC on the hotstore.
	// A value of 0 disables, while a value 1 will do full GC in every compaction.
	// Default is 20 (about once a week).
	HotStoreFullGCFrequency uint64
}

// // Full Node
type Client struct {
	UseIpfs             bool
	IpfsOnlineMode      bool
	IpfsMAddr           string
	IpfsUseForRetrieval bool
	// The maximum number of simultaneous data transfers between the client
	// and storage providers for storage deals
	SimultaneousTransfersForStorage uint64
	// The maximum number of simultaneous data transfers between the client
	// and storage providers for retrieval deals
	SimultaneousTransfersForRetrieval uint64

	// Require that retrievals perform no on-chain operations. Paid retrievals
	// without existing payment channels with available funds will fail instead
	// of automatically performing on-chain operations.
	OffChainRetrieval bool
}

type Wallet struct {
	RemoteBackend string
	EnableLedger  bool
	DisableLocal  bool
}

type FeeConfig struct {
	DefaultMaxFee types.FIL
}

<<<<<<< HEAD
type ActorEventConfig struct {
	// EnableRealTimeFilterAPI enables APIs that can create and query filters for actor events as they are emitted.
	EnableRealTimeFilterAPI bool

	// EnableHistoricFilterAPI enables APIs that can create and query filters for actor events that occurred in the past.
	// A queryable index of events will be maintained.
	EnableHistoricFilterAPI bool

	// FilterTTL specifies the time to live for actor event filters. Filters that haven't been accessed longer than
	// this time become eligible for automatic deletion.
	FilterTTL Duration

	// MaxFilters specifies the maximum number of filters that may exist at any one time.
	MaxFilters int

	// MaxFilterResults specifies the maximum number of results that can be accumulated by an actor event filter.
	MaxFilterResults int

	// MaxFilterHeightRange specifies the maximum range of heights that can be used in a filter (to avoid querying
	// the entire chain)
	MaxFilterHeightRange uint64

	// EventHistoryDatabasePath is the full path to a sqlite database that will be used to index actor events to
	// support the historic filter APIs. If the database does not exist it will be created. The directory containing
	// the database must already exist and be writeable.
	ActorEventDatabasePath string

	// Others, not implemented yet:
	// Set a limit on the number of active websocket subscriptions (may be zero)
	// Set a timeout for subscription clients
	// Set upper bound on index size
=======
type UserRaftConfig struct {
	// EXPERIMENTAL. config to enabled node cluster with raft consensus
	ClusterModeEnabled bool
	// A folder to store Raft's data.
	DataFolder string
	// InitPeersetMultiAddr provides the list of initial cluster peers for new Raft
	// peers (with no prior state). It is ignored when Raft was already
	// initialized or when starting in staging mode.
	InitPeersetMultiAddr []string
	// LeaderTimeout specifies how long to wait for a leader before
	// failing an operation.
	WaitForLeaderTimeout Duration
	// NetworkTimeout specifies how long before a Raft network
	// operation is timed out
	NetworkTimeout Duration
	// CommitRetries specifies how many times we retry a failed commit until
	// we give up.
	CommitRetries int
	// How long to wait between retries
	CommitRetryDelay Duration
	// BackupsRotate specifies the maximum number of Raft's DataFolder
	// copies that we keep as backups (renaming) after cleanup.
	BackupsRotate int
	// Tracing enables propagation of contexts across binary boundaries.
	Tracing bool
>>>>>>> 8504401d
}<|MERGE_RESOLUTION|>--- conflicted
+++ resolved
@@ -26,11 +26,8 @@
 	Wallet     Wallet
 	Fees       FeeConfig
 	Chainstore Chainstore
-<<<<<<< HEAD
+	Cluster    UserRaftConfig
 	ActorEvent ActorEventConfig
-=======
-	Cluster    UserRaftConfig
->>>>>>> 8504401d
 }
 
 // // Common
@@ -622,39 +619,6 @@
 	DefaultMaxFee types.FIL
 }
 
-<<<<<<< HEAD
-type ActorEventConfig struct {
-	// EnableRealTimeFilterAPI enables APIs that can create and query filters for actor events as they are emitted.
-	EnableRealTimeFilterAPI bool
-
-	// EnableHistoricFilterAPI enables APIs that can create and query filters for actor events that occurred in the past.
-	// A queryable index of events will be maintained.
-	EnableHistoricFilterAPI bool
-
-	// FilterTTL specifies the time to live for actor event filters. Filters that haven't been accessed longer than
-	// this time become eligible for automatic deletion.
-	FilterTTL Duration
-
-	// MaxFilters specifies the maximum number of filters that may exist at any one time.
-	MaxFilters int
-
-	// MaxFilterResults specifies the maximum number of results that can be accumulated by an actor event filter.
-	MaxFilterResults int
-
-	// MaxFilterHeightRange specifies the maximum range of heights that can be used in a filter (to avoid querying
-	// the entire chain)
-	MaxFilterHeightRange uint64
-
-	// EventHistoryDatabasePath is the full path to a sqlite database that will be used to index actor events to
-	// support the historic filter APIs. If the database does not exist it will be created. The directory containing
-	// the database must already exist and be writeable.
-	ActorEventDatabasePath string
-
-	// Others, not implemented yet:
-	// Set a limit on the number of active websocket subscriptions (may be zero)
-	// Set a timeout for subscription clients
-	// Set upper bound on index size
-=======
 type UserRaftConfig struct {
 	// EXPERIMENTAL. config to enabled node cluster with raft consensus
 	ClusterModeEnabled bool
@@ -680,5 +644,37 @@
 	BackupsRotate int
 	// Tracing enables propagation of contexts across binary boundaries.
 	Tracing bool
->>>>>>> 8504401d
+}
+
+type ActorEventConfig struct {
+	// EnableRealTimeFilterAPI enables APIs that can create and query filters for actor events as they are emitted.
+	EnableRealTimeFilterAPI bool
+
+	// EnableHistoricFilterAPI enables APIs that can create and query filters for actor events that occurred in the past.
+	// A queryable index of events will be maintained.
+	EnableHistoricFilterAPI bool
+
+	// FilterTTL specifies the time to live for actor event filters. Filters that haven't been accessed longer than
+	// this time become eligible for automatic deletion.
+	FilterTTL Duration
+
+	// MaxFilters specifies the maximum number of filters that may exist at any one time.
+	MaxFilters int
+
+	// MaxFilterResults specifies the maximum number of results that can be accumulated by an actor event filter.
+	MaxFilterResults int
+
+	// MaxFilterHeightRange specifies the maximum range of heights that can be used in a filter (to avoid querying
+	// the entire chain)
+	MaxFilterHeightRange uint64
+
+	// EventHistoryDatabasePath is the full path to a sqlite database that will be used to index actor events to
+	// support the historic filter APIs. If the database does not exist it will be created. The directory containing
+	// the database must already exist and be writeable.
+	ActorEventDatabasePath string
+
+	// Others, not implemented yet:
+	// Set a limit on the number of active websocket subscriptions (may be zero)
+	// Set a timeout for subscription clients
+	// Set upper bound on index size
 }