--- conflicted
+++ resolved
@@ -253,21 +253,13 @@
 
 		// Actor event filtering support
 		Override(new(events.EventHelperAPI), From(new(modules.EventHelperAPI))),
-<<<<<<< HEAD
 		Override(new(*filter.EventFilterManager), modules.EventFilterManager(cfg.Events)),
-=======
-		Override(new(*filter.EventFilterManager), modules.EventFilterManager(cfg.Fevm)),
->>>>>>> 566584d4
 
 		// in lite-mode Eth api is provided by gateway
 		ApplyIf(isFullNode,
 			If(cfg.Fevm.EnableEthRPC,
 				Override(new(full.EthModuleAPI), modules.EthModuleAPI(cfg.Fevm)),
-<<<<<<< HEAD
 				Override(new(full.EthEventAPI), modules.EthEventHandler(cfg.Events, cfg.Fevm.EnableEthRPC)),
-=======
-				Override(new(full.EthEventAPI), modules.EthEventHandler(cfg.Fevm)),
->>>>>>> 566584d4
 			),
 			If(!cfg.Fevm.EnableEthRPC,
 				Override(new(full.EthModuleAPI), &full.EthModuleDummy{}),
@@ -277,11 +269,7 @@
 
 		ApplyIf(isFullNode,
 			If(cfg.Events.EnableActorEventsAPI,
-<<<<<<< HEAD
 				Override(new(full.ActorEventAPI), modules.ActorEventHandler(cfg.Events)),
-=======
-				Override(new(full.ActorEventAPI), modules.ActorEventHandler(cfg.Events.EnableActorEventsAPI, cfg.Fevm)),
->>>>>>> 566584d4
 			),
 			If(!cfg.Events.EnableActorEventsAPI,
 				Override(new(full.ActorEventAPI), &full.ActorEventDummy{}),
