package lp2p

import (
	"context"
	"encoding/json"
	"fmt"
	"net"
	"time"

	pubsub "github.com/libp2p/go-libp2p-pubsub"
	pubsub_pb "github.com/libp2p/go-libp2p-pubsub/pb"
	"github.com/libp2p/go-libp2p/core/host"
	"github.com/libp2p/go-libp2p/core/peer"
	"github.com/minio/blake2b-simd"
	ma "github.com/multiformats/go-multiaddr"
	"go.opencensus.io/stats"
	"go.uber.org/fx"
	"golang.org/x/xerrors"

	"github.com/filecoin-project/go-f3/gpbft"
	"github.com/filecoin-project/go-f3/manifest"

	"github.com/filecoin-project/lotus/build"
	"github.com/filecoin-project/lotus/metrics"
	"github.com/filecoin-project/lotus/node/config"
	"github.com/filecoin-project/lotus/node/modules/dtypes"
	"github.com/filecoin-project/lotus/node/modules/helpers"
	"github.com/filecoin-project/lotus/node/modules/tracer"
)

func init() {
	// configure larger overlay parameters
	pubsub.GossipSubD = 8
	pubsub.GossipSubDscore = 6
	pubsub.GossipSubDout = 3
	pubsub.GossipSubDlo = 6
	pubsub.GossipSubDhi = 12
	pubsub.GossipSubDlazy = 12
	pubsub.GossipSubDirectConnectInitialDelay = 30 * time.Second
	pubsub.GossipSubIWantFollowupTime = 5 * time.Second
	pubsub.GossipSubHistoryLength = 10
	pubsub.GossipSubGossipFactor = 0.1
}

const (
	GossipScoreThreshold             = -500
	PublishScoreThreshold            = -1000
	GraylistScoreThreshold           = -2500
	AcceptPXScoreThreshold           = 1000
	OpportunisticGraftScoreThreshold = 3.5

	// Determines the max. number of configuration changes
	// that are allowed for the dynamic manifest.
	// If the manifest changes more than this number, the F3
	// message topic will be filtered
	MaxDynamicManifestChangesAllowed = 1000
)

func ScoreKeeper() *dtypes.ScoreKeeper {
	return new(dtypes.ScoreKeeper)
}

type PeerScoreTracker interface {
	UpdatePeerScore(scores map[peer.ID]*pubsub.PeerScoreSnapshot)
}

type peerScoreTracker struct {
	sk *dtypes.ScoreKeeper
	lt tracer.LotusTracer
}

func newPeerScoreTracker(lt tracer.LotusTracer, sk *dtypes.ScoreKeeper) PeerScoreTracker {
	return &peerScoreTracker{
		sk: sk,
		lt: lt,
	}
}

func (pst *peerScoreTracker) UpdatePeerScore(scores map[peer.ID]*pubsub.PeerScoreSnapshot) {
	if pst.lt != nil {
		pst.lt.PeerScores(scores)
	}

	pst.sk.Update(scores)
}

type GossipIn struct {
	fx.In
	Mctx helpers.MetricsCtx
	Lc   fx.Lifecycle
	Host host.Host
	Nn   dtypes.NetworkName
	Bp   dtypes.BootstrapPeers
	Db   dtypes.DrandBootstrap
	Cfg  *config.Pubsub
	Sk   *dtypes.ScoreKeeper
	Dr   dtypes.DrandSchedule
}

func getDrandTopic(chainInfoJSON string) (string, error) {
	var drandInfo = struct {
		Hash string `json:"hash"`
	}{}
	err := json.Unmarshal([]byte(chainInfoJSON), &drandInfo)
	if err != nil {
		return "", xerrors.Errorf("could not unmarshal drand chain info: %w", err)
	}
	return "/drand/pubsub/v0.0.0/" + drandInfo.Hash, nil
}

func GossipSub(in GossipIn) (service *pubsub.PubSub, err error) {
	bootstrappers := make(map[peer.ID]struct{})
	for _, pi := range in.Bp {
		bootstrappers[pi.ID] = struct{}{}
	}
	drandBootstrappers := make(map[peer.ID]struct{})
	for _, pi := range in.Db {
		drandBootstrappers[pi.ID] = struct{}{}
	}

	isBootstrapNode := in.Cfg.Bootstrapper

	drandTopicParams := &pubsub.TopicScoreParams{
		// expected 2 beaconsn/min
		TopicWeight: 0.5, // 5x block topic; max cap is 62.5

		// 1 tick per second, maxes at 1 after 1 hour
		TimeInMeshWeight:  0.00027, // ~1/3600
		TimeInMeshQuantum: time.Second,
		TimeInMeshCap:     1,

		// deliveries decay after 1 hour, cap at 25 beacons
		FirstMessageDeliveriesWeight: 5, // max value is 125
		FirstMessageDeliveriesDecay:  pubsub.ScoreParameterDecay(time.Hour),
		FirstMessageDeliveriesCap:    25, // the maximum expected in an hour is ~26, including the decay

		// Mesh Delivery Failure is currently turned off for beacons
		// This is on purpose as
		// - the traffic is very low for meaningful distribution of incoming edges.
		// - the reaction time needs to be very slow -- in the order of 10 min at least
		//   so we might as well let opportunistic grafting repair the mesh on its own
		//   pace.
		// - the network is too small, so large asymmetries can be expected between mesh
		//   edges.
		// We should revisit this once the network grows.

		// invalid messages decay after 1 hour
		InvalidMessageDeliveriesWeight: -1000,
		InvalidMessageDeliveriesDecay:  pubsub.ScoreParameterDecay(time.Hour),
	}

	ingestTopicParams := &pubsub.TopicScoreParams{
		// expected ~0.5 confirmed deals / min. sampled
		TopicWeight: 0.1,

		TimeInMeshWeight:  0.00027, // ~1/3600
		TimeInMeshQuantum: time.Second,
		TimeInMeshCap:     1,

		FirstMessageDeliveriesWeight: 0.5,
		FirstMessageDeliveriesDecay:  pubsub.ScoreParameterDecay(time.Hour),
		FirstMessageDeliveriesCap:    100, // allowing for burstiness

		InvalidMessageDeliveriesWeight: -1000,
		InvalidMessageDeliveriesDecay:  pubsub.ScoreParameterDecay(time.Hour),
	}

	topicParams := map[string]*pubsub.TopicScoreParams{
		build.BlocksTopic(in.Nn): {
			// expected 10 blocks/min
			TopicWeight: 0.1, // max cap is 50, max mesh penalty is -10, single invalid message is -100

			// 1 tick per second, maxes at 1 after 1 hour
			TimeInMeshWeight:  0.00027, // ~1/3600
			TimeInMeshQuantum: time.Second,
			TimeInMeshCap:     1,

			// deliveries decay after 1 hour, cap at 100 blocks
			FirstMessageDeliveriesWeight: 5, // max value is 500
			FirstMessageDeliveriesDecay:  pubsub.ScoreParameterDecay(time.Hour),
			FirstMessageDeliveriesCap:    100, // 100 blocks in an hour

			// Mesh Delivery Failure is currently turned off for blocks
			// This is on purpose as
			// - the traffic is very low for meaningful distribution of incoming edges.
			// - the reaction time needs to be very slow -- in the order of 10 min at least
			//   so we might as well let opportunistic grafting repair the mesh on its own
			//   pace.
			// - the network is too small, so large asymmetries can be expected between mesh
			//   edges.
			// We should revisit this once the network grows.
			//
			// // tracks deliveries in the last minute
			// // penalty activates at 1 minute and expects ~0.4 blocks
			// MeshMessageDeliveriesWeight:     -576, // max penalty is -100
			// MeshMessageDeliveriesDecay:      pubsub.ScoreParameterDecay(time.Minute),
			// MeshMessageDeliveriesCap:        10,      // 10 blocks in a minute
			// MeshMessageDeliveriesThreshold:  0.41666, // 10/12/2 blocks/min
			// MeshMessageDeliveriesWindow:     10 * time.Millisecond,
			// MeshMessageDeliveriesActivation: time.Minute,
			//
			// // decays after 15 min
			// MeshFailurePenaltyWeight: -576,
			// MeshFailurePenaltyDecay:  pubsub.ScoreParameterDecay(15 * time.Minute),

			// invalid messages decay after 1 hour
			InvalidMessageDeliveriesWeight: -1000,
			InvalidMessageDeliveriesDecay:  pubsub.ScoreParameterDecay(time.Hour),
		},
		build.MessagesTopic(in.Nn): {
			// expected > 1 tx/second
			TopicWeight: 0.1, // max cap is 5, single invalid message is -100

			// 1 tick per second, maxes at 1 hour
			TimeInMeshWeight:  0.0002778, // ~1/3600
			TimeInMeshQuantum: time.Second,
			TimeInMeshCap:     1,

			// deliveries decay after 10min, cap at 100 tx
			FirstMessageDeliveriesWeight: 0.5, // max value is 50
			FirstMessageDeliveriesDecay:  pubsub.ScoreParameterDecay(10 * time.Minute),
			FirstMessageDeliveriesCap:    100, // 100 messages in 10 minutes

			// Mesh Delivery Failure is currently turned off for messages
			// This is on purpose as the network is still too small, which results in
			// asymmetries and potential unmeshing from negative scores.
			// // tracks deliveries in the last minute
			// // penalty activates at 1 min and expects 2.5 txs
			// MeshMessageDeliveriesWeight:     -16, // max penalty is -100
			// MeshMessageDeliveriesDecay:      pubsub.ScoreParameterDecay(time.Minute),
			// MeshMessageDeliveriesCap:        100, // 100 txs in a minute
			// MeshMessageDeliveriesThreshold:  2.5, // 60/12/2 txs/minute
			// MeshMessageDeliveriesWindow:     10 * time.Millisecond,
			// MeshMessageDeliveriesActivation: time.Minute,

			// // decays after 5min
			// MeshFailurePenaltyWeight: -16,
			// MeshFailurePenaltyDecay:  pubsub.ScoreParameterDecay(5 * time.Minute),

			// invalid messages decay after 1 hour
			InvalidMessageDeliveriesWeight: -1000,
			InvalidMessageDeliveriesDecay:  pubsub.ScoreParameterDecay(time.Hour),
		},
	}

	pgTopicWeights := map[string]float64{
		build.BlocksTopic(in.Nn):   10,
		build.MessagesTopic(in.Nn): 1,
	}

	var drandTopics []string
	for _, d := range in.Dr {
		topic, err := getDrandTopic(d.Config.ChainInfoJSON)
		if err != nil {
			return nil, err
		}
		topicParams[topic] = drandTopicParams
		pgTopicWeights[topic] = 5
		drandTopics = append(drandTopics, topic)
	}

	// Index ingestion whitelist
	topicParams[build.IndexerIngestTopic(in.Nn)] = ingestTopicParams

	// IP colocation whitelist
	var ipcoloWhitelist []*net.IPNet
	for _, cidr := range in.Cfg.IPColocationWhitelist {
		_, ipnet, err := net.ParseCIDR(cidr)
		if err != nil {
			return nil, xerrors.Errorf("error parsing IPColocation subnet %s: %w", cidr, err)
		}
		ipcoloWhitelist = append(ipcoloWhitelist, ipnet)
	}

	options := []pubsub.Option{
		// Gossipsubv1.1 configuration
		pubsub.WithFloodPublish(true),
		pubsub.WithMessageIdFn(HashMsgId),
		pubsub.WithPeerScore(
			&pubsub.PeerScoreParams{
				AppSpecificScore: func(p peer.ID) float64 {
					// return a heavy positive score for bootstrappers so that we don't unilaterally prune
					// them and accept PX from them.
					// we don't do that in the bootstrappers themselves to avoid creating a closed mesh
					// between them (however we might want to consider doing just that)
					_, ok := bootstrappers[p]
					if ok && !isBootstrapNode {
						return 2500
					}

					_, ok = drandBootstrappers[p]
					if ok && !isBootstrapNode {
						return 1500
					}

					// TODO: we want to  plug the application specific score to the node itself in order
					//       to provide feedback to the pubsub system based on observed behaviour
					return 0
				},
				AppSpecificWeight: 1,

				// This sets the IP colocation threshold to 5 peers before we apply penalties
				IPColocationFactorThreshold: 5,
				IPColocationFactorWeight:    -100,
				IPColocationFactorWhitelist: ipcoloWhitelist,

				// P7: behavioural penalties, decay after 1hr
				BehaviourPenaltyThreshold: 6,
				BehaviourPenaltyWeight:    -10,
				BehaviourPenaltyDecay:     pubsub.ScoreParameterDecay(time.Hour),

				DecayInterval: pubsub.DefaultDecayInterval,
				DecayToZero:   pubsub.DefaultDecayToZero,

				// this retains non-positive scores for 6 hours
				RetainScore: 6 * time.Hour,

				// topic parameters
				Topics: topicParams,
			},
			&pubsub.PeerScoreThresholds{
				GossipThreshold:             GossipScoreThreshold,
				PublishThreshold:            PublishScoreThreshold,
				GraylistThreshold:           GraylistScoreThreshold,
				AcceptPXThreshold:           AcceptPXScoreThreshold,
				OpportunisticGraftThreshold: OpportunisticGraftScoreThreshold,
			},
		),
	}

	// enable Peer eXchange on bootstrappers
	if isBootstrapNode {
		// turn off the mesh in bootstrappers -- only do gossip and PX
		pubsub.GossipSubD = 0
		pubsub.GossipSubDscore = 0
		pubsub.GossipSubDlo = 0
		pubsub.GossipSubDhi = 0
		pubsub.GossipSubDout = 0
		pubsub.GossipSubDlazy = 64
		pubsub.GossipSubGossipFactor = 0.25
		pubsub.GossipSubPruneBackoff = 5 * time.Minute
		// turn on PX
		options = append(options, pubsub.WithPeerExchange(true))
	}

	// direct peers
	if in.Cfg.DirectPeers != nil {
		var directPeerInfo []peer.AddrInfo

		for _, addr := range in.Cfg.DirectPeers {
			a, err := ma.NewMultiaddr(addr)
			if err != nil {
				return nil, err
			}

			pi, err := peer.AddrInfoFromP2pAddr(a)
			if err != nil {
				return nil, err
			}

			directPeerInfo = append(directPeerInfo, *pi)
		}

		options = append(options, pubsub.WithDirectPeers(directPeerInfo))
	}

	// validation queue RED
	var pgParams *pubsub.PeerGaterParams

	if isBootstrapNode {
		pgParams = pubsub.NewPeerGaterParams(
			0.33,
			pubsub.ScoreParameterDecay(2*time.Minute),
			pubsub.ScoreParameterDecay(10*time.Minute),
		).WithTopicDeliveryWeights(pgTopicWeights)
	} else {
		pgParams = pubsub.NewPeerGaterParams(
			0.33,
			pubsub.ScoreParameterDecay(2*time.Minute),
			pubsub.ScoreParameterDecay(time.Hour),
		).WithTopicDeliveryWeights(pgTopicWeights)
	}

	options = append(options, pubsub.WithPeerGater(pgParams))

	allowTopics := []string{
		build.BlocksTopic(in.Nn),
		build.MessagesTopic(in.Nn),
		build.IndexerIngestTopic(in.Nn),
	}

<<<<<<< HEAD
	if build.F3Enabled {
		f3TopicName := manifest.PubSubTopicFromNetworkName(gpbft.NetworkName(in.Nn))
		allowTopics = append(allowTopics, f3TopicName)

		// allow dynamic manifest topic and the new topic names after a reconfiguration.
		// Note: This is pretty ugly, but I tried to use a regex subscription filter
		// as the commented code below, but unfortunately it overwrites previous filters. A simple fix would
		// be to allow combining several topic filters, but for now this works.
		//
		// 	pattern := fmt.Sprintf(`^\/f3\/%s\/0\.0\.1\/?[0-9]*$`, in.Nn)
		// 	rx, err := regexp.Compile(pattern)
		// 	if err != nil {
		// 		return nil, xerrors.Errorf("failed to compile manifest topic regex: %w", err)
		// 	}
		// 	options = append(options,
		// 		pubsub.WithSubscriptionFilter(
		// 			pubsub.WrapLimitSubscriptionFilter(
		// 				pubsub.NewRegexpSubscriptionFilter(rx),
		// 				100)))
		allowTopics = append(allowTopics, manifest.ManifestPubSubTopicName)
		for i := 0; i < MaxDynamicManifestChangesAllowed; i++ {
			allowTopics = append(allowTopics, f3TopicName+"/"+fmt.Sprintf("%d", i))
		}
=======
	if build.IsF3Enabled() {
		allowTopics = append(allowTopics, gpbft.NetworkName(in.Nn).PubSubTopic())
>>>>>>> 7e37ee1b
	}

	allowTopics = append(allowTopics, drandTopics...)
	options = append(options,
		pubsub.WithSubscriptionFilter(
			pubsub.WrapLimitSubscriptionFilter(
				pubsub.NewAllowlistSubscriptionFilter(allowTopics...),
				100)))

	var transports []tracer.TracerTransport
	if in.Cfg.JsonTracer != "" {
		jsonTransport, err := tracer.NewJsonTracerTransport(in.Cfg.JsonTracer)
		if err != nil {
			return nil, err
		}

		transports = append(transports, jsonTransport)
	}

	tps := make([]string, 0) // range of topics that will be submited to the traces
	addTopicToList := func(topicList []string, newTopic string) []string {
		// check if the topic is already in the list
		for _, tp := range topicList {
			if tp == newTopic {
				return topicList
			}
		}
		// add it otherwise
		return append(topicList, newTopic)
	}

	// tracer
	if in.Cfg.ElasticSearchTracer != "" {
		elasticSearchTransport, err := tracer.NewElasticSearchTransport(
			in.Cfg.ElasticSearchTracer,
			in.Cfg.ElasticSearchIndex,
		)
		if err != nil {
			return nil, err
		}
		transports = append(transports, elasticSearchTransport)
		tps = addTopicToList(tps, build.BlocksTopic(in.Nn))
	}

	lt := tracer.NewLotusTracer(transports, in.Host.ID(), in.Cfg.TracerSourceAuth)

	// tracer
	if in.Cfg.RemoteTracer != "" {
		a, err := ma.NewMultiaddr(in.Cfg.RemoteTracer)
		if err != nil {
			return nil, err
		}
		pi, err := peer.AddrInfoFromP2pAddr(a)
		if err != nil {
			return nil, err
		}
		tr, err := pubsub.NewRemoteTracer(context.TODO(), in.Host, *pi)
		if err != nil {
			return nil, err
		}
		pst := newPeerScoreTracker(lt, in.Sk)
		trw := newTracerWrapper(tr, lt, tps...)

		options = append(options, pubsub.WithEventTracer(trw))
		options = append(options, pubsub.WithPeerScoreInspect(pst.UpdatePeerScore, 10*time.Second))
	} else {
		// still instantiate a tracer for collecting metrics
		pst := newPeerScoreTracker(lt, in.Sk)
		trw := newTracerWrapper(nil, lt, tps...)

		options = append(options, pubsub.WithEventTracer(trw))
		options = append(options, pubsub.WithPeerScoreInspect(pst.UpdatePeerScore, 10*time.Second))
	}

	return pubsub.NewGossipSub(helpers.LifecycleCtx(in.Mctx, in.Lc), in.Host, options...)
}

func HashMsgId(m *pubsub_pb.Message) string {
	hash := blake2b.Sum256(m.Data)
	return string(hash[:])
}

func newTracerWrapper(
	lp2pTracer pubsub.EventTracer,
	lotusTracer pubsub.EventTracer,
	topics ...string,
) pubsub.EventTracer {
	var topicsMap map[string]struct{}
	if len(topics) > 0 {
		topicsMap = make(map[string]struct{})
		for _, topic := range topics {
			topicsMap[topic] = struct{}{}
		}
	}
	return &tracerWrapper{lp2pTracer: lp2pTracer, lotusTracer: lotusTracer, topics: topicsMap}
}

type tracerWrapper struct {
	lp2pTracer  pubsub.EventTracer
	lotusTracer pubsub.EventTracer
	topics      map[string]struct{}
}

func (trw *tracerWrapper) traceMessage(topic string) bool {
	_, ok := trw.topics[topic]
	return ok
}

func (trw *tracerWrapper) Trace(evt *pubsub_pb.TraceEvent) {
	// this filters the trace events reported to the remote tracer to include only
	// JOIN/LEAVE/GRAFT/PRUNE/PUBLISH/DELIVER. This significantly reduces bandwidth usage and still
	// collects enough data to recover the state of the mesh and compute message delivery latency
	// distributions.
	// Furthermore, we only trace message publication and deliveries for specified topics
	// (here just the blocks topic).
	switch evt.GetType() {
	case pubsub_pb.TraceEvent_PUBLISH_MESSAGE:
		stats.Record(context.TODO(), metrics.PubsubPublishMessage.M(1))
		if trw.traceMessage(evt.GetPublishMessage().GetTopic()) {
			if trw.lp2pTracer != nil {
				trw.lp2pTracer.Trace(evt)
			}
			if trw.lotusTracer != nil {
				trw.lotusTracer.Trace(evt)
			}
		}

	case pubsub_pb.TraceEvent_DELIVER_MESSAGE:
		stats.Record(context.TODO(), metrics.PubsubDeliverMessage.M(1))

	case pubsub_pb.TraceEvent_REJECT_MESSAGE:
		stats.Record(context.TODO(), metrics.PubsubRejectMessage.M(1))
		if trw.traceMessage(evt.GetRejectMessage().GetTopic()) {
			if trw.lp2pTracer != nil {
				trw.lp2pTracer.Trace(evt)
			}
			if trw.lotusTracer != nil {
				trw.lotusTracer.Trace(evt)
			}
		}

	case pubsub_pb.TraceEvent_DUPLICATE_MESSAGE:
		stats.Record(context.TODO(), metrics.PubsubDuplicateMessage.M(1))
		if trw.traceMessage(evt.GetDuplicateMessage().GetTopic()) {
			if trw.lp2pTracer != nil {
				trw.lp2pTracer.Trace(evt)
			}
			if trw.lotusTracer != nil {
				trw.lotusTracer.Trace(evt)
			}
		}

	case pubsub_pb.TraceEvent_JOIN:
		if trw.traceMessage(evt.GetJoin().GetTopic()) {
			if trw.lp2pTracer != nil {
				trw.lp2pTracer.Trace(evt)
			}
			if trw.lotusTracer != nil {
				trw.lotusTracer.Trace(evt)
			}
		}
	case pubsub_pb.TraceEvent_LEAVE:
		if trw.traceMessage(evt.GetLeave().GetTopic()) {
			if trw.lp2pTracer != nil {
				trw.lp2pTracer.Trace(evt)
			}
			if trw.lotusTracer != nil {
				trw.lotusTracer.Trace(evt)
			}
		}

	case pubsub_pb.TraceEvent_GRAFT:
		if trw.traceMessage(evt.GetGraft().GetTopic()) {
			if trw.lp2pTracer != nil {
				trw.lp2pTracer.Trace(evt)
			}

			if trw.lotusTracer != nil {
				trw.lotusTracer.Trace(evt)
			}
		}

	case pubsub_pb.TraceEvent_PRUNE:
		stats.Record(context.TODO(), metrics.PubsubPruneMessage.M(1))
		if trw.traceMessage(evt.GetPrune().GetTopic()) {
			if trw.lp2pTracer != nil {
				trw.lp2pTracer.Trace(evt)
			}
			if trw.lotusTracer != nil {
				trw.lotusTracer.Trace(evt)
			}
		}

	case pubsub_pb.TraceEvent_ADD_PEER:
		if trw.lp2pTracer != nil {
			trw.lp2pTracer.Trace(evt)
		}
		if trw.lotusTracer != nil {
			trw.lotusTracer.Trace(evt)
		}

	case pubsub_pb.TraceEvent_REMOVE_PEER:
		if trw.lp2pTracer != nil {
			trw.lp2pTracer.Trace(evt)
		}
		if trw.lotusTracer != nil {
			trw.lotusTracer.Trace(evt)
		}

	case pubsub_pb.TraceEvent_RECV_RPC:
		stats.Record(context.TODO(), metrics.PubsubRecvRPC.M(1))
		// only track the RPC Calls from IWANT / IHAVE / BLOCK topic
		controlRPC := evt.GetRecvRPC().GetMeta().GetControl()
		ihave := controlRPC.GetIhave()
		iwant := controlRPC.GetIwant()
		msgsRPC := evt.GetRecvRPC().GetMeta().GetMessages()

		// check if any of the messages we are sending belong to a trackable topic
		var validTopic = false
		for _, topic := range msgsRPC {
			if trw.traceMessage(topic.GetTopic()) {
				validTopic = true
				break
			}
		}
		// track if the Iwant / Ihave messages are from a valid Topic
		var validIhave = false
		for _, msgs := range ihave {
			if trw.traceMessage(msgs.GetTopic()) {
				validIhave = true
				break
			}
		}
		// check if we have any of iwant msgs (it doesn't classify per topic - just msg.ID)
		validIwant := len(iwant) > 0

		// trace the event if any of the flags was triggered
		if validIhave || validIwant || validTopic {
			if trw.lp2pTracer != nil {
				trw.lp2pTracer.Trace(evt)
			}
			if trw.lotusTracer != nil {
				trw.lotusTracer.Trace(evt)
			}
		}
	case pubsub_pb.TraceEvent_SEND_RPC:
		stats.Record(context.TODO(), metrics.PubsubSendRPC.M(1))
		// only track the RPC Calls from IWANT / IHAVE / BLOCK topic
		controlRPC := evt.GetSendRPC().GetMeta().GetControl()
		ihave := controlRPC.GetIhave()
		iwant := controlRPC.GetIwant()
		msgsRPC := evt.GetSendRPC().GetMeta().GetMessages()

		// check if any of the messages we are sending belong to a trackable topic
		var validTopic = false
		for _, topic := range msgsRPC {
			if trw.traceMessage(topic.GetTopic()) {
				validTopic = true
				break
			}
		}
		// track if the Iwant / Ihave messages are from a valid Topic
		var validIhave = false
		for _, msgs := range ihave {
			if trw.traceMessage(msgs.GetTopic()) {
				validIhave = true
				break
			}
		}
		// check if there was any of the Iwant msgs
		validIwant := len(iwant) > 0

		// trace the msgs if any of the flags was triggered
		if validIhave || validIwant || validTopic {
			if trw.lp2pTracer != nil {
				trw.lp2pTracer.Trace(evt)
			}
			if trw.lotusTracer != nil {
				trw.lotusTracer.Trace(evt)
			}
		}
	case pubsub_pb.TraceEvent_DROP_RPC:
		stats.Record(context.TODO(), metrics.PubsubDropRPC.M(1))
	}
}<|MERGE_RESOLUTION|>--- conflicted
+++ resolved
@@ -389,8 +389,7 @@
 		build.IndexerIngestTopic(in.Nn),
 	}
 
-<<<<<<< HEAD
-	if build.F3Enabled {
+	if build.IsF3Enabled() {
 		f3TopicName := manifest.PubSubTopicFromNetworkName(gpbft.NetworkName(in.Nn))
 		allowTopics = append(allowTopics, f3TopicName)
 
@@ -413,10 +412,6 @@
 		for i := 0; i < MaxDynamicManifestChangesAllowed; i++ {
 			allowTopics = append(allowTopics, f3TopicName+"/"+fmt.Sprintf("%d", i))
 		}
-=======
-	if build.IsF3Enabled() {
-		allowTopics = append(allowTopics, gpbft.NetworkName(in.Nn).PubSubTopic())
->>>>>>> 7e37ee1b
 	}
 
 	allowTopics = append(allowTopics, drandTopics...)
