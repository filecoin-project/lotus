--- conflicted
+++ resolved
@@ -44,18 +44,11 @@
 	"github.com/filecoin-project/go-storedcounter"
 	"github.com/filecoin-project/specs-actors/actors/abi"
 
-<<<<<<< HEAD
-	sectorstorage "github.com/filecoin-project/sector-storage"
-	"github.com/filecoin-project/sector-storage/ffiwrapper"
-	"github.com/filecoin-project/sector-storage/stores"
-	sealing "github.com/filecoin-project/storage-fsm"
-=======
 	sectorstorage "github.com/filecoin-project/lotus/extern/sector-storage"
 	"github.com/filecoin-project/lotus/extern/sector-storage/ffiwrapper"
 	"github.com/filecoin-project/lotus/extern/sector-storage/stores"
 	sealing "github.com/filecoin-project/lotus/extern/storage-sealing"
 	"github.com/filecoin-project/lotus/extern/storage-sealing/sealiface"
->>>>>>> 348dadf7
 
 	lapi "github.com/filecoin-project/lotus/api"
 	"github.com/filecoin-project/lotus/build"
@@ -149,45 +142,38 @@
 	return &sidsc{sc}
 }
 
-<<<<<<< HEAD
 type StorageMinerParams struct {
 	fx.In
 
-	Lifecycle         fx.Lifecycle
-	MetricsCtx        helpers.MetricsCtx
-	API               lapi.FullNode
-	Host              host.Host
-	MetadataDS        dtypes.MetadataDS
-	Sealer            sectorstorage.SectorManager
-	SectorIDCounter   sealing.SectorIDCounter
-	Verifier          ffiwrapper.Verifier
-	GetSealingDelayFn dtypes.GetSealingDelayFunc
-}
-
-func StorageMiner(params StorageMinerParams) (*storage.Miner, error) {
-	var (
-		ds     = params.MetadataDS
-		mctx   = params.MetricsCtx
-		lc     = params.Lifecycle
-		api    = params.API
-		sealer = params.Sealer
-		h      = params.Host
-		sc     = params.SectorIDCounter
-		verif  = params.Verifier
-		gsd    = params.GetSealingDelayFn
-	)
-	maddr, err := minerAddrFromDS(ds)
-	if err != nil {
-		return nil, err
-	}
-=======
-func StorageMiner(fc config.MinerFeeConfig) func(mctx helpers.MetricsCtx, lc fx.Lifecycle, api lapi.FullNode, h host.Host, ds dtypes.MetadataDS, sealer sectorstorage.SectorManager, sc sealing.SectorIDCounter, verif ffiwrapper.Verifier, gsd dtypes.GetSealingConfigFunc) (*storage.Miner, error) {
-	return func(mctx helpers.MetricsCtx, lc fx.Lifecycle, api lapi.FullNode, h host.Host, ds dtypes.MetadataDS, sealer sectorstorage.SectorManager, sc sealing.SectorIDCounter, verif ffiwrapper.Verifier, gsd dtypes.GetSealingConfigFunc) (*storage.Miner, error) {
+	Lifecycle          fx.Lifecycle
+	MetricsCtx         helpers.MetricsCtx
+	API                lapi.FullNode
+	Host               host.Host
+	MetadataDS         dtypes.MetadataDS
+	Sealer             sectorstorage.SectorManager
+	SectorIDCounter    sealing.SectorIDCounter
+	Verifier           ffiwrapper.Verifier
+	GetSealingConfigFn dtypes.GetSealingConfigFunc
+}
+
+func StorageMiner(fc config.MinerFeeConfig) func(params StorageMinerParams) (*storage.Miner, error) {
+	return func(params StorageMinerParams) (*storage.Miner, error) {
+		var (
+			ds     = params.MetadataDS
+			mctx   = params.MetricsCtx
+			lc     = params.Lifecycle
+			api    = params.API
+			sealer = params.Sealer
+			h      = params.Host
+			sc     = params.SectorIDCounter
+			verif  = params.Verifier
+			gsd    = params.GetSealingConfigFn
+		)
+
 		maddr, err := minerAddrFromDS(ds)
 		if err != nil {
 			return nil, err
 		}
->>>>>>> 348dadf7
 
 		ctx := helpers.LifecycleCtx(mctx, lc)
 
