package modules

import (
	"context"
	"errors"
	"net/http"
	"strings"
	"time"

	"github.com/google/uuid"
	"github.com/ipfs/go-datastore"
	"github.com/ipfs/go-datastore/namespace"
	"github.com/jpillora/backoff"
	"go.uber.org/fx"
	"go.uber.org/multierr"
	"golang.org/x/xerrors"

	"github.com/filecoin-project/go-address"
	"github.com/filecoin-project/go-jsonrpc/auth"
	"github.com/filecoin-project/go-paramfetch"
	"github.com/filecoin-project/go-state-types/abi"
	"github.com/filecoin-project/go-statestore"

	"github.com/filecoin-project/lotus/api"
	"github.com/filecoin-project/lotus/api/v0api"
	"github.com/filecoin-project/lotus/api/v1api"
	"github.com/filecoin-project/lotus/build"
	"github.com/filecoin-project/lotus/chain/actors/builtin/miner"
	"github.com/filecoin-project/lotus/chain/events"
	"github.com/filecoin-project/lotus/chain/gen"
	"github.com/filecoin-project/lotus/chain/gen/slashfilter"
	"github.com/filecoin-project/lotus/chain/types"
	"github.com/filecoin-project/lotus/journal"
	lotusminer "github.com/filecoin-project/lotus/miner"
	"github.com/filecoin-project/lotus/node/config"
	"github.com/filecoin-project/lotus/node/impl/full"
	"github.com/filecoin-project/lotus/node/modules/dtypes"
	"github.com/filecoin-project/lotus/node/modules/helpers"
	"github.com/filecoin-project/lotus/node/repo"
	"github.com/filecoin-project/lotus/storage/ctladdr"
	"github.com/filecoin-project/lotus/storage/paths"
	sealing "github.com/filecoin-project/lotus/storage/pipeline"
	"github.com/filecoin-project/lotus/storage/pipeline/sealiface"
	"github.com/filecoin-project/lotus/storage/sealer"
	"github.com/filecoin-project/lotus/storage/sealer/storiface"
	"github.com/filecoin-project/lotus/storage/wdpost"
)

type UuidWrapper struct {
	v1api.FullNode
}

func (a *UuidWrapper) MpoolPushMessage(ctx context.Context, msg *types.Message, spec *api.MessageSendSpec) (*types.SignedMessage, error) {
	if spec == nil {
		spec = new(api.MessageSendSpec)
	}
	spec.MsgUuid = uuid.New()
	return a.FullNode.MpoolPushMessage(ctx, msg, spec)
}

func MakeUuidWrapper(a v1api.RawFullNodeAPI) v1api.FullNode {
	return &UuidWrapper{a}
}

func minerAddrFromDS(ds dtypes.MetadataDS) (address.Address, error) {
	maddrb, err := ds.Get(context.TODO(), datastore.NewKey("miner-address"))
	if err != nil {
		return address.Undef, err
	}

	return address.NewFromBytes(maddrb)
}

func GetParams(prover bool) func(spt abi.RegisteredSealProof) error {
	return func(spt abi.RegisteredSealProof) error {
		ssize, err := spt.SectorSize()
		if err != nil {
			return err
		}

		// If built-in assets are disabled, we expect the user to have placed the right
		// parameters in the right location on the filesystem (/var/tmp/filecoin-proof-parameters).
		if build.DisableBuiltinAssets {
			return nil
		}

		var provingSize uint64
		if prover {
			provingSize = uint64(ssize)
		}

		// TODO: We should fetch the params for the actual proof type, not just based on the size.
		if err := paramfetch.GetParams(context.TODO(), build.ParametersJSON(), build.SrsJSON(), provingSize); err != nil {
			return xerrors.Errorf("fetching proof parameters: %w", err)
		}

		return nil
	}
}

func MinerAddress(ds dtypes.MetadataDS) (dtypes.MinerAddress, error) {
	ma, err := minerAddrFromDS(ds)
	return dtypes.MinerAddress(ma), err
}

func MinerID(ma dtypes.MinerAddress) (dtypes.MinerID, error) {
	id, err := address.IDFromAddress(address.Address(ma))
	return dtypes.MinerID(id), err
}

func StorageNetworkName(ctx helpers.MetricsCtx, a v1api.FullNode) (dtypes.NetworkName, error) {
	if !build.Devnet {
		return "testnetnet", nil
	}
	return a.StateNetworkName(ctx)
}

func SealProofType(maddr dtypes.MinerAddress, fnapi v1api.FullNode) (abi.RegisteredSealProof, error) {
	mi, err := fnapi.StateMinerInfo(context.TODO(), address.Address(maddr), types.EmptyTSK)
	if err != nil {
		return 0, err
	}
	networkVersion, err := fnapi.StateNetworkVersion(context.TODO(), types.EmptyTSK)
	if err != nil {
		return 0, err
	}

	// node seal proof type does not decide whether or not we use synthetic porep
	return miner.PreferredSealProofTypeFromWindowPoStType(networkVersion, mi.WindowPoStProofType, false)
}

func AddressSelector(addrConf *config.MinerAddressConfig) func() (*ctladdr.AddressSelector, error) {
	return func() (*ctladdr.AddressSelector, error) {
		as := &ctladdr.AddressSelector{}
		if addrConf == nil {
			return as, nil
		}

		as.DisableOwnerFallback = addrConf.DisableOwnerFallback
		as.DisableWorkerFallback = addrConf.DisableWorkerFallback

		for _, s := range addrConf.PreCommitControl {
			addr, err := address.NewFromString(s)
			if err != nil {
				return nil, xerrors.Errorf("parsing precommit control address: %w", err)
			}

			as.PreCommitControl = append(as.PreCommitControl, addr)
		}

		for _, s := range addrConf.CommitControl {
			addr, err := address.NewFromString(s)
			if err != nil {
				return nil, xerrors.Errorf("parsing commit control address: %w", err)
			}

			as.CommitControl = append(as.CommitControl, addr)
		}

		for _, s := range addrConf.TerminateControl {
			addr, err := address.NewFromString(s)
			if err != nil {
				return nil, xerrors.Errorf("parsing terminate control address: %w", err)
			}

			as.TerminateControl = append(as.TerminateControl, addr)
		}

		for _, s := range addrConf.DealPublishControl {
			addr, err := address.NewFromString(s)
			if err != nil {
				return nil, xerrors.Errorf("parsing deal publishing control address: %w", err)
			}

			as.DealPublishControl = append(as.DealPublishControl, addr)
		}

		return as, nil
	}
}

func PreflightChecks(mctx helpers.MetricsCtx, lc fx.Lifecycle, api v1api.FullNode, maddr dtypes.MinerAddress) error {
	ctx := helpers.LifecycleCtx(mctx, lc)

	lc.Append(fx.Hook{OnStart: func(context.Context) error {
		mi, err := api.StateMinerInfo(ctx, address.Address(maddr), types.EmptyTSK)
		if err != nil {
			return xerrors.Errorf("failed to resolve miner info: %w", err)
		}

		workerKey, err := api.StateAccountKey(ctx, mi.Worker, types.EmptyTSK)
		if err != nil {
			return xerrors.Errorf("failed to resolve worker key: %w", err)
		}

		has, err := api.WalletHas(ctx, workerKey)
		if err != nil {
			return xerrors.Errorf("failed to check wallet for worker key: %w", err)
		}

		if !has {
			return xerrors.New("key for worker not found in local wallet")
		}

		log.Infof("starting up miner %s, worker addr %s", address.Address(maddr), workerKey)
		return nil
	}})

	return nil
}

type SealingPipelineParams struct {
	fx.In

	Lifecycle          fx.Lifecycle
	MetricsCtx         helpers.MetricsCtx
	API                v1api.FullNode
	MetadataDS         dtypes.MetadataDS
	Sealer             sealer.SectorManager
	Verifier           storiface.Verifier
	Prover             storiface.Prover
	GetSealingConfigFn dtypes.GetSealingConfigFunc
	Journal            journal.Journal
	AddrSel            *ctladdr.AddressSelector
	Maddr              dtypes.MinerAddress
}

func SealingPipeline(fc config.MinerFeeConfig) func(params SealingPipelineParams) (*sealing.Sealing, error) {
	return func(params SealingPipelineParams) (*sealing.Sealing, error) {
		var (
			ds     = params.MetadataDS
			mctx   = params.MetricsCtx
			lc     = params.Lifecycle
			api    = params.API
			sealer = params.Sealer
			verif  = params.Verifier
			prover = params.Prover
			gsd    = params.GetSealingConfigFn
			j      = params.Journal
			as     = params.AddrSel
			maddr  = address.Address(params.Maddr)
		)

		ctx := helpers.LifecycleCtx(mctx, lc)

		evts, err := events.NewEvents(ctx, api)
		if err != nil {
			return nil, xerrors.Errorf("failed to subscribe to events: %w", err)
		}

		md, err := api.StateMinerProvingDeadline(ctx, maddr, types.EmptyTSK)
		if err != nil {
			return nil, xerrors.Errorf("getting miner info: %w", err)
		}
		provingBuffer := md.WPoStProvingPeriod * 2
		pcp := sealing.NewBasicPreCommitPolicy(api, gsd, provingBuffer)

		pipeline := sealing.New(ctx, api, fc, evts, maddr, ds, sealer, verif, prover, &pcp, gsd, j, as)

		lc.Append(fx.Hook{
			OnStart: func(context.Context) error {
				go pipeline.Run(ctx)
				return nil
			},
			OnStop: pipeline.Stop,
		})

		return pipeline, nil
	}
}

func WindowPostScheduler(fc config.MinerFeeConfig, pc config.ProvingConfig) func(params SealingPipelineParams) (*wdpost.WindowPoStScheduler, error) {
	return func(params SealingPipelineParams) (*wdpost.WindowPoStScheduler, error) {
		var (
			mctx   = params.MetricsCtx
			lc     = params.Lifecycle
			api    = params.API
			sealer = params.Sealer
			verif  = params.Verifier
			j      = params.Journal
			as     = params.AddrSel
		)

		ctx := helpers.LifecycleCtx(mctx, lc)

		fps, err := wdpost.NewWindowedPoStScheduler(api, fc, pc, as, sealer, verif, sealer, j, []dtypes.MinerAddress{params.Maddr})

		if err != nil {
			return nil, err
		}

		lc.Append(fx.Hook{
			OnStart: func(context.Context) error {
				go fps.Run(ctx)
				return nil
			},
		})

		return fps, nil
	}
}

func SetupBlockProducer(lc fx.Lifecycle, ds dtypes.MetadataDS, api v1api.FullNode, epp gen.WinningPoStProver, sf *slashfilter.SlashFilter, j journal.Journal) (*lotusminer.Miner, error) {
	minerAddr, err := minerAddrFromDS(ds)
	if err != nil {
		return nil, err
	}

	m := lotusminer.NewMiner(api, epp, minerAddr, sf, j)

	lc.Append(fx.Hook{
		OnStart: func(ctx context.Context) error {
			if err := m.Start(ctx); err != nil {
				return err
			}
			return nil
		},
		OnStop: func(ctx context.Context) error {
			return m.Stop(ctx)
		},
	})

	return m, nil
}

var WorkerCallsPrefix = datastore.NewKey("/worker/calls")
var ManagerWorkPrefix = datastore.NewKey("/stmgr/calls")

func LocalStorage(mctx helpers.MetricsCtx, lc fx.Lifecycle, ls paths.LocalStorage, si paths.SectorIndex, urls paths.URLs) (*paths.Local, error) {
	ctx := helpers.LifecycleCtx(mctx, lc)
	return paths.NewLocal(ctx, ls, si, urls)
}

func RemoteStorage(lstor *paths.Local, si paths.SectorIndex, sa sealer.StorageAuth, sc config.SealerConfig) *paths.Remote {
	return paths.NewRemote(lstor, si, http.Header(sa), sc.ParallelFetchLimit, &paths.DefaultPartialFileHandler{})
}

func SectorStorage(mctx helpers.MetricsCtx, lc fx.Lifecycle, lstor *paths.Local, stor paths.Store, ls paths.LocalStorage, si paths.SectorIndex, sc config.SealerConfig, pc config.ProvingConfig, ds dtypes.MetadataDS) (*sealer.Manager, error) {
	ctx := helpers.LifecycleCtx(mctx, lc)

	wsts := statestore.New(namespace.Wrap(ds, WorkerCallsPrefix))
	smsts := statestore.New(namespace.Wrap(ds, ManagerWorkPrefix))

	sst, err := sealer.New(ctx, lstor, stor, ls, si, sc, pc, wsts, smsts)
	if err != nil {
		return nil, err
	}

	lc.Append(fx.Hook{
		OnStop: sst.Close,
	})

	return sst, nil
}

func F3Participation(mctx helpers.MetricsCtx, lc fx.Lifecycle, api v1api.FullNode, minerAddress dtypes.MinerAddress) error {
	ctx := helpers.LifecycleCtx(mctx, lc)
	b := &backoff.Backoff{
		Min:    1 * time.Second,
		Max:    1 * time.Minute,
		Factor: 1.5,
		Jitter: false,
	}
	go func() {
		timer := time.NewTimer(0)
		defer timer.Stop()

		if !timer.Stop() {
			<-timer.C
		}

		leaseTime := 120 * time.Second
		// start with some time in the past
		oldLease := time.Now().Add(-24 * time.Hour)

		for ctx.Err() == nil {
			newLease := time.Now().Add(leaseTime)

			ok, err := api.F3Participate(ctx, address.Address(minerAddress), newLease, oldLease)

<<<<<<< HEAD
			if errors.Is(err, context.Canceled) {
=======
			if ctx.Err() != nil {
>>>>>>> 2822404b
				return
			}
			if errors.Is(err, full.ErrF3Disabled) {
				log.Errorf("Cannot participate in F3 as it is disabled: %+v", err)
				return
			}
			if err != nil {
				log.Errorf("while starting to participate in F3: %+v", err)
				// use exponential backoff to avoid hotloop
				timer.Reset(b.Duration())
				select {
				case <-ctx.Done():
					return
				case <-timer.C:
				}
				continue
			}
			if !ok {
				log.Errorf("lotus node refused our lease, are you loadbalancing or did the miner just restart?")

				sleepFor := b.Duration()
<<<<<<< HEAD
				if time.Until(oldLease) > 0 {
					sleepFor = min(sleepFor, time.Until(oldLease))
=======
				if d := time.Until(oldLease); d > 0 && d < sleepFor {
					sleepFor = d
>>>>>>> 2822404b
				}
				timer.Reset(sleepFor)
				select {
				case <-ctx.Done():
					return
				case <-timer.C:
				}
				continue
			}

			// we have succeded in giving a lease, reset the backoff
			b.Reset()

			oldLease = newLease
			// wait for the half of the lease time and then refresh
			timer.Reset(leaseTime / 2)
			select {
			case <-ctx.Done():
				return
			case <-timer.C:
			}
		}
	}()
	return nil
}

func StorageAuth(ctx helpers.MetricsCtx, ca v0api.Common) (sealer.StorageAuth, error) {
	token, err := ca.AuthNew(ctx, []auth.Permission{"admin"})
	if err != nil {
		return nil, xerrors.Errorf("creating storage auth header: %w", err)
	}

	headers := http.Header{}
	headers.Add("Authorization", "Bearer "+string(token))
	return sealer.StorageAuth(headers), nil
}

func StorageAuthWithURL(apiInfo string) interface{} {
	if strings.HasPrefix(apiInfo, "harmony:") {
		return func(ctx helpers.MetricsCtx, ca MinerStorageService) (sealer.StorageAuth, error) {
			return StorageAuth(ctx, ca)
		}
	}

	return func(ctx helpers.MetricsCtx, ca v0api.Common) (sealer.StorageAuth, error) {
		s := strings.Split(apiInfo, ":")
		if len(s) != 2 {
			return nil, errors.New("unexpected format of `apiInfo`")
		}
		headers := http.Header{}
		headers.Add("Authorization", "Bearer "+s[0])
		return sealer.StorageAuth(headers), nil
	}
}

func NewSetSealConfigFunc(r repo.LockedRepo) (dtypes.SetSealingConfigFunc, error) {
	return func(cfg sealiface.Config) (err error) {
		err = mutateSealingCfg(r, func(c config.SealingConfiger) {
			newCfg := config.SealingConfig{
				MaxWaitDealsSectors:             cfg.MaxWaitDealsSectors,
				MaxSealingSectors:               cfg.MaxSealingSectors,
				MaxSealingSectorsForDeals:       cfg.MaxSealingSectorsForDeals,
				PreferNewSectorsForDeals:        cfg.PreferNewSectorsForDeals,
				MaxUpgradingSectors:             cfg.MaxUpgradingSectors,
				CommittedCapacitySectorLifetime: config.Duration(cfg.CommittedCapacitySectorLifetime),
				WaitDealsDelay:                  config.Duration(cfg.WaitDealsDelay),
				MakeNewSectorForDeals:           cfg.MakeNewSectorForDeals,
				MinUpgradeSectorExpiration:      cfg.MinUpgradeSectorExpiration,
				MakeCCSectorsAvailable:          cfg.MakeCCSectorsAvailable,
				AlwaysKeepUnsealedCopy:          cfg.AlwaysKeepUnsealedCopy,
				FinalizeEarly:                   cfg.FinalizeEarly,

				CollateralFromMinerBalance: cfg.CollateralFromMinerBalance,
				AvailableBalanceBuffer:     types.FIL(cfg.AvailableBalanceBuffer),
				DisableCollateralFallback:  cfg.DisableCollateralFallback,

				MaxPreCommitBatch:   cfg.MaxPreCommitBatch,
				PreCommitBatchWait:  config.Duration(cfg.PreCommitBatchWait),
				PreCommitBatchSlack: config.Duration(cfg.PreCommitBatchSlack),

				AggregateCommits:           cfg.AggregateCommits,
				MinCommitBatch:             cfg.MinCommitBatch,
				MaxCommitBatch:             cfg.MaxCommitBatch,
				CommitBatchWait:            config.Duration(cfg.CommitBatchWait),
				CommitBatchSlack:           config.Duration(cfg.CommitBatchSlack),
				AggregateAboveBaseFee:      types.FIL(cfg.AggregateAboveBaseFee),
				BatchPreCommitAboveBaseFee: types.FIL(cfg.BatchPreCommitAboveBaseFee),

				TerminateBatchMax:                      cfg.TerminateBatchMax,
				TerminateBatchMin:                      cfg.TerminateBatchMin,
				TerminateBatchWait:                     config.Duration(cfg.TerminateBatchWait),
				MaxSectorProveCommitsSubmittedPerEpoch: cfg.MaxSectorProveCommitsSubmittedPerEpoch,
				UseSyntheticPoRep:                      cfg.UseSyntheticPoRep,

				RequireActivationSuccess:         cfg.RequireActivationSuccess,
				RequireActivationSuccessUpdate:   cfg.RequireActivationSuccessUpdate,
				RequireNotificationSuccess:       cfg.RequireNotificationSuccess,
				RequireNotificationSuccessUpdate: cfg.RequireNotificationSuccessUpdate,
			}
			c.SetSealingConfig(newCfg)
		})
		return
	}, nil
}

func ToSealingConfig(dealmakingCfg config.DealmakingConfig, sealingCfg config.SealingConfig) sealiface.Config {
	return sealiface.Config{
		MaxWaitDealsSectors:        sealingCfg.MaxWaitDealsSectors,
		MaxSealingSectors:          sealingCfg.MaxSealingSectors,
		MaxSealingSectorsForDeals:  sealingCfg.MaxSealingSectorsForDeals,
		PreferNewSectorsForDeals:   sealingCfg.PreferNewSectorsForDeals,
		MinUpgradeSectorExpiration: sealingCfg.MinUpgradeSectorExpiration,
		MaxUpgradingSectors:        sealingCfg.MaxUpgradingSectors,

		StartEpochSealingBuffer:         abi.ChainEpoch(dealmakingCfg.StartEpochSealingBuffer),
		MakeNewSectorForDeals:           sealingCfg.MakeNewSectorForDeals,
		CommittedCapacitySectorLifetime: time.Duration(sealingCfg.CommittedCapacitySectorLifetime),
		WaitDealsDelay:                  time.Duration(sealingCfg.WaitDealsDelay),
		MakeCCSectorsAvailable:          sealingCfg.MakeCCSectorsAvailable,
		AlwaysKeepUnsealedCopy:          sealingCfg.AlwaysKeepUnsealedCopy,
		FinalizeEarly:                   sealingCfg.FinalizeEarly,

		CollateralFromMinerBalance: sealingCfg.CollateralFromMinerBalance,
		AvailableBalanceBuffer:     types.BigInt(sealingCfg.AvailableBalanceBuffer),
		DisableCollateralFallback:  sealingCfg.DisableCollateralFallback,

		MaxPreCommitBatch:   sealingCfg.MaxPreCommitBatch,
		PreCommitBatchWait:  time.Duration(sealingCfg.PreCommitBatchWait),
		PreCommitBatchSlack: time.Duration(sealingCfg.PreCommitBatchSlack),

		AggregateCommits:                       sealingCfg.AggregateCommits,
		MinCommitBatch:                         sealingCfg.MinCommitBatch,
		MaxCommitBatch:                         sealingCfg.MaxCommitBatch,
		CommitBatchWait:                        time.Duration(sealingCfg.CommitBatchWait),
		CommitBatchSlack:                       time.Duration(sealingCfg.CommitBatchSlack),
		AggregateAboveBaseFee:                  types.BigInt(sealingCfg.AggregateAboveBaseFee),
		BatchPreCommitAboveBaseFee:             types.BigInt(sealingCfg.BatchPreCommitAboveBaseFee),
		MaxSectorProveCommitsSubmittedPerEpoch: sealingCfg.MaxSectorProveCommitsSubmittedPerEpoch,

		TerminateBatchMax:  sealingCfg.TerminateBatchMax,
		TerminateBatchMin:  sealingCfg.TerminateBatchMin,
		TerminateBatchWait: time.Duration(sealingCfg.TerminateBatchWait),
		UseSyntheticPoRep:  sealingCfg.UseSyntheticPoRep,

		RequireActivationSuccess:         sealingCfg.RequireActivationSuccess,
		RequireActivationSuccessUpdate:   sealingCfg.RequireActivationSuccessUpdate,
		RequireNotificationSuccess:       sealingCfg.RequireNotificationSuccess,
		RequireNotificationSuccessUpdate: sealingCfg.RequireNotificationSuccessUpdate,
	}
}

func NewGetSealConfigFunc(r repo.LockedRepo) (dtypes.GetSealingConfigFunc, error) {
	return func() (out sealiface.Config, err error) {
		err = readSealingCfg(r, func(dc config.DealmakingConfiger, sc config.SealingConfiger) {
			scfg := sc.GetSealingConfig()
			dcfg := dc.GetDealmakingConfig()
			out = ToSealingConfig(dcfg, scfg)
		})
		return
	}, nil
}

func readSealingCfg(r repo.LockedRepo, accessor func(config.DealmakingConfiger, config.SealingConfiger)) error {
	raw, err := r.Config()
	if err != nil {
		return err
	}

	scfg, ok := raw.(config.SealingConfiger)
	if !ok {
		return xerrors.New("expected config with sealing config trait")
	}

	dcfg, ok := raw.(config.DealmakingConfiger)
	if !ok {
		return xerrors.New("expected config with dealmaking config trait")
	}

	accessor(dcfg, scfg)

	return nil
}

func mutateSealingCfg(r repo.LockedRepo, mutator func(config.SealingConfiger)) error {
	var typeErr error

	setConfigErr := r.SetConfig(func(raw interface{}) {
		cfg, ok := raw.(config.SealingConfiger)
		if !ok {
			typeErr = errors.New("expected config with sealing config trait")
			return
		}

		mutator(cfg)
	})

	return multierr.Combine(typeErr, setConfigErr)
}

func ExtractEnabledMinerSubsystems(cfg config.MinerSubsystemConfig) (res api.MinerSubsystems) {
	if cfg.EnableMining {
		res = append(res, api.SubsystemMining)
	}
	if cfg.EnableSealing {
		res = append(res, api.SubsystemSealing)
	}
	if cfg.EnableSectorStorage {
		res = append(res, api.SubsystemSectorStorage)
	}

	return res
}<|MERGE_RESOLUTION|>--- conflicted
+++ resolved
@@ -378,11 +378,7 @@
 
 			ok, err := api.F3Participate(ctx, address.Address(minerAddress), newLease, oldLease)
 
-<<<<<<< HEAD
-			if errors.Is(err, context.Canceled) {
-=======
 			if ctx.Err() != nil {
->>>>>>> 2822404b
 				return
 			}
 			if errors.Is(err, full.ErrF3Disabled) {
@@ -404,13 +400,8 @@
 				log.Errorf("lotus node refused our lease, are you loadbalancing or did the miner just restart?")
 
 				sleepFor := b.Duration()
-<<<<<<< HEAD
-				if time.Until(oldLease) > 0 {
-					sleepFor = min(sleepFor, time.Until(oldLease))
-=======
 				if d := time.Until(oldLease); d > 0 && d < sleepFor {
 					sleepFor = d
->>>>>>> 2822404b
 				}
 				timer.Reset(sleepFor)
 				select {
