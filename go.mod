--- conflicted
+++ resolved
@@ -150,14 +150,9 @@
 	go.uber.org/fx v1.21.1
 	go.uber.org/multierr v1.11.0
 	go.uber.org/zap v1.27.0
-<<<<<<< HEAD
-	golang.org/x/crypto v0.23.0
+	golang.org/x/crypto v0.24.0
 	golang.org/x/mod v0.17.0
-	golang.org/x/net v0.25.0
-=======
-	golang.org/x/crypto v0.24.0
 	golang.org/x/net v0.26.0
->>>>>>> 424ae01c
 	golang.org/x/sync v0.7.0
 	golang.org/x/sys v0.21.0
 	golang.org/x/term v0.21.0
@@ -328,12 +323,7 @@
 	go.uber.org/mock v0.4.0 // indirect
 	go4.org v0.0.0-20230225012048-214862532bf5 // indirect
 	golang.org/x/exp v0.0.0-20240506185415-9bf2ced13842 // indirect
-<<<<<<< HEAD
-	golang.org/x/text v0.15.0 // indirect
-=======
-	golang.org/x/mod v0.17.0 // indirect
 	golang.org/x/text v0.16.0 // indirect
->>>>>>> 424ae01c
 	gonum.org/v1/gonum v0.15.0 // indirect
 	google.golang.org/genproto/googleapis/rpc v0.0.0-20240515191416-fc5f0ca64291 // indirect
 	google.golang.org/grpc v1.64.0 // indirect
