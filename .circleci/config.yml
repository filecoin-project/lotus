--- conflicted
+++ resolved
@@ -584,7 +584,6 @@
           shell: /bin/bash -o pipefail
           command: |
             snapcraft upload *.snap --release << parameters.channel >>
-<<<<<<< HEAD
   build-docker:
     description: >
       Publish to Dockerhub
@@ -671,8 +670,6 @@
                   - docker/build:
                       image: filecoin/<<parameters.image>>
                       extra_build_args: --target <<parameters.image>> --build-arg GOFLAGS=-tags=<<parameters.network>>
-=======
->>>>>>> a0422f64
 
   publish-packer-snap:
     description: build packer image with snap. mainnet only.
