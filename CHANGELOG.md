# Lotus changelog

> **Historical Note**
> Previous changelog entries are archived in:
> * [CHANGELOG_0.x.md](./documentation/changelog/CHANGELOG_0.x.md) - v0.1.0 to v0.9.1
> * [CHANGELOG_1.0x.md](./documentation/changelog/CHANGELOG_1.0x.md) - v1.0.0 to v1.9.0
> * [CHANGELOG_1.1x.md](./documentation/changelog/CHANGELOG_1.1x.md) - v1.10.0 to v1.19.0
> * [CHANGELOG_1.2x.md](./documentation/changelog/CHANGELOG_1.2x.md) - v1.20.0 to v1.29.2

# UNRELEASED

- feat!: actors bundle v16.0.1 & special handling for calibnet ([filecoin-project/lotus#13006](https://github.com/filecoin-project/lotus/pull/13006))
<<<<<<< HEAD
- feat: add experimental v2 APIs that are "F3 aware."  (TODO: expand this section significantly to cover where someone learns about the new APIs, how they enable them, and what expectations they should have around them—i.e., they may change)
=======
- fix(eth): always return nil for eth transactions not found ([filecoin-project/lotus#12999](https://github.com/filecoin-project/lotus/pull/12999))
>>>>>>> dda1d23f

# Node and Miner v1.32.1 / 2025-03-28

The Lotus v1.32.1 release is a **MANDATORY patch release**, which will deliver the Filecoin network version 25, codenamed “Teep” 🦵. This release sets the upgrade epoch for the Mainnet to **Epoch 4867320 - 2025-04-10T23:00:00Z**, and correctly sets the F3 activationcontract address to `0xA19080A1Bcb82Bb61bcb9691EC94653Eb5315716`. You can find more details about how the F3 activation on Mainnet will be executed in the [F3 Activation Procedure](https://github.com/filecoin-project/go-f3/issues/920#issuecomment-2761448485).

## ☢️ Upgrade Warnings ☢️
- The Lotus v1.32.0 release had an issue where the F3 activation contract address was not set correctly. This release corrects that issue.
- If you are running the v1.30.0 version of Lotus, please go through the Upgrade Warnings section for the [v1.31.0 releases](https://github.com/filecoin-project/lotus/releases/tag/v1.31.0) and [v1.31.1](https://github.com/filecoin-project/lotus/releases/tag/v1.31.1) before upgrading to this release.
- The minimum supported Golang version is now `1.23.6` ([filecoin-project/lotus#12910](https://github.com/filecoin-project/lotus/pull/12910)).
- The `SupportedProofTypes` field has been removed from the `Filecoin.StateGetNetworkParams` method because it was frequently overlooked during proof type updates and did not accurately reflect the FVM's supported proofs ([filecoin-project/lotus#12881](https://github.com/filecoin-project/lotus/pull/12881)).
- Introduced `Agent` field to the `Filecoin.Version` response. Note that this change may be breaking, depending on the clients deserialization capabilities. ([filecoin-project/lotus#12904](https://github.com/filecoin-project/lotus/pull/12904)).
- The `--only-cc` option has been removed from the `lotus-miner sectors extend` command. 

## 🏛️ Filecoin network version 25 FIPs

- [FIP-0097: Add Support for EIP-1153 (Transient Storage) in the FEVM](https://github.com/filecoin-project/FIPs/blob/master/FIPS/fip-0097.md)
- [FIP-0098: Simplify termination fee calculation to a fixed percentage of initial pledge](https://github.com/filecoin-project/FIPs/blob/master/FIPS/fip-0098.md)
- [FIP-0100: Removing Batch Balancer, Replacing It With a Per-sector Fee and Removing Gas-limited Constraints](https://github.com/filecoin-project/FIPs/blob/master/FIPS/fip-0100.md)
- [F3 Mainnet Activation](https://github.com/filecoin-project/FIPs/blob/master/FIPS/fip-0086.md)

## 📦 v16 Builtin Actor Bundle

This release candidate uses the [v16.0.0](https://github.com/filecoin-project/builtin-actors/releases/tag/v16.0.0)

## 🚚 Migration
All node operators, including storage providers, should be aware that ONE pre-migration is being scheduled 120 epochs before the network upgrade. The migration for the NV25 upgrade is expected to be medium with a bit longer pre-migration compared to the two previous network upgrade.

Pre-Migration is expected to take between 4 to 8 minutes on a SplitStore node. The migration on the upgrade epoch is expected to take 30 seconds on a node with a NVMe-drive and a newer CPU. For nodes running on slower disks/CPU, it is still expected to take around 1 minute. We recommend node operators (who haven't enabled splitstore discard mode) that do not care about historical chain states, to prune the chain blockstore by syncing from a snapshot 1-2 days before the upgrade.

For certain node operators, such as full archival nodes or systems that need to keep large amounts of state (RPC providers), we recommend skipping the pre-migration and run the non-cached migration (i.e., just running the migration at the network upgrade epoch), and schedule for some additional downtime. Operators of such nodes can read the [How to disable premigration in network upgrade tutorial](https://lotus.filecoin.io/kb/disable-premigration/).

## New Features highlight
- feat!: [FIP-0100](https://github.com/filecoin-project/FIPs/blob/master/FIPS/fip-0100.md) and [FIP-0098](https://github.com/filecoin-project/FIPs/blob/master/FIPS/fip-0098.md) implementation.
  - Adds a scheduled nv26 "Tock" upgrade exactly 90 days after nv25 to signal the end of the sector extensions grace period for FIP-0100. This grace period is 7 days for calibnet.
  - Deadlines on the public API now have a `DailyFee` field
  - `DealIDs` has now been removed from the public API's `SectorOnChainInfo` (was deprecated in FIP-0079)
  - Removed `--only-cc` from `spcli sectors extend` command
  - Change circulating supply calculation for calibnet, butterflynet and 2k for nv25 upgrade; see ([filecoin-project/lotus#12938](https://github.com/filecoin-project/lotus/pull/12938)) for more information.
- feat: integrate & test FIP-0098 additions ([filecoin-project/lotus#12968](https://github.com/filecoin-project/lotus/pull/12968))
- feat(cli): the `lotus state sectors` command now supports the `--show-partitions` flag and printing CSV output. ([filecoin-project/lotus#12834](https://github.com/filecoin-project/lotus/pull/12834)).
- feat: handle non-existing actors gracefully in F3 power proportion CLI. ([filecoin-project/lotus#12840](https://github.com/filecoin-project/lotus/pull/12840))
- feat: check ETH events indexed in range ([filecoin-project/lotus#12728](https://github.com/filecoin-project/lotus/pull/12728))
- feat: exposed `StateGetNetworkParams` in the Lotus Gateway API ([filecoin-project/lotus#12881](https://github.com/filecoin-project/lotus/pull/12881))
- feat: add `--csv` option to the `lotus send` command ([filecoin-project/lotus#12892](https://github.com/filecoin-project/lotus/pull/12892))
- feat: add `GenesisTimestamp` to `StateGetNetworkParams` response ([filecoin-project/lotus#12925](https://github.com/filecoin-project/lotus/pull/12925))
- feat: add `ChainGetMessagesInTipset` to Lotus Gateway API ([filecoin-project/lotus#12947](https://github.com/filecoin-project/lotus/pull/12947))
- feat(f3): Implement contract based parameter setting as for FRC-0099 ([filecoin-project/lotus#12861](https://github.com/filecoin-project/lotus/pull/12861))
- feat(miner): remove batch balancer-related functionality ([filecoin-project/lotus#12919](https://github.com/filecoin-project/lotus/pull/12919))
- feat(market): expose access to ProviderSectors on the market actor abstraction ([filecoin-project/lotus#12978](https://github.com/filecoin-project/lotus/pull/12978))
- feat: expose market ProviderSectors access on state-types abstraction ([filecoin-project/lotus#12978](https://github.com/filecoin-project/lotus/pull/12978))
- feat(shed): lotus-shed miner-fees - to inspect FIP-0100 fees for a miner ([filecoin-project/lotus#12980](https://github.com/filecoin-project/lotus/pull/12980))
- Set the F3 contract address on mainnet ([filecoin-project/lotus#12994](https://github.com/filecoin-project/lotus/pull/12994))

## Improvements
- refactor(eth): attach ToFilecoinMessage converter to EthCall ([filecoin-project/lotus#12844](https://github.com/filecoin-project/lotus/pull/12844))
- feat: automatically detect if genesis CAR is compressed when using the `--genesis` flag in the `lotus daemon` command ([filecoin-project/lotus#12885](https://github.com/filecoin-project/lotus/pull/12885))
- fix: In addition to existing network, also publish 2k docker images ([filecoin-project/lotus#12911](https://github.com/filecoin-project/lotus/pull/12911))
- docs(api): document 10% overestimation in collateral/pledge APIs ([filecoin-project/lotus#12922](https://github.com/filecoin-project/lotus/pull/12922))
- fix(drand): add null HistoricalBeaconClient for old beacons ([filecoin-project/lotus#12830](https://github.com/filecoin-project/lotus/pull/12830))
- chore: reduce participation log verbosity when F3 isn't read ([filecoin-project/lotus#12937](https://github.com/filecoin-project/lotus/pull/12937))
- fix: allow users to optionally configure node startup even if index reconciliation fails ([filecoin-project/lotus#12930](https://github.com/filecoin-project/lotus/pull/12930))
- feat: add a `LOTUS_DISABLE_F3_ACTIVATION` enviroment variable allowing disabling F3 activation for a specific contract address or epoch ([filecoin-project/lotus#12920](https://github.com/filecoin-project/lotus/pull/12920)).
- chore: switch to pure-go zstd decoder for snapshot imports.  ([filecoin-project/lotus#12857](https://github.com/filecoin-project/lotus/pull/12857))
- chore: upgrade go-state-types with big.Int{} change that means an empty big.Int is now treated as zero for all operations ([filecoin-project/lotus#12936](https://github.com/filecoin-project/lotus/pull/12936))
- chore(eth): make `EthGetBlockByNumber` & `EthGetBlockByHash` share the same cache and be impacted by `EthBlkCacheSize` config settings ([filecoin-project/lotus#12979](https://github.com/filecoin-project/lotus/pull/12979))
- chore(deps): bump go-state-types to v0.16.0-rc8 ([filecoin-project/lotus#12973](https://github.com/filecoin-project/lotus/pull/12973))  
- chore: set Mainnet nv25 upgrade epoch and update deps ([filecoin-project/lotus#12986](https://github.com/filecoin-project/lotus/pull/12986))
- chore(eth): make EthGetBlockByNumber & EthGetBlockByHash share cache code ([filecoin-project/lotus#12979](https://github.com/filecoin-project/lotus/pull/12979))

## Bug Fixes
- fix(eth): minor improvements to event range checking ([filecoin-project/lotus#12867](https://github.com/filecoin-project/lotus/pull/12867))
- fix(wallet): allow delegated wallet import ([filecoin-project/lotus#12876](https://github.com/filecoin-project/lotus/pull/12876))
- fix: use the correct environment variable (`FIL_PROOFS_PARAMETER_CACHE`) for proof params path ([filecoin-project/lotus#12891](https://github.com/filecoin-project/lotus/pull/12891))

## 📝 Changelog

For the set of changes since the last stable release:

- Node: https://github.com/filecoin-project/lotus/compare/v1.31.1...v1.32.1
- Miner: https://github.com/filecoin-project/lotus/compare/v1.31.1...miner/v1.32.1

## 👨‍👩‍👧‍👦 Contributors

| Contributor | Commits | Lines ± | Files Changed |
|-------------|---------|---------|---------------|
| Rod Vagg | 46 | +16240/-12784 | 286 |
| Masih H. Derkani | 76 | +5697/-2175 | 290 |
| Jakub Sztandera | 38 | +2048/-1652 | 244 |
| Aryan Tikarya | 2 | +1931/-1444 | 43 |
| Phi-rjan | 19 | +1777/-1251 | 69 |
| Piotr Galar | 4 | +1052/-261 | 14 |
| Mikers | 2 | +664/-149 | 12 |
| Steven Allen | 8 | +325/-148 | 31 |
| dependabot[bot] | 15 | +190/-208 | 30 |
| Phi | 4 | +214/-156 | 12 |
| Viraj Bhartiya | 2 | +190/-49 | 13 |
| Aarsh Shah | 1 | +104/-47 | 6 |
| caseylove | 1 | +71/-67 | 1 |
| asamuj | 2 | +39/-43 | 14 |
| ZenGround0 | 1 | +64/-0 | 1 |
| Krishang Shah | 1 | +30/-30 | 2 |
| tediou5 | 1 | +38/-15 | 14 |
| dockercui | 1 | +19/-19 | 19 |
| XiaoBei | 2 | +15/-15 | 7 |
| Hubert | 1 | +21/-5 | 9 |
| wmjae | 2 | +9/-9 | 7 |
| taozui472 | 1 | +9/-9 | 6 |
| Yash Jagtap | 1 | +7/-7 | 5 |
| Peter Cover | 1 | +6/-6 | 4 |
| Andi | 1 | +6/-6 | 2 |
| root | 1 | +5/-5 | 4 |
| growfrow | 1 | +3/-3 | 1 |
| Łukasz Magiera | 1 | +4/-0 | 2 |
| wgyt | 1 | +2/-2 | 1 |
| web3-bot | 2 | +2/-2 | 2 |
| parthshah1 | 1 | +2/-2 | 1 |
| leo | 1 | +2/-2 | 2 |
| futreall | 1 | +2/-2 | 2 |
| Pranav Konde | 1 | +2/-2 | 1 |
| Steve Loeppky | 1 | +2/-0 | 1 |
| LexLuthr | 1 | +2/-0 | 1 |

# Node and Miner v1.32.0 / 2025-03-27

This is the stable release of the **upcoming MANDATORY Lotus v1.32.0 release**, which will deliver the Filecoin network version 25, codenamed “Teep” 🦵. This release candidate sets the upgrade epoch for the Mainnet to **Epoch 4867320 - 2025-04-10T23:00:00Z**.

## ☢️ Upgrade Warnings ☢️
- If you are running the v1.30.0 version of Lotus, please go through the Upgrade Warnings section for the [v1.31.0 releases](https://github.com/filecoin-project/lotus/releases/tag/v1.31.0) and [v1.31.1](https://github.com/filecoin-project/lotus/releases/tag/v1.31.1) before upgrading to this release.
- The minimum supported Golang version is now `1.23.6` ([filecoin-project/lotus#12910](https://github.com/filecoin-project/lotus/pull/12910)).
- The `SupportedProofTypes` field has been removed from the `Filecoin.StateGetNetworkParams` method because it was frequently overlooked during proof type updates and did not accurately reflect the FVM's supported proofs ([filecoin-project/lotus#12881](https://github.com/filecoin-project/lotus/pull/12881)).
- Introduced `Agent` field to the `Filecoin.Version` response. Note that this change may be breaking, depending on the clients deserialization capabilities. ([filecoin-project/lotus#12904](https://github.com/filecoin-project/lotus/pull/12904)).
- The `--only-cc` option has been removed from the `lotus-miner sectors extend` command. 

## 🏛️ Filecoin network version 25 FIPs

- [FIP-0097: Add Support for EIP-1153 (Transient Storage) in the FEVM](https://github.com/filecoin-project/FIPs/blob/master/FIPS/fip-0097.md)
- [FIP-0098: Simplify termination fee calculation to a fixed percentage of initial pledge](https://github.com/filecoin-project/FIPs/blob/master/FIPS/fip-0098.md)
- [FIP-0100: Removing Batch Balancer, Replacing It With a Per-sector Fee and Removing Gas-limited Constraints](https://github.com/filecoin-project/FIPs/blob/master/FIPS/fip-0100.md)
- [F3 Mainnet Activation](https://github.com/filecoin-project/FIPs/blob/master/FIPS/fip-0086.md)

## 📦 v16 Builtin Actor Bundle

This release candidate uses the [v16.0.0](https://github.com/filecoin-project/builtin-actors/releases/tag/v16.0.0)

## 🚚 Migration
All node operators, including storage providers, should be aware that ONE pre-migration is being scheduled 120 epochs before the network upgrade. The migration for the NV25 upgrade is expected to be medium with a bit longer pre-migration compared to the two previous network upgrade.

Pre-Migration is expected to take between 4 to 8 minutes on a SplitStore node. The migration on the upgrade epoch is expected to take 30 seconds on a node with a NVMe-drive and a newer CPU. For nodes running on slower disks/CPU, it is still expected to take around 1 minute. We recommend node operators (who haven't enabled splitstore discard mode) that do not care about historical chain states, to prune the chain blockstore by syncing from a snapshot 1-2 days before the upgrade.

For certain node operators, such as full archival nodes or systems that need to keep large amounts of state (RPC providers), we recommend skipping the pre-migration and run the non-cached migration (i.e., just running the migration at the network upgrade epoch), and schedule for some additional downtime. Operators of such nodes can read the [How to disable premigration in network upgrade tutorial](https://lotus.filecoin.io/kb/disable-premigration/).

## New Features highlight
- feat!: [FIP-0100](https://github.com/filecoin-project/FIPs/blob/master/FIPS/fip-0100.md) and [FIP-0098](https://github.com/filecoin-project/FIPs/blob/master/FIPS/fip-0098.md) implementation.
  - Adds a scheduled nv26 "Tock" upgrade exactly 90 days after nv25 to signal the end of the sector extensions grace period for FIP-0100. This grace period is 7 days for calibnet.
  - Deadlines on the public API now have a `DailyFee` field
  - `DealIDs` has now been removed from the public API's `SectorOnChainInfo` (was deprecated in FIP-0079)
  - Removed `--only-cc` from `spcli sectors extend` command
  - Change circulating supply calculation for calibnet, butterflynet and 2k for nv25 upgrade; see ([filecoin-project/lotus#12938](https://github.com/filecoin-project/lotus/pull/12938)) for more information.
- feat: integrate & test FIP-0098 additions ([filecoin-project/lotus#12968](https://github.com/filecoin-project/lotus/pull/12968))
- feat(cli): the `lotus state sectors` command now supports the `--show-partitions` flag and printing CSV output. ([filecoin-project/lotus#12834](https://github.com/filecoin-project/lotus/pull/12834)).
- feat: handle non-existing actors gracefully in F3 power proportion CLI. ([filecoin-project/lotus#12840](https://github.com/filecoin-project/lotus/pull/12840))
- feat: check ETH events indexed in range ([filecoin-project/lotus#12728](https://github.com/filecoin-project/lotus/pull/12728))
- feat: exposed `StateGetNetworkParams` in the Lotus Gateway API ([filecoin-project/lotus#12881](https://github.com/filecoin-project/lotus/pull/12881))
- feat: add `--csv` option to the `lotus send` command ([filecoin-project/lotus#12892](https://github.com/filecoin-project/lotus/pull/12892))
- feat: add `GenesisTimestamp` to `StateGetNetworkParams` response ([filecoin-project/lotus#12925](https://github.com/filecoin-project/lotus/pull/12925))
- feat: add `ChainGetMessagesInTipset` to Lotus Gateway API ([filecoin-project/lotus#12947](https://github.com/filecoin-project/lotus/pull/12947))
- feat(f3): Implement contract based parameter setting as for FRC-0099 ([filecoin-project/lotus#12861](https://github.com/filecoin-project/lotus/pull/12861))
- feat(miner): remove batch balancer-related functionality ([filecoin-project/lotus#12919](https://github.com/filecoin-project/lotus/pull/12919))
- feat(market): expose access to ProviderSectors on the market actor abstraction ([filecoin-project/lotus#12978](https://github.com/filecoin-project/lotus/pull/12978))
- feat: expose market ProviderSectors access on state-types abstraction ([filecoin-project/lotus#12978](https://github.com/filecoin-project/lotus/pull/12978))
- feat(shed): lotus-shed miner-fees - to inspect FIP-0100 fees for a miner ([filecoin-project/lotus#12980](https://github.com/filecoin-project/lotus/pull/12980))

## Improvements
- refactor(eth): attach ToFilecoinMessage converter to EthCall ([filecoin-project/lotus#12844](https://github.com/filecoin-project/lotus/pull/12844))
- feat: automatically detect if genesis CAR is compressed when using the `--genesis` flag in the `lotus daemon` command ([filecoin-project/lotus#12885](https://github.com/filecoin-project/lotus/pull/12885))
- fix: In addition to existing network, also publish 2k docker images ([filecoin-project/lotus#12911](https://github.com/filecoin-project/lotus/pull/12911))
- docs(api): document 10% overestimation in collateral/pledge APIs ([filecoin-project/lotus#12922](https://github.com/filecoin-project/lotus/pull/12922))
- fix(drand): add null HistoricalBeaconClient for old beacons ([filecoin-project/lotus#12830](https://github.com/filecoin-project/lotus/pull/12830))
- chore: reduce participation log verbosity when F3 isn't read ([filecoin-project/lotus#12937](https://github.com/filecoin-project/lotus/pull/12937))
- fix: allow users to optionally configure node startup even if index reconciliation fails ([filecoin-project/lotus#12930](https://github.com/filecoin-project/lotus/pull/12930))
- feat: add a `LOTUS_DISABLE_F3_ACTIVATION` enviroment variable allowing disabling F3 activation for a specific contract address or epoch ([filecoin-project/lotus#12920](https://github.com/filecoin-project/lotus/pull/12920)).
- chore: switch to pure-go zstd decoder for snapshot imports.  ([filecoin-project/lotus#12857](https://github.com/filecoin-project/lotus/pull/12857))
- chore: upgrade go-state-types with big.Int{} change that means an empty big.Int is now treated as zero for all operations ([filecoin-project/lotus#12936](https://github.com/filecoin-project/lotus/pull/12936))
- chore(eth): make `EthGetBlockByNumber` & `EthGetBlockByHash` share the same cache and be impacted by `EthBlkCacheSize` config settings ([filecoin-project/lotus#12979](https://github.com/filecoin-project/lotus/pull/12979))
- chore(deps): bump go-state-types to v0.16.0-rc8 ([filecoin-project/lotus#12973](https://github.com/filecoin-project/lotus/pull/12973))  
- chore: set Mainnet nv25 upgrade epoch and update deps ([filecoin-project/lotus#12986](https://github.com/filecoin-project/lotus/pull/12986))
- chore(eth): make EthGetBlockByNumber & EthGetBlockByHash share cache code ([filecoin-project/lotus#12979](https://github.com/filecoin-project/lotus/pull/12979))

## Bug Fixes
- fix(eth): minor improvements to event range checking ([filecoin-project/lotus#12867](https://github.com/filecoin-project/lotus/pull/12867))
- fix(wallet): allow delegated wallet import ([filecoin-project/lotus#12876](https://github.com/filecoin-project/lotus/pull/12876))
- fix: use the correct environment variable (`FIL_PROOFS_PARAMETER_CACHE`) for proof params path ([filecoin-project/lotus#12891](https://github.com/filecoin-project/lotus/pull/12891))

## 📝 Changelog

For the set of changes since the last stable release:

- Node: https://github.com/filecoin-project/lotus/compare/v1.31.1...v1.32.1
- Miner: https://github.com/filecoin-project/lotus/compare/v1.31.1...miner/v1.32.1

## 👨‍👩‍👧‍👦 Contributors

| Contributor | Commits | Lines ± | Files Changed |
|-------------|---------|---------|---------------|
| Rod Vagg | 46 | +16240/-12784 | 286 |
| Masih H. Derkani | 76 | +5697/-2175 | 290 |
| Jakub Sztandera | 38 | +2048/-1652 | 244 |
| Aryan Tikarya | 2 | +1931/-1444 | 43 |
| Phi-rjan | 19 | +1777/-1251 | 69 |
| Piotr Galar | 4 | +1052/-261 | 14 |
| Mikers | 2 | +664/-149 | 12 |
| Steven Allen | 8 | +325/-148 | 31 |
| dependabot[bot] | 15 | +190/-208 | 30 |
| Phi | 4 | +214/-156 | 12 |
| Viraj Bhartiya | 2 | +190/-49 | 13 |
| Aarsh Shah | 1 | +104/-47 | 6 |
| caseylove | 1 | +71/-67 | 1 |
| asamuj | 2 | +39/-43 | 14 |
| ZenGround0 | 1 | +64/-0 | 1 |
| Krishang Shah | 1 | +30/-30 | 2 |
| tediou5 | 1 | +38/-15 | 14 |
| dockercui | 1 | +19/-19 | 19 |
| XiaoBei | 2 | +15/-15 | 7 |
| Hubert | 1 | +21/-5 | 9 |
| wmjae | 2 | +9/-9 | 7 |
| taozui472 | 1 | +9/-9 | 6 |
| Yash Jagtap | 1 | +7/-7 | 5 |
| Peter Cover | 1 | +6/-6 | 4 |
| Andi | 1 | +6/-6 | 2 |
| root | 1 | +5/-5 | 4 |
| growfrow | 1 | +3/-3 | 1 |
| Łukasz Magiera | 1 | +4/-0 | 2 |
| wgyt | 1 | +2/-2 | 1 |
| web3-bot | 2 | +2/-2 | 2 |
| parthshah1 | 1 | +2/-2 | 1 |
| leo | 1 | +2/-2 | 2 |
| futreall | 1 | +2/-2 | 2 |
| Pranav Konde | 1 | +2/-2 | 1 |
| Steve Loeppky | 1 | +2/-0 | 1 |
| LexLuthr | 1 | +2/-0 | 1 |

# Node v1.31.1 / 2025-01-27

This Lotus release introduces several new features and improvements, including JSON output for tipsets in `lotus chain list` cmd, enhanced logging during network upgrade migrations, and additional Bootstrap nodes. It also includes a refactored Ethereum API implementation into smaller, more manageable modules in a new `github.com/filecoin-project/lotus/node/impl/eth` package, as well as adding network name as a tag in most metrics - making it easier to create Graphana Dashboards for multiple networks. Please review the upgrade warnings and documentation for any important changes affecting RPC providers, node operators, and storage providers.

## ☢️ Upgrade Warnings ☢️
- If you are running the v1.30.x version of Lotus, please go through the Upgrade Warnings section for the [v1.31.0](https://github.com/filecoin-project/lotus/releases/tag/v1.31.0) before upgrading to this release.

## ⭐ Feature/Improvement Highlights:
- Add json output of tipsets to `lotus chain list`. ([filecoin-project/lotus#12691](https://github.com/filecoin-project/lotus/pull/12691))
- During a network upgrade, log migration progress every 2 seconds so they are more helpful and informative. The `LOTUS_MIGRATE_PROGRESS_LOG_SECONDS` environment variable can be used to change this if needed. ([filecoin-project/lotus#12732](https://github.com/filecoin-project/lotus/pull/12732))
- Add Magik's Bootstrap node. ([filecoin-project/lotus#12792](https://github.com/filecoin-project/lotus/pull/12792))
- Lotus now reports the network name as a tag in most metrics. ([filecoin-project/lotus#12733](https://github.com/filecoin-project/lotus/pull/12733))
- Add a new cron queue inspection utility. ([filecoin-project/lotus#12825](https://github.com/filecoin-project/lotus/pull/12825))
- Add a new utility to the `lotus-shed msg` tool which pretty-prints gas summaries to tables, broken down into compute and storage gas totals and percentages ([filecoin-project/lotus#12817](https://github.com/filecoin-project/lotus/pull/12817))
- Generate the cli docs directly from the code instead compiling and executing binaries' `help` output. ([filecoin-project/lotus#12717](https://github.com/filecoin-project/lotus/pull/12717))
- Refactored Ethereum API implementation into smaller, more manageable modules in a new `github.com/filecoin-project/lotus/node/impl/eth` package. ([filecoin-project/lotus#12796](https://github.com/filecoin-project/lotus/pull/12796))
- Add F3GetCertificate & F3GetLatestCertificate to the gateway. ([filecoin-project/lotus#12778](https://github.com/filecoin-project/lotus/pull/12778))
- Add `StateMarketProposalPending` API / `lotus state market proposal-pending` CLI. ([filecoin-project/lotus#12724](https://github.com/filecoin-project/lotus/pull/12724))

## 🐛 Bug Fix Highlights
- Remove IPNI advertisement relay over pubsub via Lotus node as it now has been deprecated. ([filecoin-project/lotus#12768](https://github.com/filecoin-project/lotus/pull/12768)
- Make `EthTraceFilter` / `trace_filter` skip null rounds instead of erroring. ([filecoin-project/lotus#12702](https://github.com/filecoin-project/lotus/pull/12702))
- Event APIs (`GetActorEventsRaw`, `SubscribeActorEventsRaw`, `eth_getLogs`, `eth_newFilter`, etc.) will now return an error when a request matches more than `MaxFilterResults` (default: 10,000) rather than silently truncating the results. Also apply an internal event matcher for `eth_getLogs` (etc.) to avoid builtin actor events on database query so as not to include them in `MaxFilterResults` calculation. ([filecoin-project/lotus#12671](https://github.com/filecoin-project/lotus/pull/12671))
- `ChainIndexer#GetMsgInfo` returns an `ErrNotFound` when there are no rows. ([filecoin-project/lotus#12680](https://github.com/filecoin-project/lotus/pull/12680))
- Gracefully handle EAM CreateAccount failures in `EthTraceBlock` (`trace_block`) and `EthTraceTransaction` (`trace_transaction`) calls. ([filecoin-project/lotus#12730](https://github.com/filecoin-project/lotus/pull/12730))
- Make f3 gen power command being non-deterministic ([filecoin-project/lotus#12764](https://github.com/filecoin-project/lotus/pull/12764))
- Resolve a bug in sync by preventing checkpoint expansion ([filecoin-project/lotus#12747](https://github.com/filecoin-project/lotus/pull/12747))
- Fix issue in backfillIndex where error handling could lead to a potential panic ([filecoin-project/lotus#12813](https://github.com/filecoin-project/lotus/pull/12813))

## 📝 Changelog

For the full set of changes since the last stable node release:

https://github.com/filecoin-project/lotus/compare/v1.31.0...v1.31.1

## 👨‍👩‍👧‍👦 Contributors

| Contributor | Commits | Lines ± | Files Changed |
|-------------|---------|---------|---------------|
| Rod Vagg | 26 | +13687/-11008 | 146 |
| Masih H. Derkani | 19 | +2492/-1506 | 59 |
| Aryan Tikarya | 2 | +2120/-1407 | 45 |
| Krishang Shah | 1 | +3214/-117 | 66 |
| Steven Allen | 4 | +1317/-1632 | 22 |
| Jakub Sztandera | 10 | +935/-1203 | 176 |
| Łukasz Magiera | 2 | +949/-467 | 33 |
| Phi-rjan | 9 | +369/-339 | 43 |
| Piotr Galar | 4 | +586/-106 | 12 |
| Viraj Bhartiya | 3 | +219/-63 | 16 |
| caseylove | 1 | +71/-67 | 1 |
| asamuj | 2 | +39/-43 | 14 |
| ZenGround0 | 2 | +73/-1 | 3 |
| XiaoBei | 2 | +15/-15 | 7 |
| wmjae | 2 | +9/-9 | 7 |
| taozui472 | 1 | +9/-9 | 6 |
| dependabot[bot] | 2 | +9/-9 | 4 |
| huajin tong | 1 | +6/-6 | 6 |
| Phi | 1 | +6/-6 | 6 |
| Andi | 1 | +6/-6 | 2 |
| root | 1 | +5/-5 | 4 |
| chuangjinglu | 1 | +3/-3 | 3 |
| wgyt | 1 | +2/-2 | 1 |
| parthshah1 | 1 | +2/-2 | 1 |
| leo | 1 | +2/-2 | 2 |
| pinglanlu | 1 | +1/-1 | 1 |

# Node and Miner v1.31.0 / 2024-12-02

The Lotus v1.31.0 release introduces the new `ChainIndexer` subsystem, enhancing the indexing of Filecoin chain state for improved RPC performance. Several bug fixes in the block production loop are also included. Please review the upgrade warnings and documentation for any important changes affecting RPC providers, node operators and storage providers.

## ⭐ New Feature Highlights:
- New ChainIndexer subsystem to index Filecoin chain state such as tipsets, messages, events and ETH transactions for accurate and faster RPC responses. The `ChainIndexer` replaces the existing `MsgIndex`, `EthTxHashLookup` and `EventIndex` implementations in Lotus, which [suffer from a multitude of known problems](https://github.com/filecoin-project/lotus/issues/12293).  If you are an RPC provider or a node operator who uses or exposes Ethereum and/or events APIs, please refer to the [ChainIndexer documentation for operators](./documentation/en/chain-indexer-overview-for-operators.md) for information on how to enable, configure and use the new Indexer.  While there is no automated data migration and one can upgrade and downgrade without backups, there are manual steps that need to be taken to backfill data when upgrading to this Lotus version, or downgrading to the previous version without ChainIndexer. Please be aware that that this feature removes some options in the Lotus configuration file, if these have been set, Lotus will report an error when starting. See the documentation for more information
- `lotus chain head` now supports a `--height` flag to print just the epoch number of the current chain head ([filecoin-project/lotus#12609](https://github.com/filecoin-project/lotus/pull/12609))
- Implement `EthGetTransactionByBlockNumberAndIndex` (`eth_getTransactionByBlockNumberAndIndex`) and `EthGetTransactionByBlockHashAndIndex` (`eth_getTransactionByBlockHashAndIndex`) methods. ([filecoin-project/lotus#12618](https://github.com/filecoin-project/lotus/pull/12618))
- `lotus-shed indexes inspect-indexes` now performs a comprehensive comparison of the event index data for each message by comparing the AMT root CID from the message receipt with the root of a reconstructed AMT. Previously `inspect-indexes` simply compared event counts.  Comparing AMT roots instead confirms all the event data is byte-perfect. ([filecoin-project/lotus#12570](https://github.com/filecoin-project/lotus/pull/12570))
- Return a "data" field on the "error" returned from RPC when `eth_call` and `eth_estimateGas` APIs encounter `execution reverted` errors. This is a standard expectation of Ethereum RPC tooling and may improve compatibility in some cases. ([filecoin-project/lotus#12553](https://github.com/filecoin-project/lotus/pull/12553))
- Improve ETH-filter performance for nodes serving many clients. ([filecoin-project/lotus#12603](https://github.com/filecoin-project/lotus/pull/12603))
- Implement F3 utility CLIs to list the power table for a given instance and sum the proportional power of a set of actors that participate in a given instance. ([filecoin-project/lotus#12698](https://github.com/filecoin-project/lotus/pull/12698))

## 🐛 Bug Fix Highlights
- Add logic to check if the miner's owner address is delegated (f4 address). If it is delegated, the `lotus-shed sectors termination-estimate` command now sends the termination state call using the worker ID. This fix resolves the issue where termination-estimate did not function correctly for miners with delegated owner addresses. ([filecoin-project/lotus#12569](https://github.com/filecoin-project/lotus/pull/12569))
- The Lotus Miner will now always mine on the latest chain head returned by lotus, even if that head has less "weight" than the previously seen head. This is necessary because F3 may end up finalizing a tipset with a lower weight, although this situation should be rare on the Filecoin mainnet. ([filecoin-project/lotus#12659](https://github.com/filecoin-project/lotus/pull/12659)) and ([filecoin-project/lotus#12690](https://github.com/filecoin-project/lotus/pull/12690))
- Make the ordering of event output for `eth_` APIs and `GetActorEventsRaw` consistent, sorting ascending on: epoch, message index, event index and original event entry order. ([filecoin-project/lotus#12623](https://github.com/filecoin-project/lotus/pull/12623))
- Return a consistent error when encountering null rounds in ETH RPC method calls. ([filecoin-project/lotus#12655](https://github.com/filecoin-project/lotus/pull/12655))
- Correct erroneous sector QAP-calculation upon sector extension in lotus-miner cli. ([filecoin-project/lotus#12720](https://github.com/filecoin-project/lotus/pull/12720))
- Return error if logs or events within range are not indexed. ([filecoin-project/lotus#12728](https://github.com/filecoin-project/lotus/pull/12728))


## 📝 Changelog

For the full set of changes since the last stable release:

* Node: https://github.com/filecoin-project/lotus/compare/v1.30.0...v1.31.0
* Miner: https://github.com/filecoin-project/lotus/compare/v1.30.0...miner/v1.31.0

## 👨‍👩‍👧‍👦 Contributors

| Contributor | Commits | Lines ± | Files Changed |
|-------------|---------|---------|---------------|
| Aarsh Shah | 2 | +6725/-5410 | 84 |
| Masih H. Derkani | 13 | +1924/-867 | 61 |
| Viraj Bhartiya | 6 | +2048/-703 | 41 |
| Steven Allen | 25 | +1394/-404 | 53 |
| Rod Vagg | 13 | +502/-272 | 39 |
| Phi-rjan | 8 | +175/-64 | 20 |
| Jakub Sztandera | 7 | +107/-66 | 15 |
| aarshkshah1992 | 1 | +61/-30 | 5 |
| Steve Loeppky | 1 | +78/-2 | 4 |
| Krishang Shah | 1 | +7/-17 | 1 |
| Łukasz Magiera | 1 | +9/-10 | 3 |
| Phi | 1 | +9/-9 | 8 |
| Danial Ahn | 1 | +14/-1 | 2 |
| hanabi1224 | 1 | +7/-6 | 1 |
| web3-bot | 1 | +1/-1 | 1 |
| asamuj | 1 | +1/-1 | 1 |
| Andrew Jackson (Ajax) | 1 | +2/-0 | 1 |

# Node and Miner v1.30.0 / 2024-11-06

This is the final release of the MANDATORY Lotus v1.30.0 release, which delivers the Filecoin network version 24, codenamed Tuk Tuk 🛺. **This release sets the Mainnet to upgrade at epoch `4461240`, corresponding to `2024-11-20T23:00:00Z`.**

- If you are running the v1.28.x version of Lotus, please go through the Upgrade Warnings section for the v1.28.* releases and v1.29.*, before upgrading to this release.
- This release requires a minimum Go version of v1.22.7 or higher.
- The `releases` branch has been deprecated with the 202408 split of 'Lotus Node' and 'Lotus Miner'. See https://github.com/filecoin-project/lotus/blob/master/LOTUS_RELEASE_FLOW.md#why-is-the-releases-branch-deprecated-and-what-are-alternatives for more info and alternatives for getting the latest release for both the 'Lotus Node' and 'Lotus Miner' based on the Branch and Tag Strategy.
   - To get the latest Lotus Node tag: git tag -l 'v*' | sort -V -r | head -n 1
   - To get the latest Lotus Miner tag: git tag -l 'miner/v*' | sort -V -r | head -n 1

## 🏛️ Filecoin network version 24 FIPs

- [FIP-0081: Introduce lower bound for sector initial pledge](https://github.com/filecoin-project/FIPs/blob/master/FIPS/fip-0081.md)
- [FIP-0094: Add Support for EIP-5656 (MCOPY Opcode) in the FEVM](https://github.com/filecoin-project/FIPs/blob/master/FIPS/fip-0094.md)
- [FIP-0095: Add FEVM precompile to fetch beacon digest from chain history](https://github.com/filecoin-project/FIPs/blob/master/FIPS/fip-0095.md)

*⚠️ The activation of F3 (Fast Finality) has been postponed for mainnet* due to unresolved issues in the Client/SP code and the F3 protocol itself. These issues require further testing and resolution before we can safely deploy F3 on the mainnet. Read the full [post here](https://github.com/filecoin-project/community/discussions/74?sort=new#discussioncomment-11164349).

## 📦 v15 Builtin Actor Bundle

The [v15.0.0](https://github.com/filecoin-project/builtin-actors/releases/tag/v15.0.0) actor bundle is used for supporting this upgrade. Make sure that your Lotus actor bundle matches the v15 actors manifest by running the following cli after upgrading to this release:

```
lotus state actor-cids --network-version=24
Network Version: 24
Actor Version: 15
Manifest CID: bafy2bzaceakwje2hyinucrhgtsfo44p54iw4g6otbv5ghov65vajhxgntr53u

Actor             CID
account           bafk2bzacecia5zacqt4gvd4z7275lnkhgraq75shy63cphakphhw6crf4joii
cron              bafk2bzacecbyx7utt3tkvhqnfk64kgtlt5jlvv56o2liwczikgzfowk2cvqvk
datacap           bafk2bzacecrypcpyzidphfl3sf3vhrjbiwzu7w3hoole45wsk2bqpverw4tni
eam               bafk2bzacebybq7keb45l6isqfaiwxy5oi5wlpknhggjheut7q6xwp7mbxxku4
ethaccount        bafk2bzaceajdy72edg3t2zcb6qwv2wgdsysfwdtczcklxcp4hlwh7pkxekja4
evm               bafk2bzaceandffodu45eyro7jr7bizxw7ibipaiskt36xbp4vpvsxtrpkyjfm
init              bafk2bzaceb5mjmy56ediswt2hvwqdfs2xzi4qw3cefkufoat57yyt3iwkg7kw
multisig          bafk2bzaced3csl3buj7chpunsubrhwhchtskx674fpukfen4u6pbpkcheueya
paymentchannel    bafk2bzacea3dpsfxw7cnj6zljmjnnaubp43a5kvuausigztmukektesg2flei
placeholder       bafk2bzacedfvut2myeleyq67fljcrw4kkmn5pb5dpyozovj7jpoez5irnc3ro
reward            bafk2bzaceapkgue3gcxmwx7bvypn33okppa2nwpelcfp7oyo5yln3brixpjpm
storagemarket     bafk2bzaceaqrnikbxymygwhwa2rsvhnqj5kfch75pn5xawnx243brqlfglsl6
storageminer      bafk2bzacecnl2hqe3nozwo7al7kdznqgdrv2hbbbmpcbcwzh3yl4trog433hc
storagepower      bafk2bzacecb3tvvppxmktll3xehjc7mqbfilt6bd4gragbdwxn77hm5frkuac
system            bafk2bzacecvcqje6kcfqeayj66hezlwzfznytwqkxgw7p64xac5f5lcwjpbwe
verifiedregistry  bafk2bzacecudaqwbz6dukmdbfok7xuxcpjqighnizhxun4spdqvnqgftkupp2
```

## 🚚 Migration

All node operators, including storage providers, should be aware that ONE pre-migration is being scheduled 120 epochs before the network upgrade. The migration for the NV24 upgrade is expected to be light with no heavy pre-migrations:

- Pre-Migration is expected to take less then 1 minute.
- The migration on the upgrade epoch is expected to take less than 30 seconds on a node with a NVMe-drive and a newer CPU. For nodes running on slower disks/CPU, it is still expected to take less then 1 minute.
- RAM usages is expected to be under 20GiB RAM for both the pre-migration and migration.

We recommend node operators (who haven't enabled splitstore discard mode) that do not care about historical chain states, to prune the chain blockstore by syncing from a snapshot 1-2 days before the upgrade.

For certain node operators, such as full archival nodes or systems that need to keep large amounts of state (RPC providers), we recommend skipping the pre-migration and run the non-cached migration (i.e., just running the migration at the network upgrade epoch), and schedule for some additional downtime. Operators of such nodes can read the [How to disable premigration in network upgrade tutorial](https://lotus.filecoin.io/kb/disable-premigration/).

## 📝 Changelog

For the set of changes since the last stable release:

* Node: https://github.com/filecoin-project/lotus/compare/v1.29.2...v1.30.0
* Miner: https://github.com/filecoin-project/lotus/compare/v1.28.3...miner/v1.30.0

## 👨‍👩‍👧‍👦 Contributors

| Contributor | Commits | Lines ± | Files Changed |
|-------------|---------|---------|---------------|
| Krishang | 2 | +34106/-0 | 109 |
| Rod Vagg | 86 | +10643/-8291 | 456 |
| Masih H. Derkani | 59 | +7700/-4725 | 298 |
| Steven Allen | 55 | +6113/-3169 | 272 |
| kamuik16 | 7 | +4618/-1333 | 285 |
| Jakub Sztandera | 10 | +3995/-1226 | 94 |
| Peter Rabbitson | 26 | +2313/-2718 | 275 |
| Viraj Bhartiya | 5 | +2624/-580 | 50 |
| Phi | 7 | +1337/-1519 | 257 |
| Mikers | 1 | +1274/-455 | 23 |
| Phi-rjan | 29 | +736/-600 | 92 |
| Andrew Jackson (Ajax) | 3 | +732/-504 | 75 |
| LexLuthr | 3 | +167/-996 | 8 |
| Aarsh Shah | 12 | +909/-177 | 47 |
| web3-bot | 40 | +445/-550 | 68 |
| Piotr Galar | 6 | +622/-372 | 15 |
| aarshkshah1992 | 18 | +544/-299 | 40 |
| Steve Loeppky | 14 | +401/-196 | 22 |
| Frrist | 1 | +403/-22 | 5 |
| Łukasz Magiera | 4 | +266/-27 | 13 |
| winniehere | 1 | +146/-144 | 3 |
| Jon | 1 | +209/-41 | 4 |
| Aryan Tikarya | 2 | +183/-8 | 7 |
| adlrocha | 2 | +123/-38 | 21 |
| dependabot[bot] | 11 | +87/-61 | 22 |
| Jiaying Wang | 8 | +61/-70 | 12 |
| Ian Davis | 2 | +60/-38 | 5 |
| Aayush Rajasekaran | 2 | +81/-3 | 3 |
| hanabi1224 | 4 | +46/-4 | 5 |
| Laurent Senta | 1 | +44/-1 | 2 |
| jennijuju | 6 | +21/-20 | 17 |
| parthshah1 | 1 | +23/-13 | 1 |
| Brendan O'Brien | 1 | +25/-10 | 2 |
| Jennifer Wang | 4 | +24/-8 | 6 |
| Matthew Rothenberg | 3 | +10/-18 | 6 |
| riskrose | 1 | +8/-8 | 7 |
| linghuying | 1 | +5/-5 | 5 |
| fsgerse | 2 | +3/-7 | 3 |
| PolyMa | 1 | +5/-5 | 5 |
| zhangguanzhang | 1 | +3/-3 | 2 |
| luozexuan | 1 | +3/-3 | 3 |
| Po-Chun Chang | 1 | +6/-0 | 2 |
| Kevin Martin | 1 | +4/-1 | 2 |
| simlecode | 1 | +2/-2 | 2 |
| ZenGround0 | 1 | +2/-2 | 2 |
| GFZRZK | 1 | +2/-1 | 1 |
| DemoYeti | 1 | +2/-1 | 1 |
| qwdsds | 1 | +1/-1 | 1 |
| Samuel Arogbonlo | 1 | +2/-0 | 2 |
| Elias Rad | 1 | +1/-1 | 1 |<|MERGE_RESOLUTION|>--- conflicted
+++ resolved
@@ -10,11 +10,8 @@
 # UNRELEASED
 
 - feat!: actors bundle v16.0.1 & special handling for calibnet ([filecoin-project/lotus#13006](https://github.com/filecoin-project/lotus/pull/13006))
-<<<<<<< HEAD
+- fix(eth): always return nil for eth transactions not found ([filecoin-project/lotus#12999](https://github.com/filecoin-project/lotus/pull/12999))
 - feat: add experimental v2 APIs that are "F3 aware."  (TODO: expand this section significantly to cover where someone learns about the new APIs, how they enable them, and what expectations they should have around them—i.e., they may change)
-=======
-- fix(eth): always return nil for eth transactions not found ([filecoin-project/lotus#12999](https://github.com/filecoin-project/lotus/pull/12999))
->>>>>>> dda1d23f
 
 # Node and Miner v1.32.1 / 2025-03-28
 
