# Lotus changelog

> **Historical Note**
> Previous changelog entries are archived in:
> * [CHANGELOG_0.x.md](./documentation/changelog/CHANGELOG_0.x.md) - v0.1.0 to v0.9.1
> * [CHANGELOG_1.0x.md](./documentation/changelog/CHANGELOG_1.0x.md) - v1.0.0 to v1.9.0
> * [CHANGELOG_1.1x.md](./documentation/changelog/CHANGELOG_1.1x.md) - v1.10.0 to v1.19.0
> * [CHANGELOG_1.2x.md](./documentation/changelog/CHANGELOG_1.2x.md) - v1.20.0 to v1.29.2

# UNRELEASED

- fix(eth): always return nil for eth transactions not found ([filecoin-project/lotus#12999](https://github.com/filecoin-project/lotus/pull/12999))
<<<<<<< HEAD
- feat: add Lotus v2 experimental APIs with F3 awareness
  The Lotus V2 APIs introduce a powerful new TipSet selection mechanism that significantly enhances how applications interact with the Filecoin blockchain. The design reduces API footprint, seamlessly handles both traditional Expected Consensus and the new F3 protocol, and provides graceful fallbacks. See [Filecoin v2 APIs](https://filoznotebook.notion.site/Filecoin-V2-APIs-1d0dc41950c1808b914de5966d501658) for an
  in-depth overview.
  Pull requests:
    - https://github.com/filecoin-project/lotus/pull/13003
    - https://github.com/filecoin-project/lotus/pull/13027
=======
- feat: add experimental v2 APIs that are "F3 aware."  (TODO: expand this section significantly to cover where someone learns about the new APIs, how they enable them, and what expectations they should have around them—i.e., they may change)
- feat: add gas to application metric reporting `vm/applyblocks_early_gas`, `vm/applyblocks_messages_gas`, `vm/applyblocks_cron_gas` ([filecoin-project/lotus#13030](https://github.com/filecoin-project/lotus/pull/13030))
>>>>>>> 790c61b6

# Node and Miner v1.32.2 / 2025-04-04

This Lotus v1.32.2 release is a **MANDATORY patch release**. After the Calibration network upgraded to nv25, a bug was discovered in the ref-fvm KAMT library affecting ERC-20 token minting operations. You can read the the full techincal breakdown of the issue [here](https://github.com/filecoin-project/builtin-actors/pull/1667).

This patch release includes the following updates:
- Schedules a mandatory Calibration upgrade, happening on `2025-04-07T23:00:00Z`, to fix the ERC-20 token minting bug on the Calibration network.
- Postpones the mandatory Mainnet nv25 upgrade by 4 days, to `2025-04-14T23:00:00Z`

## ☢️ Upgrade Warnings ☢️
- All Lotus node and Storage Provider (SP) operators must upgrade to this patch release before the specified dates for the Calibration and Mainnet networks.
- Please check the upgrade warning section for the [v1.32.1 release](https://github.com/filecoin-project/lotus/releases/tag/v1.32.1) for more upgrade warnings if you are upgrading from a version prior to v1.32.0.

## 🏛️ Filecoin network version 25 FIPs

- [FIP-0097: Add Support for EIP-1153 (Transient Storage) in the FEVM](https://github.com/filecoin-project/FIPs/blob/master/FIPS/fip-0097.md)
- [FIP-0098: Simplify termination fee calculation to a fixed percentage of initial pledge](https://github.com/filecoin-project/FIPs/blob/master/FIPS/fip-0098.md)
- [FIP-0100: Removing Batch Balancer, Replacing It With a Per-sector Fee and Removing Gas-limited Constraints](https://github.com/filecoin-project/FIPs/blob/master/FIPS/fip-0100.md)
- [F3 Mainnet Activation](https://github.com/filecoin-project/FIPs/blob/master/FIPS/fip-0086.md)

## 📦 v16 Builtin Actor Bundle

This release candidate uses the [v16.0.1](https://github.com/filecoin-project/builtin-actors/releases/tag/v16.0.1)

## 🚚 Migration
All node operators, including storage providers, should be aware that ONE pre-migration is being scheduled 120 epochs before the network upgrade. The migration for the NV25 upgrade is expected to be medium with a bit longer pre-migration compared to the two previous network upgrade.

Pre-Migration is expected to take between 4 to 8 minutes on a SplitStore node. The migration on the upgrade epoch is expected to take 30 seconds on a node with a NVMe-drive and a newer CPU. For nodes running on slower disks/CPU, it is still expected to take around 1 minute. We recommend node operators (who haven't enabled splitstore discard mode) that do not care about historical chain states, to prune the chain blockstore by syncing from a snapshot 1-2 days before the upgrade.

For certain node operators, such as full archival nodes or systems that need to keep large amounts of state (RPC providers), we recommend skipping the pre-migration and run the non-cached migration (i.e., just running the migration at the network upgrade epoch), and schedule for some additional downtime. Operators of such nodes can read the [How to disable premigration in network upgrade tutorial](https://lotus.filecoin.io/kb/disable-premigration/).

## Bug Fixes and Chores
- feat!: actors bundle v16.0.1 & special handling for calibnet ([filecoin-project/lotus#13006](https://github.com/filecoin-project/lotus/pull/13006)).
- chore: update new Mainnet nv25 date to 2025-04-14T23:00:00Z ([filecoin-project/lotus#13007](https://github.com/filecoin-project/lotus/pull/13007)).
- chore: make TockFix epoch for 2k network configurable ([filecoin-project/lotus#13008](https://github.com/filecoin-project/lotus/pull/13008)).
- chore(deps): update filecoin-ffi ([filecoin-project/lotus#13011](https://github.com/filecoin-project/lotus/pull/13011)).

## 📝 Changelog

For the set of changes since the last stable release:

- Node: https://github.com/filecoin-project/lotus/compare/v1.31.1...v1.32.2
- Miner: https://github.com/filecoin-project/lotus/compare/v1.31.1...miner/v1.32.2

# Node and Miner v1.32.1 / 2025-03-28

The Lotus v1.32.1 release is a **MANDATORY patch release**, which will deliver the Filecoin network version 25, codenamed “Teep” 🦵. This release sets the upgrade epoch for the Mainnet to **Epoch 4867320 - 2025-04-10T23:00:00Z**, and correctly sets the F3 activationcontract address to `0xA19080A1Bcb82Bb61bcb9691EC94653Eb5315716`. You can find more details about how the F3 activation on Mainnet will be executed in the [F3 Activation Procedure](https://github.com/filecoin-project/go-f3/issues/920#issuecomment-2761448485).

## ☢️ Upgrade Warnings ☢️
- The Lotus v1.32.0 release had an issue where the F3 activation contract address was not set correctly. This release corrects that issue.
- If you are running the v1.30.0 version of Lotus, please go through the Upgrade Warnings section for the [v1.31.0 releases](https://github.com/filecoin-project/lotus/releases/tag/v1.31.0) and [v1.31.1](https://github.com/filecoin-project/lotus/releases/tag/v1.31.1) before upgrading to this release.
- The minimum supported Golang version is now `1.23.6` ([filecoin-project/lotus#12910](https://github.com/filecoin-project/lotus/pull/12910)).
- The `SupportedProofTypes` field has been removed from the `Filecoin.StateGetNetworkParams` method because it was frequently overlooked during proof type updates and did not accurately reflect the FVM's supported proofs ([filecoin-project/lotus#12881](https://github.com/filecoin-project/lotus/pull/12881)).
- Introduced `Agent` field to the `Filecoin.Version` response. Note that this change may be breaking, depending on the clients deserialization capabilities. ([filecoin-project/lotus#12904](https://github.com/filecoin-project/lotus/pull/12904)).
- The `--only-cc` option has been removed from the `lotus-miner sectors extend` command.

## 🏛️ Filecoin network version 25 FIPs

- [FIP-0097: Add Support for EIP-1153 (Transient Storage) in the FEVM](https://github.com/filecoin-project/FIPs/blob/master/FIPS/fip-0097.md)
- [FIP-0098: Simplify termination fee calculation to a fixed percentage of initial pledge](https://github.com/filecoin-project/FIPs/blob/master/FIPS/fip-0098.md)
- [FIP-0100: Removing Batch Balancer, Replacing It With a Per-sector Fee and Removing Gas-limited Constraints](https://github.com/filecoin-project/FIPs/blob/master/FIPS/fip-0100.md)
- [F3 Mainnet Activation](https://github.com/filecoin-project/FIPs/blob/master/FIPS/fip-0086.md)

## 📦 v16 Builtin Actor Bundle

This release candidate uses the [v16.0.0](https://github.com/filecoin-project/builtin-actors/releases/tag/v16.0.0)

## 🚚 Migration
All node operators, including storage providers, should be aware that ONE pre-migration is being scheduled 120 epochs before the network upgrade. The migration for the NV25 upgrade is expected to be medium with a bit longer pre-migration compared to the two previous network upgrade.

Pre-Migration is expected to take between 4 to 8 minutes on a SplitStore node. The migration on the upgrade epoch is expected to take 30 seconds on a node with a NVMe-drive and a newer CPU. For nodes running on slower disks/CPU, it is still expected to take around 1 minute. We recommend node operators (who haven't enabled splitstore discard mode) that do not care about historical chain states, to prune the chain blockstore by syncing from a snapshot 1-2 days before the upgrade.

For certain node operators, such as full archival nodes or systems that need to keep large amounts of state (RPC providers), we recommend skipping the pre-migration and run the non-cached migration (i.e., just running the migration at the network upgrade epoch), and schedule for some additional downtime. Operators of such nodes can read the [How to disable premigration in network upgrade tutorial](https://lotus.filecoin.io/kb/disable-premigration/).

## New Features highlight
- feat!: [FIP-0100](https://github.com/filecoin-project/FIPs/blob/master/FIPS/fip-0100.md) and [FIP-0098](https://github.com/filecoin-project/FIPs/blob/master/FIPS/fip-0098.md) implementation.
  - Adds a scheduled nv26 "Tock" upgrade exactly 90 days after nv25 to signal the end of the sector extensions grace period for FIP-0100. This grace period is 7 days for calibnet.
  - Deadlines on the public API now have a `DailyFee` field
  - `DealIDs` has now been removed from the public API's `SectorOnChainInfo` (was deprecated in FIP-0079)
  - Removed `--only-cc` from `spcli sectors extend` command
  - Change circulating supply calculation for calibnet, butterflynet and 2k for nv25 upgrade; see ([filecoin-project/lotus#12938](https://github.com/filecoin-project/lotus/pull/12938)) for more information.
- feat: integrate & test FIP-0098 additions ([filecoin-project/lotus#12968](https://github.com/filecoin-project/lotus/pull/12968))
- feat(cli): the `lotus state sectors` command now supports the `--show-partitions` flag and printing CSV output. ([filecoin-project/lotus#12834](https://github.com/filecoin-project/lotus/pull/12834)).
- feat: handle non-existing actors gracefully in F3 power proportion CLI. ([filecoin-project/lotus#12840](https://github.com/filecoin-project/lotus/pull/12840))
- feat: check ETH events indexed in range ([filecoin-project/lotus#12728](https://github.com/filecoin-project/lotus/pull/12728))
- feat: exposed `StateGetNetworkParams` in the Lotus Gateway API ([filecoin-project/lotus#12881](https://github.com/filecoin-project/lotus/pull/12881))
- feat: add `--csv` option to the `lotus send` command ([filecoin-project/lotus#12892](https://github.com/filecoin-project/lotus/pull/12892))
- feat: add `GenesisTimestamp` to `StateGetNetworkParams` response ([filecoin-project/lotus#12925](https://github.com/filecoin-project/lotus/pull/12925))
- feat: add `ChainGetMessagesInTipset` to Lotus Gateway API ([filecoin-project/lotus#12947](https://github.com/filecoin-project/lotus/pull/12947))
- feat(f3): Implement contract based parameter setting as for FRC-0099 ([filecoin-project/lotus#12861](https://github.com/filecoin-project/lotus/pull/12861))
- feat(miner): remove batch balancer-related functionality ([filecoin-project/lotus#12919](https://github.com/filecoin-project/lotus/pull/12919))
- feat(market): expose access to ProviderSectors on the market actor abstraction ([filecoin-project/lotus#12978](https://github.com/filecoin-project/lotus/pull/12978))
- feat: expose market ProviderSectors access on state-types abstraction ([filecoin-project/lotus#12978](https://github.com/filecoin-project/lotus/pull/12978))
- feat(shed): lotus-shed miner-fees - to inspect FIP-0100 fees for a miner ([filecoin-project/lotus#12980](https://github.com/filecoin-project/lotus/pull/12980))
- Set the F3 contract address on mainnet ([filecoin-project/lotus#12994](https://github.com/filecoin-project/lotus/pull/12994))

## Improvements
- refactor(eth): attach ToFilecoinMessage converter to EthCall ([filecoin-project/lotus#12844](https://github.com/filecoin-project/lotus/pull/12844))
- feat: automatically detect if genesis CAR is compressed when using the `--genesis` flag in the `lotus daemon` command ([filecoin-project/lotus#12885](https://github.com/filecoin-project/lotus/pull/12885))
- fix: In addition to existing network, also publish 2k docker images ([filecoin-project/lotus#12911](https://github.com/filecoin-project/lotus/pull/12911))
- docs(api): document 10% overestimation in collateral/pledge APIs ([filecoin-project/lotus#12922](https://github.com/filecoin-project/lotus/pull/12922))
- fix(drand): add null HistoricalBeaconClient for old beacons ([filecoin-project/lotus#12830](https://github.com/filecoin-project/lotus/pull/12830))
- chore: reduce participation log verbosity when F3 isn't read ([filecoin-project/lotus#12937](https://github.com/filecoin-project/lotus/pull/12937))
- fix: allow users to optionally configure node startup even if index reconciliation fails ([filecoin-project/lotus#12930](https://github.com/filecoin-project/lotus/pull/12930))
- feat: add a `LOTUS_DISABLE_F3_ACTIVATION` enviroment variable allowing disabling F3 activation for a specific contract address or epoch ([filecoin-project/lotus#12920](https://github.com/filecoin-project/lotus/pull/12920)).
- chore: switch to pure-go zstd decoder for snapshot imports.  ([filecoin-project/lotus#12857](https://github.com/filecoin-project/lotus/pull/12857))
- chore: upgrade go-state-types with big.Int{} change that means an empty big.Int is now treated as zero for all operations ([filecoin-project/lotus#12936](https://github.com/filecoin-project/lotus/pull/12936))
- chore(eth): make `EthGetBlockByNumber` & `EthGetBlockByHash` share the same cache and be impacted by `EthBlkCacheSize` config settings ([filecoin-project/lotus#12979](https://github.com/filecoin-project/lotus/pull/12979))
- chore(deps): bump go-state-types to v0.16.0-rc8 ([filecoin-project/lotus#12973](https://github.com/filecoin-project/lotus/pull/12973))
- chore: set Mainnet nv25 upgrade epoch and update deps ([filecoin-project/lotus#12986](https://github.com/filecoin-project/lotus/pull/12986))
- chore(eth): make EthGetBlockByNumber & EthGetBlockByHash share cache code ([filecoin-project/lotus#12979](https://github.com/filecoin-project/lotus/pull/12979))

## Bug Fixes
- fix(eth): minor improvements to event range checking ([filecoin-project/lotus#12867](https://github.com/filecoin-project/lotus/pull/12867))
- fix(wallet): allow delegated wallet import ([filecoin-project/lotus#12876](https://github.com/filecoin-project/lotus/pull/12876))
- fix: use the correct environment variable (`FIL_PROOFS_PARAMETER_CACHE`) for proof params path ([filecoin-project/lotus#12891](https://github.com/filecoin-project/lotus/pull/12891))

## 📝 Changelog

For the set of changes since the last stable release:

- Node: https://github.com/filecoin-project/lotus/compare/v1.31.1...v1.32.1
- Miner: https://github.com/filecoin-project/lotus/compare/v1.31.1...miner/v1.32.1

## 👨‍👩‍👧‍👦 Contributors

| Contributor | Commits | Lines ± | Files Changed |
|-------------|---------|---------|---------------|
| Rod Vagg | 46 | +16240/-12784 | 286 |
| Masih H. Derkani | 76 | +5697/-2175 | 290 |
| Jakub Sztandera | 38 | +2048/-1652 | 244 |
| Aryan Tikarya | 2 | +1931/-1444 | 43 |
| Phi-rjan | 19 | +1777/-1251 | 69 |
| Piotr Galar | 4 | +1052/-261 | 14 |
| Mikers | 2 | +664/-149 | 12 |
| Steven Allen | 8 | +325/-148 | 31 |
| dependabot[bot] | 15 | +190/-208 | 30 |
| Phi | 4 | +214/-156 | 12 |
| Viraj Bhartiya | 2 | +190/-49 | 13 |
| Aarsh Shah | 1 | +104/-47 | 6 |
| caseylove | 1 | +71/-67 | 1 |
| asamuj | 2 | +39/-43 | 14 |
| ZenGround0 | 1 | +64/-0 | 1 |
| Krishang Shah | 1 | +30/-30 | 2 |
| tediou5 | 1 | +38/-15 | 14 |
| dockercui | 1 | +19/-19 | 19 |
| XiaoBei | 2 | +15/-15 | 7 |
| Hubert | 1 | +21/-5 | 9 |
| wmjae | 2 | +9/-9 | 7 |
| taozui472 | 1 | +9/-9 | 6 |
| Yash Jagtap | 1 | +7/-7 | 5 |
| Peter Cover | 1 | +6/-6 | 4 |
| Andi | 1 | +6/-6 | 2 |
| root | 1 | +5/-5 | 4 |
| growfrow | 1 | +3/-3 | 1 |
| Łukasz Magiera | 1 | +4/-0 | 2 |
| wgyt | 1 | +2/-2 | 1 |
| web3-bot | 2 | +2/-2 | 2 |
| parthshah1 | 1 | +2/-2 | 1 |
| leo | 1 | +2/-2 | 2 |
| futreall | 1 | +2/-2 | 2 |
| Pranav Konde | 1 | +2/-2 | 1 |
| Steve Loeppky | 1 | +2/-0 | 1 |
| LexLuthr | 1 | +2/-0 | 1 |

# Node and Miner v1.32.0 / 2025-03-27

This is the stable release of the **upcoming MANDATORY Lotus v1.32.0 release**, which will deliver the Filecoin network version 25, codenamed “Teep” 🦵. This release candidate sets the upgrade epoch for the Mainnet to **Epoch 4867320 - 2025-04-10T23:00:00Z**.

## ☢️ Upgrade Warnings ☢️
- If you are running the v1.30.0 version of Lotus, please go through the Upgrade Warnings section for the [v1.31.0 releases](https://github.com/filecoin-project/lotus/releases/tag/v1.31.0) and [v1.31.1](https://github.com/filecoin-project/lotus/releases/tag/v1.31.1) before upgrading to this release.
- The minimum supported Golang version is now `1.23.6` ([filecoin-project/lotus#12910](https://github.com/filecoin-project/lotus/pull/12910)).
- The `SupportedProofTypes` field has been removed from the `Filecoin.StateGetNetworkParams` method because it was frequently overlooked during proof type updates and did not accurately reflect the FVM's supported proofs ([filecoin-project/lotus#12881](https://github.com/filecoin-project/lotus/pull/12881)).
- Introduced `Agent` field to the `Filecoin.Version` response. Note that this change may be breaking, depending on the clients deserialization capabilities. ([filecoin-project/lotus#12904](https://github.com/filecoin-project/lotus/pull/12904)).
- The `--only-cc` option has been removed from the `lotus-miner sectors extend` command.

## 🏛️ Filecoin network version 25 FIPs

- [FIP-0097: Add Support for EIP-1153 (Transient Storage) in the FEVM](https://github.com/filecoin-project/FIPs/blob/master/FIPS/fip-0097.md)
- [FIP-0098: Simplify termination fee calculation to a fixed percentage of initial pledge](https://github.com/filecoin-project/FIPs/blob/master/FIPS/fip-0098.md)
- [FIP-0100: Removing Batch Balancer, Replacing It With a Per-sector Fee and Removing Gas-limited Constraints](https://github.com/filecoin-project/FIPs/blob/master/FIPS/fip-0100.md)
- [F3 Mainnet Activation](https://github.com/filecoin-project/FIPs/blob/master/FIPS/fip-0086.md)

## 📦 v16 Builtin Actor Bundle

This release candidate uses the [v16.0.0](https://github.com/filecoin-project/builtin-actors/releases/tag/v16.0.0)

## 🚚 Migration
All node operators, including storage providers, should be aware that ONE pre-migration is being scheduled 120 epochs before the network upgrade. The migration for the NV25 upgrade is expected to be medium with a bit longer pre-migration compared to the two previous network upgrade.

Pre-Migration is expected to take between 4 to 8 minutes on a SplitStore node. The migration on the upgrade epoch is expected to take 30 seconds on a node with a NVMe-drive and a newer CPU. For nodes running on slower disks/CPU, it is still expected to take around 1 minute. We recommend node operators (who haven't enabled splitstore discard mode) that do not care about historical chain states, to prune the chain blockstore by syncing from a snapshot 1-2 days before the upgrade.

For certain node operators, such as full archival nodes or systems that need to keep large amounts of state (RPC providers), we recommend skipping the pre-migration and run the non-cached migration (i.e., just running the migration at the network upgrade epoch), and schedule for some additional downtime. Operators of such nodes can read the [How to disable premigration in network upgrade tutorial](https://lotus.filecoin.io/kb/disable-premigration/).

## New Features highlight
- feat!: [FIP-0100](https://github.com/filecoin-project/FIPs/blob/master/FIPS/fip-0100.md) and [FIP-0098](https://github.com/filecoin-project/FIPs/blob/master/FIPS/fip-0098.md) implementation.
  - Adds a scheduled nv26 "Tock" upgrade exactly 90 days after nv25 to signal the end of the sector extensions grace period for FIP-0100. This grace period is 7 days for calibnet.
  - Deadlines on the public API now have a `DailyFee` field
  - `DealIDs` has now been removed from the public API's `SectorOnChainInfo` (was deprecated in FIP-0079)
  - Removed `--only-cc` from `spcli sectors extend` command
  - Change circulating supply calculation for calibnet, butterflynet and 2k for nv25 upgrade; see ([filecoin-project/lotus#12938](https://github.com/filecoin-project/lotus/pull/12938)) for more information.
- feat: integrate & test FIP-0098 additions ([filecoin-project/lotus#12968](https://github.com/filecoin-project/lotus/pull/12968))
- feat(cli): the `lotus state sectors` command now supports the `--show-partitions` flag and printing CSV output. ([filecoin-project/lotus#12834](https://github.com/filecoin-project/lotus/pull/12834)).
- feat: handle non-existing actors gracefully in F3 power proportion CLI. ([filecoin-project/lotus#12840](https://github.com/filecoin-project/lotus/pull/12840))
- feat: check ETH events indexed in range ([filecoin-project/lotus#12728](https://github.com/filecoin-project/lotus/pull/12728))
- feat: exposed `StateGetNetworkParams` in the Lotus Gateway API ([filecoin-project/lotus#12881](https://github.com/filecoin-project/lotus/pull/12881))
- feat: add `--csv` option to the `lotus send` command ([filecoin-project/lotus#12892](https://github.com/filecoin-project/lotus/pull/12892))
- feat: add `GenesisTimestamp` to `StateGetNetworkParams` response ([filecoin-project/lotus#12925](https://github.com/filecoin-project/lotus/pull/12925))
- feat: add `ChainGetMessagesInTipset` to Lotus Gateway API ([filecoin-project/lotus#12947](https://github.com/filecoin-project/lotus/pull/12947))
- feat(f3): Implement contract based parameter setting as for FRC-0099 ([filecoin-project/lotus#12861](https://github.com/filecoin-project/lotus/pull/12861))
- feat(miner): remove batch balancer-related functionality ([filecoin-project/lotus#12919](https://github.com/filecoin-project/lotus/pull/12919))
- feat(market): expose access to ProviderSectors on the market actor abstraction ([filecoin-project/lotus#12978](https://github.com/filecoin-project/lotus/pull/12978))
- feat: expose market ProviderSectors access on state-types abstraction ([filecoin-project/lotus#12978](https://github.com/filecoin-project/lotus/pull/12978))
- feat(shed): lotus-shed miner-fees - to inspect FIP-0100 fees for a miner ([filecoin-project/lotus#12980](https://github.com/filecoin-project/lotus/pull/12980))

## Improvements
- refactor(eth): attach ToFilecoinMessage converter to EthCall ([filecoin-project/lotus#12844](https://github.com/filecoin-project/lotus/pull/12844))
- feat: automatically detect if genesis CAR is compressed when using the `--genesis` flag in the `lotus daemon` command ([filecoin-project/lotus#12885](https://github.com/filecoin-project/lotus/pull/12885))
- fix: In addition to existing network, also publish 2k docker images ([filecoin-project/lotus#12911](https://github.com/filecoin-project/lotus/pull/12911))
- docs(api): document 10% overestimation in collateral/pledge APIs ([filecoin-project/lotus#12922](https://github.com/filecoin-project/lotus/pull/12922))
- fix(drand): add null HistoricalBeaconClient for old beacons ([filecoin-project/lotus#12830](https://github.com/filecoin-project/lotus/pull/12830))
- chore: reduce participation log verbosity when F3 isn't read ([filecoin-project/lotus#12937](https://github.com/filecoin-project/lotus/pull/12937))
- fix: allow users to optionally configure node startup even if index reconciliation fails ([filecoin-project/lotus#12930](https://github.com/filecoin-project/lotus/pull/12930))
- feat: add a `LOTUS_DISABLE_F3_ACTIVATION` enviroment variable allowing disabling F3 activation for a specific contract address or epoch ([filecoin-project/lotus#12920](https://github.com/filecoin-project/lotus/pull/12920)).
- chore: switch to pure-go zstd decoder for snapshot imports.  ([filecoin-project/lotus#12857](https://github.com/filecoin-project/lotus/pull/12857))
- chore: upgrade go-state-types with big.Int{} change that means an empty big.Int is now treated as zero for all operations ([filecoin-project/lotus#12936](https://github.com/filecoin-project/lotus/pull/12936))
- chore(eth): make `EthGetBlockByNumber` & `EthGetBlockByHash` share the same cache and be impacted by `EthBlkCacheSize` config settings ([filecoin-project/lotus#12979](https://github.com/filecoin-project/lotus/pull/12979))
- chore(deps): bump go-state-types to v0.16.0-rc8 ([filecoin-project/lotus#12973](https://github.com/filecoin-project/lotus/pull/12973))
- chore: set Mainnet nv25 upgrade epoch and update deps ([filecoin-project/lotus#12986](https://github.com/filecoin-project/lotus/pull/12986))
- chore(eth): make EthGetBlockByNumber & EthGetBlockByHash share cache code ([filecoin-project/lotus#12979](https://github.com/filecoin-project/lotus/pull/12979))

## Bug Fixes
- fix(eth): minor improvements to event range checking ([filecoin-project/lotus#12867](https://github.com/filecoin-project/lotus/pull/12867))
- fix(wallet): allow delegated wallet import ([filecoin-project/lotus#12876](https://github.com/filecoin-project/lotus/pull/12876))
- fix: use the correct environment variable (`FIL_PROOFS_PARAMETER_CACHE`) for proof params path ([filecoin-project/lotus#12891](https://github.com/filecoin-project/lotus/pull/12891))

## 📝 Changelog

For the set of changes since the last stable release:

- Node: https://github.com/filecoin-project/lotus/compare/v1.31.1...v1.32.1
- Miner: https://github.com/filecoin-project/lotus/compare/v1.31.1...miner/v1.32.1

## 👨‍👩‍👧‍👦 Contributors

| Contributor | Commits | Lines ± | Files Changed |
|-------------|---------|---------|---------------|
| Rod Vagg | 46 | +16240/-12784 | 286 |
| Masih H. Derkani | 76 | +5697/-2175 | 290 |
| Jakub Sztandera | 38 | +2048/-1652 | 244 |
| Aryan Tikarya | 2 | +1931/-1444 | 43 |
| Phi-rjan | 19 | +1777/-1251 | 69 |
| Piotr Galar | 4 | +1052/-261 | 14 |
| Mikers | 2 | +664/-149 | 12 |
| Steven Allen | 8 | +325/-148 | 31 |
| dependabot[bot] | 15 | +190/-208 | 30 |
| Phi | 4 | +214/-156 | 12 |
| Viraj Bhartiya | 2 | +190/-49 | 13 |
| Aarsh Shah | 1 | +104/-47 | 6 |
| caseylove | 1 | +71/-67 | 1 |
| asamuj | 2 | +39/-43 | 14 |
| ZenGround0 | 1 | +64/-0 | 1 |
| Krishang Shah | 1 | +30/-30 | 2 |
| tediou5 | 1 | +38/-15 | 14 |
| dockercui | 1 | +19/-19 | 19 |
| XiaoBei | 2 | +15/-15 | 7 |
| Hubert | 1 | +21/-5 | 9 |
| wmjae | 2 | +9/-9 | 7 |
| taozui472 | 1 | +9/-9 | 6 |
| Yash Jagtap | 1 | +7/-7 | 5 |
| Peter Cover | 1 | +6/-6 | 4 |
| Andi | 1 | +6/-6 | 2 |
| root | 1 | +5/-5 | 4 |
| growfrow | 1 | +3/-3 | 1 |
| Łukasz Magiera | 1 | +4/-0 | 2 |
| wgyt | 1 | +2/-2 | 1 |
| web3-bot | 2 | +2/-2 | 2 |
| parthshah1 | 1 | +2/-2 | 1 |
| leo | 1 | +2/-2 | 2 |
| futreall | 1 | +2/-2 | 2 |
| Pranav Konde | 1 | +2/-2 | 1 |
| Steve Loeppky | 1 | +2/-0 | 1 |
| LexLuthr | 1 | +2/-0 | 1 |

# Node v1.31.1 / 2025-01-27

This Lotus release introduces several new features and improvements, including JSON output for tipsets in `lotus chain list` cmd, enhanced logging during network upgrade migrations, and additional Bootstrap nodes. It also includes a refactored Ethereum API implementation into smaller, more manageable modules in a new `github.com/filecoin-project/lotus/node/impl/eth` package, as well as adding network name as a tag in most metrics - making it easier to create Graphana Dashboards for multiple networks. Please review the upgrade warnings and documentation for any important changes affecting RPC providers, node operators, and storage providers.

## ☢️ Upgrade Warnings ☢️
- If you are running the v1.30.x version of Lotus, please go through the Upgrade Warnings section for the [v1.31.0](https://github.com/filecoin-project/lotus/releases/tag/v1.31.0) before upgrading to this release.

## ⭐ Feature/Improvement Highlights:
- Add json output of tipsets to `lotus chain list`. ([filecoin-project/lotus#12691](https://github.com/filecoin-project/lotus/pull/12691))
- During a network upgrade, log migration progress every 2 seconds so they are more helpful and informative. The `LOTUS_MIGRATE_PROGRESS_LOG_SECONDS` environment variable can be used to change this if needed. ([filecoin-project/lotus#12732](https://github.com/filecoin-project/lotus/pull/12732))
- Add Magik's Bootstrap node. ([filecoin-project/lotus#12792](https://github.com/filecoin-project/lotus/pull/12792))
- Lotus now reports the network name as a tag in most metrics. ([filecoin-project/lotus#12733](https://github.com/filecoin-project/lotus/pull/12733))
- Add a new cron queue inspection utility. ([filecoin-project/lotus#12825](https://github.com/filecoin-project/lotus/pull/12825))
- Add a new utility to the `lotus-shed msg` tool which pretty-prints gas summaries to tables, broken down into compute and storage gas totals and percentages ([filecoin-project/lotus#12817](https://github.com/filecoin-project/lotus/pull/12817))
- Generate the cli docs directly from the code instead compiling and executing binaries' `help` output. ([filecoin-project/lotus#12717](https://github.com/filecoin-project/lotus/pull/12717))
- Refactored Ethereum API implementation into smaller, more manageable modules in a new `github.com/filecoin-project/lotus/node/impl/eth` package. ([filecoin-project/lotus#12796](https://github.com/filecoin-project/lotus/pull/12796))
- Add F3GetCertificate & F3GetLatestCertificate to the gateway. ([filecoin-project/lotus#12778](https://github.com/filecoin-project/lotus/pull/12778))
- Add `StateMarketProposalPending` API / `lotus state market proposal-pending` CLI. ([filecoin-project/lotus#12724](https://github.com/filecoin-project/lotus/pull/12724))

## 🐛 Bug Fix Highlights
- Remove IPNI advertisement relay over pubsub via Lotus node as it now has been deprecated. ([filecoin-project/lotus#12768](https://github.com/filecoin-project/lotus/pull/12768)
- Make `EthTraceFilter` / `trace_filter` skip null rounds instead of erroring. ([filecoin-project/lotus#12702](https://github.com/filecoin-project/lotus/pull/12702))
- Event APIs (`GetActorEventsRaw`, `SubscribeActorEventsRaw`, `eth_getLogs`, `eth_newFilter`, etc.) will now return an error when a request matches more than `MaxFilterResults` (default: 10,000) rather than silently truncating the results. Also apply an internal event matcher for `eth_getLogs` (etc.) to avoid builtin actor events on database query so as not to include them in `MaxFilterResults` calculation. ([filecoin-project/lotus#12671](https://github.com/filecoin-project/lotus/pull/12671))
- `ChainIndexer#GetMsgInfo` returns an `ErrNotFound` when there are no rows. ([filecoin-project/lotus#12680](https://github.com/filecoin-project/lotus/pull/12680))
- Gracefully handle EAM CreateAccount failures in `EthTraceBlock` (`trace_block`) and `EthTraceTransaction` (`trace_transaction`) calls. ([filecoin-project/lotus#12730](https://github.com/filecoin-project/lotus/pull/12730))
- Make f3 gen power command being non-deterministic ([filecoin-project/lotus#12764](https://github.com/filecoin-project/lotus/pull/12764))
- Resolve a bug in sync by preventing checkpoint expansion ([filecoin-project/lotus#12747](https://github.com/filecoin-project/lotus/pull/12747))
- Fix issue in backfillIndex where error handling could lead to a potential panic ([filecoin-project/lotus#12813](https://github.com/filecoin-project/lotus/pull/12813))

## 📝 Changelog

For the full set of changes since the last stable node release:

https://github.com/filecoin-project/lotus/compare/v1.31.0...v1.31.1

## 👨‍👩‍👧‍👦 Contributors

| Contributor | Commits | Lines ± | Files Changed |
|-------------|---------|---------|---------------|
| Rod Vagg | 26 | +13687/-11008 | 146 |
| Masih H. Derkani | 19 | +2492/-1506 | 59 |
| Aryan Tikarya | 2 | +2120/-1407 | 45 |
| Krishang Shah | 1 | +3214/-117 | 66 |
| Steven Allen | 4 | +1317/-1632 | 22 |
| Jakub Sztandera | 10 | +935/-1203 | 176 |
| Łukasz Magiera | 2 | +949/-467 | 33 |
| Phi-rjan | 9 | +369/-339 | 43 |
| Piotr Galar | 4 | +586/-106 | 12 |
| Viraj Bhartiya | 3 | +219/-63 | 16 |
| caseylove | 1 | +71/-67 | 1 |
| asamuj | 2 | +39/-43 | 14 |
| ZenGround0 | 2 | +73/-1 | 3 |
| XiaoBei | 2 | +15/-15 | 7 |
| wmjae | 2 | +9/-9 | 7 |
| taozui472 | 1 | +9/-9 | 6 |
| dependabot[bot] | 2 | +9/-9 | 4 |
| huajin tong | 1 | +6/-6 | 6 |
| Phi | 1 | +6/-6 | 6 |
| Andi | 1 | +6/-6 | 2 |
| root | 1 | +5/-5 | 4 |
| chuangjinglu | 1 | +3/-3 | 3 |
| wgyt | 1 | +2/-2 | 1 |
| parthshah1 | 1 | +2/-2 | 1 |
| leo | 1 | +2/-2 | 2 |
| pinglanlu | 1 | +1/-1 | 1 |

# Node and Miner v1.31.0 / 2024-12-02

The Lotus v1.31.0 release introduces the new `ChainIndexer` subsystem, enhancing the indexing of Filecoin chain state for improved RPC performance. Several bug fixes in the block production loop are also included. Please review the upgrade warnings and documentation for any important changes affecting RPC providers, node operators and storage providers.

## ⭐ New Feature Highlights:
- New ChainIndexer subsystem to index Filecoin chain state such as tipsets, messages, events and ETH transactions for accurate and faster RPC responses. The `ChainIndexer` replaces the existing `MsgIndex`, `EthTxHashLookup` and `EventIndex` implementations in Lotus, which [suffer from a multitude of known problems](https://github.com/filecoin-project/lotus/issues/12293).  If you are an RPC provider or a node operator who uses or exposes Ethereum and/or events APIs, please refer to the [ChainIndexer documentation for operators](./documentation/en/chain-indexer-overview-for-operators.md) for information on how to enable, configure and use the new Indexer.  While there is no automated data migration and one can upgrade and downgrade without backups, there are manual steps that need to be taken to backfill data when upgrading to this Lotus version, or downgrading to the previous version without ChainIndexer. Please be aware that that this feature removes some options in the Lotus configuration file, if these have been set, Lotus will report an error when starting. See the documentation for more information
- `lotus chain head` now supports a `--height` flag to print just the epoch number of the current chain head ([filecoin-project/lotus#12609](https://github.com/filecoin-project/lotus/pull/12609))
- Implement `EthGetTransactionByBlockNumberAndIndex` (`eth_getTransactionByBlockNumberAndIndex`) and `EthGetTransactionByBlockHashAndIndex` (`eth_getTransactionByBlockHashAndIndex`) methods. ([filecoin-project/lotus#12618](https://github.com/filecoin-project/lotus/pull/12618))
- `lotus-shed indexes inspect-indexes` now performs a comprehensive comparison of the event index data for each message by comparing the AMT root CID from the message receipt with the root of a reconstructed AMT. Previously `inspect-indexes` simply compared event counts.  Comparing AMT roots instead confirms all the event data is byte-perfect. ([filecoin-project/lotus#12570](https://github.com/filecoin-project/lotus/pull/12570))
- Return a "data" field on the "error" returned from RPC when `eth_call` and `eth_estimateGas` APIs encounter `execution reverted` errors. This is a standard expectation of Ethereum RPC tooling and may improve compatibility in some cases. ([filecoin-project/lotus#12553](https://github.com/filecoin-project/lotus/pull/12553))
- Improve ETH-filter performance for nodes serving many clients. ([filecoin-project/lotus#12603](https://github.com/filecoin-project/lotus/pull/12603))
- Implement F3 utility CLIs to list the power table for a given instance and sum the proportional power of a set of actors that participate in a given instance. ([filecoin-project/lotus#12698](https://github.com/filecoin-project/lotus/pull/12698))

## 🐛 Bug Fix Highlights
- Add logic to check if the miner's owner address is delegated (f4 address). If it is delegated, the `lotus-shed sectors termination-estimate` command now sends the termination state call using the worker ID. This fix resolves the issue where termination-estimate did not function correctly for miners with delegated owner addresses. ([filecoin-project/lotus#12569](https://github.com/filecoin-project/lotus/pull/12569))
- The Lotus Miner will now always mine on the latest chain head returned by lotus, even if that head has less "weight" than the previously seen head. This is necessary because F3 may end up finalizing a tipset with a lower weight, although this situation should be rare on the Filecoin mainnet. ([filecoin-project/lotus#12659](https://github.com/filecoin-project/lotus/pull/12659)) and ([filecoin-project/lotus#12690](https://github.com/filecoin-project/lotus/pull/12690))
- Make the ordering of event output for `eth_` APIs and `GetActorEventsRaw` consistent, sorting ascending on: epoch, message index, event index and original event entry order. ([filecoin-project/lotus#12623](https://github.com/filecoin-project/lotus/pull/12623))
- Return a consistent error when encountering null rounds in ETH RPC method calls. ([filecoin-project/lotus#12655](https://github.com/filecoin-project/lotus/pull/12655))
- Correct erroneous sector QAP-calculation upon sector extension in lotus-miner cli. ([filecoin-project/lotus#12720](https://github.com/filecoin-project/lotus/pull/12720))
- Return error if logs or events within range are not indexed. ([filecoin-project/lotus#12728](https://github.com/filecoin-project/lotus/pull/12728))


## 📝 Changelog

For the full set of changes since the last stable release:

* Node: https://github.com/filecoin-project/lotus/compare/v1.30.0...v1.31.0
* Miner: https://github.com/filecoin-project/lotus/compare/v1.30.0...miner/v1.31.0

## 👨‍👩‍👧‍👦 Contributors

| Contributor | Commits | Lines ± | Files Changed |
|-------------|---------|---------|---------------|
| Aarsh Shah | 2 | +6725/-5410 | 84 |
| Masih H. Derkani | 13 | +1924/-867 | 61 |
| Viraj Bhartiya | 6 | +2048/-703 | 41 |
| Steven Allen | 25 | +1394/-404 | 53 |
| Rod Vagg | 13 | +502/-272 | 39 |
| Phi-rjan | 8 | +175/-64 | 20 |
| Jakub Sztandera | 7 | +107/-66 | 15 |
| aarshkshah1992 | 1 | +61/-30 | 5 |
| Steve Loeppky | 1 | +78/-2 | 4 |
| Krishang Shah | 1 | +7/-17 | 1 |
| Łukasz Magiera | 1 | +9/-10 | 3 |
| Phi | 1 | +9/-9 | 8 |
| Danial Ahn | 1 | +14/-1 | 2 |
| hanabi1224 | 1 | +7/-6 | 1 |
| web3-bot | 1 | +1/-1 | 1 |
| asamuj | 1 | +1/-1 | 1 |
| Andrew Jackson (Ajax) | 1 | +2/-0 | 1 |

# Node and Miner v1.30.0 / 2024-11-06

This is the final release of the MANDATORY Lotus v1.30.0 release, which delivers the Filecoin network version 24, codenamed Tuk Tuk 🛺. **This release sets the Mainnet to upgrade at epoch `4461240`, corresponding to `2024-11-20T23:00:00Z`.**

- If you are running the v1.28.x version of Lotus, please go through the Upgrade Warnings section for the v1.28.* releases and v1.29.*, before upgrading to this release.
- This release requires a minimum Go version of v1.22.7 or higher.
- The `releases` branch has been deprecated with the 202408 split of 'Lotus Node' and 'Lotus Miner'. See https://github.com/filecoin-project/lotus/blob/master/LOTUS_RELEASE_FLOW.md#why-is-the-releases-branch-deprecated-and-what-are-alternatives for more info and alternatives for getting the latest release for both the 'Lotus Node' and 'Lotus Miner' based on the Branch and Tag Strategy.
  - To get the latest Lotus Node tag: git tag -l 'v*' | sort -V -r | head -n 1
  - To get the latest Lotus Miner tag: git tag -l 'miner/v*' | sort -V -r | head -n 1

## 🏛️ Filecoin network version 24 FIPs

- [FIP-0081: Introduce lower bound for sector initial pledge](https://github.com/filecoin-project/FIPs/blob/master/FIPS/fip-0081.md)
- [FIP-0094: Add Support for EIP-5656 (MCOPY Opcode) in the FEVM](https://github.com/filecoin-project/FIPs/blob/master/FIPS/fip-0094.md)
- [FIP-0095: Add FEVM precompile to fetch beacon digest from chain history](https://github.com/filecoin-project/FIPs/blob/master/FIPS/fip-0095.md)

*⚠️ The activation of F3 (Fast Finality) has been postponed for mainnet* due to unresolved issues in the Client/SP code and the F3 protocol itself. These issues require further testing and resolution before we can safely deploy F3 on the mainnet. Read the full [post here](https://github.com/filecoin-project/community/discussions/74?sort=new#discussioncomment-11164349).

## 📦 v15 Builtin Actor Bundle

The [v15.0.0](https://github.com/filecoin-project/builtin-actors/releases/tag/v15.0.0) actor bundle is used for supporting this upgrade. Make sure that your Lotus actor bundle matches the v15 actors manifest by running the following cli after upgrading to this release:

```
lotus state actor-cids --network-version=24
Network Version: 24
Actor Version: 15
Manifest CID: bafy2bzaceakwje2hyinucrhgtsfo44p54iw4g6otbv5ghov65vajhxgntr53u

Actor             CID
account           bafk2bzacecia5zacqt4gvd4z7275lnkhgraq75shy63cphakphhw6crf4joii
cron              bafk2bzacecbyx7utt3tkvhqnfk64kgtlt5jlvv56o2liwczikgzfowk2cvqvk
datacap           bafk2bzacecrypcpyzidphfl3sf3vhrjbiwzu7w3hoole45wsk2bqpverw4tni
eam               bafk2bzacebybq7keb45l6isqfaiwxy5oi5wlpknhggjheut7q6xwp7mbxxku4
ethaccount        bafk2bzaceajdy72edg3t2zcb6qwv2wgdsysfwdtczcklxcp4hlwh7pkxekja4
evm               bafk2bzaceandffodu45eyro7jr7bizxw7ibipaiskt36xbp4vpvsxtrpkyjfm
init              bafk2bzaceb5mjmy56ediswt2hvwqdfs2xzi4qw3cefkufoat57yyt3iwkg7kw
multisig          bafk2bzaced3csl3buj7chpunsubrhwhchtskx674fpukfen4u6pbpkcheueya
paymentchannel    bafk2bzacea3dpsfxw7cnj6zljmjnnaubp43a5kvuausigztmukektesg2flei
placeholder       bafk2bzacedfvut2myeleyq67fljcrw4kkmn5pb5dpyozovj7jpoez5irnc3ro
reward            bafk2bzaceapkgue3gcxmwx7bvypn33okppa2nwpelcfp7oyo5yln3brixpjpm
storagemarket     bafk2bzaceaqrnikbxymygwhwa2rsvhnqj5kfch75pn5xawnx243brqlfglsl6
storageminer      bafk2bzacecnl2hqe3nozwo7al7kdznqgdrv2hbbbmpcbcwzh3yl4trog433hc
storagepower      bafk2bzacecb3tvvppxmktll3xehjc7mqbfilt6bd4gragbdwxn77hm5frkuac
system            bafk2bzacecvcqje6kcfqeayj66hezlwzfznytwqkxgw7p64xac5f5lcwjpbwe
verifiedregistry  bafk2bzacecudaqwbz6dukmdbfok7xuxcpjqighnizhxun4spdqvnqgftkupp2
```

## 🚚 Migration

All node operators, including storage providers, should be aware that ONE pre-migration is being scheduled 120 epochs before the network upgrade. The migration for the NV24 upgrade is expected to be light with no heavy pre-migrations:

- Pre-Migration is expected to take less then 1 minute.
- The migration on the upgrade epoch is expected to take less than 30 seconds on a node with a NVMe-drive and a newer CPU. For nodes running on slower disks/CPU, it is still expected to take less then 1 minute.
- RAM usages is expected to be under 20GiB RAM for both the pre-migration and migration.

We recommend node operators (who haven't enabled splitstore discard mode) that do not care about historical chain states, to prune the chain blockstore by syncing from a snapshot 1-2 days before the upgrade.

For certain node operators, such as full archival nodes or systems that need to keep large amounts of state (RPC providers), we recommend skipping the pre-migration and run the non-cached migration (i.e., just running the migration at the network upgrade epoch), and schedule for some additional downtime. Operators of such nodes can read the [How to disable premigration in network upgrade tutorial](https://lotus.filecoin.io/kb/disable-premigration/).

## 📝 Changelog

For the set of changes since the last stable release:

* Node: https://github.com/filecoin-project/lotus/compare/v1.29.2...v1.30.0
* Miner: https://github.com/filecoin-project/lotus/compare/v1.28.3...miner/v1.30.0

## 👨‍👩‍👧‍👦 Contributors

| Contributor | Commits | Lines ± | Files Changed |
|-------------|---------|---------|---------------|
| Krishang | 2 | +34106/-0 | 109 |
| Rod Vagg | 86 | +10643/-8291 | 456 |
| Masih H. Derkani | 59 | +7700/-4725 | 298 |
| Steven Allen | 55 | +6113/-3169 | 272 |
| kamuik16 | 7 | +4618/-1333 | 285 |
| Jakub Sztandera | 10 | +3995/-1226 | 94 |
| Peter Rabbitson | 26 | +2313/-2718 | 275 |
| Viraj Bhartiya | 5 | +2624/-580 | 50 |
| Phi | 7 | +1337/-1519 | 257 |
| Mikers | 1 | +1274/-455 | 23 |
| Phi-rjan | 29 | +736/-600 | 92 |
| Andrew Jackson (Ajax) | 3 | +732/-504 | 75 |
| LexLuthr | 3 | +167/-996 | 8 |
| Aarsh Shah | 12 | +909/-177 | 47 |
| web3-bot | 40 | +445/-550 | 68 |
| Piotr Galar | 6 | +622/-372 | 15 |
| aarshkshah1992 | 18 | +544/-299 | 40 |
| Steve Loeppky | 14 | +401/-196 | 22 |
| Frrist | 1 | +403/-22 | 5 |
| Łukasz Magiera | 4 | +266/-27 | 13 |
| winniehere | 1 | +146/-144 | 3 |
| Jon | 1 | +209/-41 | 4 |
| Aryan Tikarya | 2 | +183/-8 | 7 |
| adlrocha | 2 | +123/-38 | 21 |
| dependabot[bot] | 11 | +87/-61 | 22 |
| Jiaying Wang | 8 | +61/-70 | 12 |
| Ian Davis | 2 | +60/-38 | 5 |
| Aayush Rajasekaran | 2 | +81/-3 | 3 |
| hanabi1224 | 4 | +46/-4 | 5 |
| Laurent Senta | 1 | +44/-1 | 2 |
| jennijuju | 6 | +21/-20 | 17 |
| parthshah1 | 1 | +23/-13 | 1 |
| Brendan O'Brien | 1 | +25/-10 | 2 |
| Jennifer Wang | 4 | +24/-8 | 6 |
| Matthew Rothenberg | 3 | +10/-18 | 6 |
| riskrose | 1 | +8/-8 | 7 |
| linghuying | 1 | +5/-5 | 5 |
| fsgerse | 2 | +3/-7 | 3 |
| PolyMa | 1 | +5/-5 | 5 |
| zhangguanzhang | 1 | +3/-3 | 2 |
| luozexuan | 1 | +3/-3 | 3 |
| Po-Chun Chang | 1 | +6/-0 | 2 |
| Kevin Martin | 1 | +4/-1 | 2 |
| simlecode | 1 | +2/-2 | 2 |
| ZenGround0 | 1 | +2/-2 | 2 |
| GFZRZK | 1 | +2/-1 | 1 |
| DemoYeti | 1 | +2/-1 | 1 |
| qwdsds | 1 | +1/-1 | 1 |
| Samuel Arogbonlo | 1 | +2/-0 | 2 |
| Elias Rad | 1 | +1/-1 | 1 |<|MERGE_RESOLUTION|>--- conflicted
+++ resolved
@@ -10,17 +10,13 @@
 # UNRELEASED
 
 - fix(eth): always return nil for eth transactions not found ([filecoin-project/lotus#12999](https://github.com/filecoin-project/lotus/pull/12999))
-<<<<<<< HEAD
+- feat: add gas to application metric reporting `vm/applyblocks_early_gas`, `vm/applyblocks_messages_gas`, `vm/applyblocks_cron_gas` ([filecoin-project/lotus#13030](https://github.com/filecoin-project/lotus/pull/13030))
 - feat: add Lotus v2 experimental APIs with F3 awareness
   The Lotus V2 APIs introduce a powerful new TipSet selection mechanism that significantly enhances how applications interact with the Filecoin blockchain. The design reduces API footprint, seamlessly handles both traditional Expected Consensus and the new F3 protocol, and provides graceful fallbacks. See [Filecoin v2 APIs](https://filoznotebook.notion.site/Filecoin-V2-APIs-1d0dc41950c1808b914de5966d501658) for an
   in-depth overview.
   Pull requests:
     - https://github.com/filecoin-project/lotus/pull/13003
     - https://github.com/filecoin-project/lotus/pull/13027
-=======
-- feat: add experimental v2 APIs that are "F3 aware."  (TODO: expand this section significantly to cover where someone learns about the new APIs, how they enable them, and what expectations they should have around them—i.e., they may change)
-- feat: add gas to application metric reporting `vm/applyblocks_early_gas`, `vm/applyblocks_messages_gas`, `vm/applyblocks_cron_gas` ([filecoin-project/lotus#13030](https://github.com/filecoin-project/lotus/pull/13030))
->>>>>>> 790c61b6
 
 # Node and Miner v1.32.2 / 2025-04-04
 
