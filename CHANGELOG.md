# Lotus changelog

> **Historical Note**
> Previous changelog entries are archived in:
> * [CHANGELOG_0.x.md](./documentation/changelog/CHANGELOG_0.x.md) - v0.1.0 to v0.9.1
> * [CHANGELOG_1.0x.md](./documentation/changelog/CHANGELOG_1.0x.md) - v1.0.0 to v1.9.0
> * [CHANGELOG_1.1x.md](./documentation/changelog/CHANGELOG_1.1x.md) - v1.10.0 to v1.19.0
> * [CHANGELOG_1.2x.md](./documentation/changelog/CHANGELOG_1.2x.md) - v1.20.0 to v1.29.2

# UNRELEASED

<<<<<<< HEAD
- feat(gateway): expose StateGetRandomnessDigestFromBeacon ([filecoin-project/lotus#13339](https://github.com/filecoin-project/lotus/pull/13339))

# UNRELEASED v1.34.0
=======
# Node and Miner v1.34.0 / 2025-09-11

This is a **MANDATORY Lotus v1.34.0 release**, which will deliver the Filecoin network version 27, codenamed “Golden Week” 🏮. This release candidate sets the upgrade epoch for the Mainnet network to **Epoch 5348280:  2025-09-24T23:00:00Z**.  (See the [local time for other timezones](https://www.worldtimebuddy.com/?qm=1&lid=100,5128581,5368361,1816670&h=100&date=2025-9-24&sln=23-24&hf=1&c=1196).)  

## ☢️ Upgrade Warnings ☢️
- All Lotus node and Storage Provider (SP) operators must upgrade to v1.34.x before the specified date for the Mainnet network.
- The `/v1` Ethereum APIs have "F3 awareness" for all Ethereum calls where `"finalized"` or `"safe"` are supplied.  Nodes will likely return different (and likely more recent) results in v1.34.x+ than previous versions when these tags are used.  See more info below.

## 🏛️ Filecoin network version 27 FIPs and FRCs

- [FIP-0105: BLS12-381 Precompiles for FEVM (EIP-2537)](https://github.com/filecoin-project/FIPs/blob/master/FIPS/fip-0105.md)
- [FIP-0109: Smart contract notifications for Direct Data Onboarding (DDO)](https://github.com/filecoin-project/FIPs/blob/master/FIPS/fip-0109.md)
- [FIP-0077: Add deposit requirement for new miner creation](https://github.com/filecoin-project/FIPs/blob/master/FIPS/fip-0077.md)
- [FIP-0103: Remove ExtendSectorExpiration method](https://github.com/filecoin-project/FIPs/blob/master/FIPS/fip-0103.md)
- [FIP-0106: Remove ProveReplicaUpdates method](https://github.com/filecoin-project/FIPs/blob/master/FIPS/fip-0106.md)
- [FIP-0101: Remove ProveCommitAggregate method](https://github.com/filecoin-project/FIPs/blob/master/FIPS/fip-0101.md)
- [FRC-0108: F3-compatible snapshots](https://github.com/filecoin-project/FIPs/blob/master/FRCs/frc-0108.md)

## 📦 v17 Builtin Actor Bundle

This release candidate uses [v17.0.0](https://github.com/filecoin-project/builtin-actors/releases/tag/v17.0.0).

## 🚚 Migration
All node operators, including storage providers, should be aware that ONE pre-migration is being scheduled 120 epochs before the network upgrade. The migration for the NV24 upgrade is expected to be light with no heavy pre-migrations:
- Pre-Migration is expected to take less then 1 minute.
- The migration on the upgrade epoch is expected to take less than 30 seconds on a node with a NVMe-drive and a newer CPU. For nodes running on slower disks/CPU, it is still expected to take less then 1 minute.
- RAM usages is expected to be under 20GiB RAM for both the pre-migration and migration.

We recommend node operators (who haven’t enabled splitstore discard mode) that do not care about historical chain states, to prune the chain blockstore by syncing from a snapshot 1-2 days before the upgrade.

For certain node operators, such as full archival nodes or systems that need to keep large amounts of state (RPC providers), we recommend skipping the pre-migration and run the non-cached migration (i.e., just running the migration at the network upgrade epoch), and schedule for some additional downtime. Operators of such nodes can read the [How to disable premigration in network upgrade tutorial](https://lotus.filecoin.io/kb/disable-premigration/).

## ⭐ New Features highlight

- feat(eth): use F3 for "finalized" and "safe" resolution in v1 APIs. This switches the /v1 Ethereum APIs to have the same resolution rules as /v2, enabling F3 awareness for all Ethereum calls where `"finalized"` or `"safe"` is supplied. See [F3-aware Ethereum APIs via `/v2` endpoint and improvements to existing `/v1` APIs](#f3-aware-ethereum-apis-via-v2-endpoint-and-improvements-to-existing-v1-apis) below for details of how the /v2 APIs work as introduced in the 1.33.0 release. Set the environment variable `LOTUS_ETH_V1_DISABLE_F3_FINALITY_RESOLUTION` to `1` to revert this behaviour but note that the option to revert will likely be removed in a future release ([tracking issue](https://github.com/filecoin-project/lotus/issues/13315)). ([filecoin-project/lotus#13298](https://github.com/filecoin-project/lotus/pull/13298))
- feat(f3): expose simple ChainGetFinalizedTipSet API on v1 (and gateway) that just returns the latest F3 finalized tipset, or falls back to EC finality if F3 is not operational on the node or if the F3 finalized tipset is further back than EC finalized tipset. This API can be used for follow-up state calls that clamp to a specific tipset to have assurance of state finality. ([filecoin-project/lotus#13299](https://github.com/filecoin-project/lotus/pull/13299))
- feat: support for F3-aware snapshot v2 format per [FRC-0108](https://github.com/filecoin-project/FIPs/blob/master/FRCs/frc-0108.md) ([filecoin-project/lotus#13282](https://github.com/filecoin-project/lotus/pull/13282))
  - snapshot export now defaults to v2 format with embedded F3 finality certificates, dramatically reducing F3 catchup time from ~8 hours
  - transparently imports both v1 and v2 snapshot formats
  - to export v1 snapshots, use `lotus chain export --skip-old-msgs --recent-stateroots=2001 --snapshot-version=1 <filename>`
- feat(net): add LOTUS_ENABLE_MESSAGE_FETCH_INSTRUMENTATION=1 to turn on metrics and debugging for local vs bitswap message fetching during block validation ([filecoin-project/lotus#13221](https://github.com/filecoin-project/lotus/pull/13221))

## 👌 Improvements
- chore(docs): mark v0 API as "deprecated" and v1 as "stable" ([filecoin-project/lotus#13264](https://github.com/filecoin-project/lotus/pull/13264))
- feat(api): add StateMinerCreationDeposit API method for FIP-0077 - calculates the deposit required for creating a new miner ([filecoin-project/lotus#13308](https://github.com/filecoin-project/lotus/pull/13308))
- feat(spcli): correctly handle the batch logic of `lotus-miner actor settle-deal` ([#13189](https://github.com/filecoin-project/lotus/pull/13189))
- feat(spcli): add `--all-deals` to `lotus-miner actor settle-deal` ([#13243](https://github.com/filecoin-project/lotus/pull/13243))

## 🐛 Bug Fixes
- fix: properly handle all RPC API retry errors ([#13279](https://github.com/filecoin-project/lotus/pull/13279))
- fix(api): `eth_getCode` and `eth_getStorageAt` now return state after the specified block rather than before it ([filecoin-project/lotus#13274](https://github.com/filecoin-project/lotus/pull/13274))
- fix(api): `eth_getTransactionCount` now returns state after the specified block rather than before it ([filecoin-project/lotus#13275](https://github.com/filecoin-project/lotus/pull/13275))
- fix: handle partial reads in UnpadReader for non-power-of-2 pieces ([filecoin-project/lotus#13306](https://github.com/filecoin-project/lotus/pull/13306))

## 📝 Changelog

For the set of changes since the last stable release:

- Node: https://github.com/filecoin-project/lotus/compare/release/v1.33.1...release/v1.34.0
- Miner: https://github.com/filecoin-project/lotus/compare/release/v1.33.1...release/miner/v1.34.0

### Changes since RC2
- Updated to use final release versions of key dependencies, including builtin-actors.  See [filecoin-project/lotus#13337](https://github.com/filecoin-project/lotus/pull/13337)).

## 👨‍👩‍👧‍👦 Contributors

| **Contributor** | **Commits** | **Lines ±** | **Files Changed** |
|-----------------|-------------|-------------|-------------------|
| Rod Vagg | 12 | +1856/-720 | 49 |
| TippyFlits | 6 | +1312/-897 | 60 |
| tediou5 | 1 | +610/-22 | 14 |
| Phi-rjan | 11 | +455/-169 | 29 |
| chris-4chain | 1 | +222/-23 | 7 |
| Steven Allen | 1 | +142/-68 | 3 |
| beck | 2 | +141/-52 | 8 |
| dependabot[bot] | 12 | +81/-86 | 24 |
| Steve Loeppky | 5 | +90/-42 | 22 |
| hanabi1224 | 2 | +91/-24 | 3 |
| raul0ligma | 1 | +88/-4 | 5 |
| William Morriss | 3 | +41/-13 | 7 |
| Copilot | 1 | +46/-0 | 1 |
| deepdring | 1 | +6/-6 | 6 |
| Block Wizard | 3 | +6/-6 | 5 |
| wmypku | 1 | +4/-4 | 2 |
| queryfast | 1 | +4/-4 | 4 |
| minxinyi | 1 | +4/-4 | 4 |
| web3-bot | 2 | +3/-3 | 3 |
| tzchenxixi | 1 | +3/-3 | 3 |
| haouvw | 1 | +3/-3 | 2 |
| TimberLake | 1 | +3/-3 | 2 |
| Jakub Sztandera | 2 | +3/-3 | 3 |
| Micke | 1 | +2/-2 | 2 |
| longhutianjie | 1 | +1/-1 | 1 |
| Piotr Galar | 1 | +1/-1 | 1 |
| Phi | 1 | +1/-1 | 1 |
>>>>>>> e90da4bb


# Node v1.33.1 / 2025-07-31
This is the Lotus v1.33.1 release, which introduces performance improvements and operational enhancements. This release focuses on improving F3 subsystem performance, and enhancing CLI tools for better storage provider operations. Notable improvements include up to 6-10x performance gains in F3 power table calculations, ensuring that PreCommit and ProveCommit operations are aggregating to get optimal gas usage after FIP-100, and a enhanced sector management tool with CSV output support. These improvements collectively enhance the stability and efficiency of Lotus operations for both node operators and storage providers.

## ☢️ Upgrade Warnings ☢️
- There are no upgrade warnings for this release candidate.

## ⭐ Feature/Improvement Highlights:
- fix(cli): fix `lotus state sector` command to display DealIDs correctly post-FIP-0076 by querying market actor's ProviderSectors HAMT while maintaining backward compatibility with DeprecatedDealIDs field ([filecoin-project/lotus#13140](https://github.com/filecoin-project/lotus/pull/13140))
- feat(spcli): make settle-deal optionally take deal id ranges ([filecoin-project/lotus#13146](https://github.com/filecoin-project/lotus/pull/13146))
- feat(miner): Adjust PreCommit & ProveCommit logic for optimal nv25 gas usage: ([filecoin-project/lotus#13049](https://github.com/filecoin-project/lotus/pull/13049))
  - remove deprecated pre-nv25 code, including batch balancer calculations
  - default to PreCommit batching
  - default to ProveCommit aggregation
  - remove config options: AggregateCommits, AggregateAboveBaseFee, BatchPreCommitAboveBaseFee
- feat(paych): add EnablePaymentChannelManager config option and disable payment channel manager by default ([filecoin-project/lotus#13139](https://github.com/filecoin-project/lotus/pull/13139))
- feat(gateway): add CORS headers if --cors is provided ([filecoin-project/lotus#13145](https://github.com/filecoin-project/lotus/pull/13145))
- feat(f3): move go-f3 datastore to separate leveldb instance ([filecoin-project/lotus#13174](https://github.com/filecoin-project/lotus/pull/13174))
- `lotus state active-sectors` now outputs CSV format and supports an optional `--show-partitions` to list active sector deadlines and partitions. ([filecoin-project/lotus#13152](https://github.com/filecoin-project/lotus/pull/13152))
- feat: ExpectedRewardForPower builtin utility function and `lotus-shed miner expected-reward` CLI command ([filecoin-project/lotus#13138](https://github.com/filecoin-project/lotus/pull/13138))
- feat(api): update go-f3 to 0.8.8, add F3GetPowerTableByInstance to the API ([filecoin-project/lotus#13201](https://github.com/filecoin-project/lotus/pull/13201))
- feat(f3): integrate cached MapReduce from go-hamt-ipld, which improves performance of F3 power table calculation by 6-10x ([filecoin-project/lotus#13134](https://github.com/filecoin-project/lotus/pull/13134))

## 🐛 Bug Fix Highlights
- fix(cli): correctly construct the TerminateSectors params ([filecoin-project/lotus#13207](https://github.com/filecoin-project/lotus/pull/13207))
- fix(spcli): send SettleDealPayments msg to f05 for `lotus-miner actor settle-deal` ([filecoin-project/lotus#13142](https://github.com/filecoin-project/lotus/pull/13142))
- fix(cli): handle disabled payment channel manager gracefully in lotus info command ([filecoin-project/lotus#13198](https://github.com/filecoin-project/lotus/pull/13198))
- chore: disable F3 participation via gateway ([filecoin-project/lotus#13123](https://github.com/filecoin-project/lotus/pull/13123)
- fix(cli): make lotus-miner sectors extend command resilient to higher gas ([filecoin-project/lotus#11928](https://github.com/filecoin-project/lotus/pull/11928))
- fix(cli): use F3GetPowerTableByInstance to resolve F3 power tables by default, `--by-tipset` flag can be used to restore old behavior ([filecoin-project/lotus#13201](https://github.com/filecoin-project/lotus/pull/13201))
- fix(f3): properly wire up eth v2 APIs for f3 ([filecoin-project/lotus#13149](https://github.com/filecoin-project/lotus/pull/13149))
- chore: increase the F3 GMessage buffer size to 1024 ([filecoin-project/lotus#13126](https://github.com/filecoin-project/lotus/pull/13126))
- chore: bump the pubsub validation queue length to 256 ([filecoin-project/lotus#13176](https://github.com/filecoin-project/lotus/pull/13176))
- chore(deps): update of critical underlying dependencies with go-libp2p to v0.42.0 (filecoin-project/lotus#13190) and boxo to v0.32.0 ([filecoin-project/lotus#13202](https://github.com/filecoin-project/lotus/pull/13202)) and boxo v0.33.0([filecoin-project/lotus#13226](https://github.com/filecoin-project/lotus/pull/13226))
- feat(spcli): correctly handle the batch logic of `lotus-miner actor settle-deal`; replace the dealid data source ([filecoin-project/lotus#13189](https://github.com/filecoin-project/lotus/pull/13189))
- feat(spcli): add `--all-deals` to `lotus-miner actor settle-deal`. By default, only expired deals are processed ([filecoin-project/lotus#13243](https://github.com/filecoin-project/lotus/pull/13243))

## 📝 Changelog

For the full set of changes since the last stable release:

- Node: https://github.com/filecoin-project/lotus/compare/release/v1.33.0...release/v1.33.1

## 👨‍👩‍👧‍👦 Contributors

| Contributor | Commits | Lines ± | Files Changed |
|-------------|---------|---------|---------------|
| TippyFlits | 6 | +38440/-212 | 201 |
| Masih H. Derkani | 32 | +10241/-3770 | 171 |
| Jakub Sztandera | 33 | +2823/-1753 | 146 |
| Rod Vagg | 17 | +2089/-238 | 67 |
| Steven Allen | 7 | +885/-741 | 15 |
| Steve Loeppky | 8 | +389/-395 | 29 |
| hanabi1224 | 1 | +533/-8 | 5 |
| Phi-rjan | 8 | +346/-169 | 37 |
| Sarkazein | 3 | +364/-53 | 14 |
| tediou5 | 4 | +48/-318 | 29 |
| Barbara Peric | 5 | +315/-24 | 12 |
| beck | 3 | +116/-89 | 8 |
| dependabot[bot] | 21 | +92/-90 | 42 |
| Łukasz Magiera | 1 | +173/-0 | 2 |
| Copilot | 2 | +106/-66 | 5 |
| Krishang Shah | 1 | +113/-0 | 5 |
| Piotr Galar | 3 | +47/-3 | 6 |
| Phi | 1 | +12/-12 | 11 |
| terry.hung | 1 | +15/-6 | 1 |
| Degen Dev | 2 | +8/-8 | 6 |
| bytesingsong | 1 | +7/-7 | 6 |
| Anna Smith | 1 | +7/-7 | 4 |
| Aida Syoko | 1 | +6/-6 | 5 |
| cuithon | 1 | +5/-5 | 5 |
| shandongzhejiang | 1 | +4/-4 | 4 |
| geekvest | 1 | +4/-4 | 3 |
| Block Wizard | 1 | +4/-4 | 3 |
| bytetigers | 1 | +3/-3 | 3 |
| ZenGround0 | 1 | +2/-3 | 1 |
| web3-bot | 2 | +2/-2 | 2 |
| findmyhappy | 1 | +2/-2 | 1 |
| emmmm | 1 | +2/-2 | 2 |
| dumikau | 1 | +2/-2 | 2 |
| David Klank | 1 | +2/-2 | 1 |
| gopherorg | 1 | +1/-1 | 1 |
| VolodymyrBg | 1 | +1/-1 | 1 |
| Hubert | 1 | +1/-1 | 1 |
| GarmashAlex | 1 | +1/-1 | 1 |
| James Niken | 1 | +0/-1 | 1 |

# Node v1.33.0 / 2025-05-08
The Lotus v1.33.0 release introduces experimental v2 APIs with F3 awareness, featuring a new TipSet selection mechanism that significantly enhances how applications interact with the Filecoin blockchain. This release candidate also adds F3-aware Ethereum APIs via the /v2 endpoint.  All of the /v2 APIs implement intelligent fallback mechanisms between F3 and Expected Consensus and are exposed through the Lotus Gateway.

Please review the detailed documentation for these experimental APIs, as they are subject to change and have important operational considerations for node operators and API providers.

## ☢️ Upgrade Warnings ☢️
- There are no upgrade warnings for this release candidate.

## ⭐ Feature/Improvement Highlights:

### Experimental v2 APIs with F3 awareness

The Lotus V2 APIs introduce a powerful new TipSet selection mechanism that significantly enhances how applications interact with the Filecoin blockchain. The design reduces API footprint, seamlessly handles both traditional Expected Consensus (EC) and the new F3 protocol, and provides graceful fallbacks.

> [!NOTE]
> V2 APIs are highly experimental and subject to change without notice.

See [Filecoin v2 APIs docs](https://filoznotebook.notion.site/Filecoin-V2-APIs-1d0dc41950c1808b914de5966d501658) for an in-depth overview. /v2 APIs are exposed through Lotus Gateway.

This work was primarily done in ([filecoin-project/lotus#13003](https://github.com/filecoin-project/lotus/pull/13003)), ([filecoin-project/lotus#13027](https://github.com/filecoin-project/lotus/pull/13027)), ([filecoin-project/lotus#13034](https://github.com/filecoin-project/lotus/pull/13034)), ([filecoin-project/lotus#13075](https://github.com/filecoin-project/lotus/pull/13075)), ([filecoin-project/lotus#13066](https://github.com/filecoin-project/lotus/pull/13066))

### F3-aware Ethereum APIs via `/v2` endpoint and improvements to existing `/v1` APIs

Lotus now offers two versions of its Ethereum-compatible APIs (`eth_*`, `trace_*`, `net_*`, `web3_*` and associated `Filecoin.*` APIs including Filecoin-specific functions such as `Filecoin.EthAddressToFilecoinAddress` and `Filecoin.FilecoinAddressToEthAddress`) with different finality handling:
* **`/v2` APIs (New & Experimental):** These APIs consult the F3 subsystem (if enabled) for finality information.
  * `"finalized"` tag maps to the F3 finalized epoch.
  * `"safe"` tag maps to the F3 finalized epoch or 200 epochs behind head, whichever is more recent.
* **`/v1` APIs (Existing & Recommended):** These maintain behavior closer to pre-F3 Lotus (EC finality) for compatibility.
  * `"finalized"` tag continues to use a fixed 900-epoch delay from the head (EC finality).
  * `"safe"` tag uses a 30-epoch delay from the head.
  * _One or both of these tags may be adjusted in a future upgrade to take advantage of F3 finality._
* **Note:** Previously, `"finalized"` and `"safe"` tags referred to epochs `N-1`. This `-1` offset has been removed in both V1 and V2.
* Additional improvements affecting **both `/v1` and `/v2`** Ethereum APIs:
  * `eth_getBlockTransactionCountByNumber` now accepts standard Ethereum block specifiers (hex numbers _or_ tags like `"latest"`, `"safe"`, `"finalized"`).
  * Methods accepting `BlockNumberOrHash` now support all standard tags (`"pending"`, `"latest"`, `"safe"`, `"finalized"`). This includes `eth_estimateGas`, `eth_call`, `eth_getCode`, `eth_getStorageAt`, `eth_getBalance`, `eth_getTransactionCount`, and `eth_getBlockReceipts`.
  * Removed internal `Eth*Limited` methods (e.g., `EthGetTransactionByHashLimited`) from the supported gateway API surface.
  * Improved error handling: block selection endpoints now consistently return `ErrNullRound` (and corresponding JSONRPC errors) for null tipsets.

This work was done in ([filecoin-project/lotus#13026](https://github.com/filecoin-project/lotus/pull/13026)), ([filecoin-project/lotus#13070](https://github.com/filecoin-project/lotus/pull/13070)).

### Others
- feat: add gas to application metric reporting `vm/applyblocks_early_gas`, `vm/applyblocks_messages_gas`, `vm/applyblocks_cron_gas` ([filecoin-project/lotus#13030](https://github.com/filecoin-project/lotus/pull/13030))
- feat(metrics): capture total gas metric from ApplyBlocks ([filecoin-project/lotus#13037](https://github.com/filecoin-project/lotus/pull/13037))
- feat: add F3 Grafana Dashboard Template ([filecoin-project/lotus#12934](https://github.com/filecoin-project/lotus/pull/12934))
- fix(f3): limit the concurrency of F3 power table calculation ([filecoin-project/lotus#13085](https://github.com/filecoin-project/lotus/pull/13085))
- feat(f3): remove dynnamic manifest functionality and use static manifest ([filecoin-project/lotus#13074](https://github.com/filecoin-project/lotus/pull/13074))

## 🐛 Bug Fix Highlights
- fix(eth): apply limit in EthGetBlockReceiptsLimited ([filecoin-project/lotus#12883](https://github.com/filecoin-project/lotus/pull/12883))
- fix(eth): always return nil for eth transactions not found ([filecoin-project/lotus#12999](https://github.com/filecoin-project/lotus/pull/12999))
- fix(deps): fix Ledger hardware wallet support ([filecoin-project/lotus#13048](https://github.com/filecoin-project/lotus/pull/13048))

## 📝 Changelog

For the full set of changes since the last stable release:

- Node: https://github.com/filecoin-project/lotus/compare/release/v1.32.3...release/v1.33.0

## 👨‍👩‍👧‍👦 Contributors

Contributors

| Contributor | Commits | Lines ± | Files Changed |
|-------------|---------|---------|---------------|
| Rod Vagg | 19 | +13805/-3639 | 129 |
| Masih H. Derkani | 19 | +11910/-2369 | 119 |
| Jakub Sztandera | 14 | +2528/-202 | 32 |
| Phi-rjan | 12 | +1707/-79 | 42 |
| Steve Loeppky | 3 | +1287/-32 | 8 |
| Piotr Galar | 2 | +298/-3 | 4 |
| Barbara Peric | 3 | +182/-73 | 5 |
| ZenGround0 | 1 | +191/-0 | 4 |
| CoolCu | 1 | +15/-49 | 6 |
| Volker Mische | 1 | +18/-31 | 5 |
| Phi | 3 | +32/-14 | 10 |
| dependabot[bot] | 1 | +15/-15 | 2 |
| Amit Gaikwad | 1 | +19/-2 | 2 |
| tom | 1 | +0/-14 | 2 |
| xixishidibei | 1 | +2/-11 | 1 |
| Tomass | 1 | +4/-4 | 2 |
| tsinghuacoder | 1 | +3/-2 | 1 |
| dropbigfish | 1 | +1/-1 | 1 |
| James Niken | 1 | +1/-1 | 1 |
| Hubert | 1 | +1/-0 | 1 |
| Steven Allen | 1 | +0/-0 | 2 |

# Node v1.32.3 / 2025-04-29

This Node v1.32.3 patch release contains a critical update for all node operators. This release ensures that the F3 initial power table CID is correctly set in your Lotus node now that F3 is enabled on Mainnet. All node operators must upgrade to this release before their next node restart to ensure proper F3 functionality.

## ☢️ Upgrade Warnings ☢️
- All node operators must upgrade to this release before their next node restart to ensure proper F3 functionality. Storage providers only needs to upgrade their Lotus chain node to this release.

## 📝 Changelog

- feat: set F3 initial power table for mainnet ([filecoin-project/lotus#13077](https://github.com/filecoin-project/lotus/pull/13077))

For the set of changes since the last stable release:

- Node: https://github.com/filecoin-project/lotus/compare/v1.31.2...v1.32.3

# Node and Miner v1.32.2 / 2025-04-04

This Lotus v1.32.2 release is a **MANDATORY patch release**. After the Calibration network upgraded to nv25, a bug was discovered in the ref-fvm KAMT library affecting ERC-20 token minting operations. You can read the full technical breakdown of the issue [here](https://github.com/filecoin-project/builtin-actors/pull/1667).

This patch release includes the following updates:
- Schedules a mandatory Calibration upgrade, happening on `2025-04-07T23:00:00Z`, to fix the ERC-20 token minting bug on the Calibration network.
- Postpones the mandatory Mainnet nv25 upgrade by 4 days, to `2025-04-14T23:00:00Z`

## ☢️ Upgrade Warnings ☢️
- All Lotus node and Storage Provider (SP) operators must upgrade to this patch release before the specified dates for the Calibration and Mainnet networks.
- Please check the upgrade warning section for the [v1.32.1 release](https://github.com/filecoin-project/lotus/releases/tag/v1.32.1) for more upgrade warnings if you are upgrading from a version prior to v1.32.0.

## 🏛️ Filecoin network version 25 FIPs

- [FIP-0097: Add Support for EIP-1153 (Transient Storage) in the FEVM](https://github.com/filecoin-project/FIPs/blob/master/FIPS/fip-0097.md)
- [FIP-0098: Simplify termination fee calculation to a fixed percentage of initial pledge](https://github.com/filecoin-project/FIPs/blob/master/FIPS/fip-0098.md)
- [FIP-0100: Removing Batch Balancer, Replacing It With a Per-sector Fee and Removing Gas-limited Constraints](https://github.com/filecoin-project/FIPs/blob/master/FIPS/fip-0100.md)
- [F3 Mainnet Activation](https://github.com/filecoin-project/FIPs/blob/master/FIPS/fip-0086.md)

## 📦 v16 Builtin Actor Bundle

This release candidate uses the [v16.0.1](https://github.com/filecoin-project/builtin-actors/releases/tag/v16.0.1)

## 🚚 Migration
All node operators, including storage providers, should be aware that ONE pre-migration is being scheduled 120 epochs before the network upgrade. The migration for the NV25 upgrade is expected to be medium with a bit longer pre-migration compared to the two previous network upgrade.

Pre-Migration is expected to take between 4 to 8 minutes on a SplitStore node. The migration on the upgrade epoch is expected to take 30 seconds on a node with a NVMe-drive and a newer CPU. For nodes running on slower disks/CPU, it is still expected to take around 1 minute. We recommend node operators (who haven't enabled splitstore discard mode) that do not care about historical chain states, to prune the chain blockstore by syncing from a snapshot 1-2 days before the upgrade.

For certain node operators, such as full archival nodes or systems that need to keep large amounts of state (RPC providers), we recommend skipping the pre-migration and run the non-cached migration (i.e., just running the migration at the network upgrade epoch), and schedule for some additional downtime. Operators of such nodes can read the [How to disable premigration in network upgrade tutorial](https://lotus.filecoin.io/kb/disable-premigration/).

## Bug Fixes and Chores
- feat!: actors bundle v16.0.1 & special handling for calibnet ([filecoin-project/lotus#13006](https://github.com/filecoin-project/lotus/pull/13006)).
- chore: update new Mainnet nv25 date to 2025-04-14T23:00:00Z ([filecoin-project/lotus#13007](https://github.com/filecoin-project/lotus/pull/13007)).
- chore: make TockFix epoch for 2k network configurable ([filecoin-project/lotus#13008](https://github.com/filecoin-project/lotus/pull/13008)).
- chore(deps): update filecoin-ffi ([filecoin-project/lotus#13011](https://github.com/filecoin-project/lotus/pull/13011)).

## 📝 Changelog

For the set of changes since the last stable release:

- Node: https://github.com/filecoin-project/lotus/compare/v1.31.1...v1.32.2
- Miner: https://github.com/filecoin-project/lotus/compare/v1.31.1...miner/v1.32.2

# Node and Miner v1.32.1 / 2025-03-28

The Lotus v1.32.1 release is a **MANDATORY patch release**, which will deliver the Filecoin network version 25, codenamed “Teep” 🦵. This release sets the upgrade epoch for the Mainnet to **Epoch 4867320 - 2025-04-10T23:00:00Z**, and correctly sets the F3 activationcontract address to `0xA19080A1Bcb82Bb61bcb9691EC94653Eb5315716`. You can find more details about how the F3 activation on Mainnet will be executed in the [F3 Activation Procedure](https://github.com/filecoin-project/go-f3/issues/920#issuecomment-2761448485).

## ☢️ Upgrade Warnings ☢️
- The Lotus v1.32.0 release had an issue where the F3 activation contract address was not set correctly. This release corrects that issue.
- If you are running the v1.30.0 version of Lotus, please go through the Upgrade Warnings section for the [v1.31.0 releases](https://github.com/filecoin-project/lotus/releases/tag/v1.31.0) and [v1.31.1](https://github.com/filecoin-project/lotus/releases/tag/v1.31.1) before upgrading to this release.
- The minimum supported Golang version is now `1.23.6` ([filecoin-project/lotus#12910](https://github.com/filecoin-project/lotus/pull/12910)).
- The `SupportedProofTypes` field has been removed from the `Filecoin.StateGetNetworkParams` method because it was frequently overlooked during proof type updates and did not accurately reflect the FVM's supported proofs ([filecoin-project/lotus#12881](https://github.com/filecoin-project/lotus/pull/12881)).
- Introduced `Agent` field to the `Filecoin.Version` response. Note that this change may be breaking, depending on the clients deserialization capabilities. ([filecoin-project/lotus#12904](https://github.com/filecoin-project/lotus/pull/12904)).
- The `--only-cc` option has been removed from the `lotus-miner sectors extend` command.

## 🏛️ Filecoin network version 25 FIPs

- [FIP-0097: Add Support for EIP-1153 (Transient Storage) in the FEVM](https://github.com/filecoin-project/FIPs/blob/master/FIPS/fip-0097.md)
- [FIP-0098: Simplify termination fee calculation to a fixed percentage of initial pledge](https://github.com/filecoin-project/FIPs/blob/master/FIPS/fip-0098.md)
- [FIP-0100: Removing Batch Balancer, Replacing It With a Per-sector Fee and Removing Gas-limited Constraints](https://github.com/filecoin-project/FIPs/blob/master/FIPS/fip-0100.md)
- [F3 Mainnet Activation](https://github.com/filecoin-project/FIPs/blob/master/FIPS/fip-0086.md)

## 📦 v16 Builtin Actor Bundle

This release candidate uses the [v16.0.0](https://github.com/filecoin-project/builtin-actors/releases/tag/v16.0.0)

## 🚚 Migration
All node operators, including storage providers, should be aware that ONE pre-migration is being scheduled 120 epochs before the network upgrade. The migration for the NV25 upgrade is expected to be medium with a bit longer pre-migration compared to the two previous network upgrade.

Pre-Migration is expected to take between 4 to 8 minutes on a SplitStore node. The migration on the upgrade epoch is expected to take 30 seconds on a node with a NVMe-drive and a newer CPU. For nodes running on slower disks/CPU, it is still expected to take around 1 minute. We recommend node operators (who haven't enabled splitstore discard mode) that do not care about historical chain states, to prune the chain blockstore by syncing from a snapshot 1-2 days before the upgrade.

For certain node operators, such as full archival nodes or systems that need to keep large amounts of state (RPC providers), we recommend skipping the pre-migration and run the non-cached migration (i.e., just running the migration at the network upgrade epoch), and schedule for some additional downtime. Operators of such nodes can read the [How to disable premigration in network upgrade tutorial](https://lotus.filecoin.io/kb/disable-premigration/).

## New Features highlight
- feat!: [FIP-0100](https://github.com/filecoin-project/FIPs/blob/master/FIPS/fip-0100.md) and [FIP-0098](https://github.com/filecoin-project/FIPs/blob/master/FIPS/fip-0098.md) implementation.
  - Adds a scheduled nv26 "Tock" upgrade exactly 90 days after nv25 to signal the end of the sector extensions grace period for FIP-0100. This grace period is 7 days for calibnet.
  - Deadlines on the public API now have a `DailyFee` field
  - `DealIDs` has now been removed from the public API's `SectorOnChainInfo` (was deprecated in FIP-0079)
  - Removed `--only-cc` from `spcli sectors extend` command
  - Change circulating supply calculation for calibnet, butterflynet and 2k for nv25 upgrade; see ([filecoin-project/lotus#12938](https://github.com/filecoin-project/lotus/pull/12938)) for more information.
- feat: integrate & test FIP-0098 additions ([filecoin-project/lotus#12968](https://github.com/filecoin-project/lotus/pull/12968))
- feat(cli): the `lotus state sectors` command now supports the `--show-partitions` flag and printing CSV output. ([filecoin-project/lotus#12834](https://github.com/filecoin-project/lotus/pull/12834)).
- feat: handle non-existing actors gracefully in F3 power proportion CLI. ([filecoin-project/lotus#12840](https://github.com/filecoin-project/lotus/pull/12840))
- feat: check ETH events indexed in range ([filecoin-project/lotus#12728](https://github.com/filecoin-project/lotus/pull/12728))
- feat: exposed `StateGetNetworkParams` in the Lotus Gateway API ([filecoin-project/lotus#12881](https://github.com/filecoin-project/lotus/pull/12881))
- feat: add `--csv` option to the `lotus send` command ([filecoin-project/lotus#12892](https://github.com/filecoin-project/lotus/pull/12892))
- feat: add `GenesisTimestamp` to `StateGetNetworkParams` response ([filecoin-project/lotus#12925](https://github.com/filecoin-project/lotus/pull/12925))
- feat: add `ChainGetMessagesInTipset` to Lotus Gateway API ([filecoin-project/lotus#12947](https://github.com/filecoin-project/lotus/pull/12947))
- feat(f3): Implement contract based parameter setting as for FRC-0099 ([filecoin-project/lotus#12861](https://github.com/filecoin-project/lotus/pull/12861))
- feat(miner): remove batch balancer-related functionality ([filecoin-project/lotus#12919](https://github.com/filecoin-project/lotus/pull/12919))
- feat(market): expose access to ProviderSectors on the market actor abstraction ([filecoin-project/lotus#12978](https://github.com/filecoin-project/lotus/pull/12978))
- feat: expose market ProviderSectors access on state-types abstraction ([filecoin-project/lotus#12978](https://github.com/filecoin-project/lotus/pull/12978))
- feat(shed): lotus-shed miner-fees - to inspect FIP-0100 fees for a miner ([filecoin-project/lotus#12980](https://github.com/filecoin-project/lotus/pull/12980))
- Set the F3 contract address on mainnet ([filecoin-project/lotus#12994](https://github.com/filecoin-project/lotus/pull/12994))

## Improvements
- refactor(eth): attach ToFilecoinMessage converter to EthCall ([filecoin-project/lotus#12844](https://github.com/filecoin-project/lotus/pull/12844))
- feat: automatically detect if genesis CAR is compressed when using the `--genesis` flag in the `lotus daemon` command ([filecoin-project/lotus#12885](https://github.com/filecoin-project/lotus/pull/12885))
- fix: In addition to existing network, also publish 2k docker images ([filecoin-project/lotus#12911](https://github.com/filecoin-project/lotus/pull/12911))
- docs(api): document 10% overestimation in collateral/pledge APIs ([filecoin-project/lotus#12922](https://github.com/filecoin-project/lotus/pull/12922))
- fix(drand): add null HistoricalBeaconClient for old beacons ([filecoin-project/lotus#12830](https://github.com/filecoin-project/lotus/pull/12830))
- chore: reduce participation log verbosity when F3 isn't read ([filecoin-project/lotus#12937](https://github.com/filecoin-project/lotus/pull/12937))
- fix: allow users to optionally configure node startup even if index reconciliation fails ([filecoin-project/lotus#12930](https://github.com/filecoin-project/lotus/pull/12930))
- feat: add a `LOTUS_DISABLE_F3_ACTIVATION` environment variable allowing disabling F3 activation for a specific contract address or epoch ([filecoin-project/lotus#12920](https://github.com/filecoin-project/lotus/pull/12920)).
- chore: switch to pure-go zstd decoder for snapshot imports.  ([filecoin-project/lotus#12857](https://github.com/filecoin-project/lotus/pull/12857))
- chore: upgrade go-state-types with big.Int{} change that means an empty big.Int is now treated as zero for all operations ([filecoin-project/lotus#12936](https://github.com/filecoin-project/lotus/pull/12936))
- chore(eth): make `EthGetBlockByNumber` & `EthGetBlockByHash` share the same cache and be impacted by `EthBlkCacheSize` config settings ([filecoin-project/lotus#12979](https://github.com/filecoin-project/lotus/pull/12979))
- chore(deps): bump go-state-types to v0.16.0-rc8 ([filecoin-project/lotus#12973](https://github.com/filecoin-project/lotus/pull/12973))
- chore: set Mainnet nv25 upgrade epoch and update deps ([filecoin-project/lotus#12986](https://github.com/filecoin-project/lotus/pull/12986))
- chore(eth): make EthGetBlockByNumber & EthGetBlockByHash share cache code ([filecoin-project/lotus#12979](https://github.com/filecoin-project/lotus/pull/12979))

## Bug Fixes
- fix(eth): minor improvements to event range checking ([filecoin-project/lotus#12867](https://github.com/filecoin-project/lotus/pull/12867))
- fix(wallet): allow delegated wallet import ([filecoin-project/lotus#12876](https://github.com/filecoin-project/lotus/pull/12876))
- fix: use the correct environment variable (`FIL_PROOFS_PARAMETER_CACHE`) for proof params path ([filecoin-project/lotus#12891](https://github.com/filecoin-project/lotus/pull/12891))

## 📝 Changelog

For the set of changes since the last stable release:

- Node: https://github.com/filecoin-project/lotus/compare/v1.31.1...v1.32.1
- Miner: https://github.com/filecoin-project/lotus/compare/v1.31.1...miner/v1.32.1

## 👨‍👩‍👧‍👦 Contributors

| Contributor | Commits | Lines ± | Files Changed |
|-------------|---------|---------|---------------|
| Rod Vagg | 46 | +16240/-12784 | 286 |
| Masih H. Derkani | 76 | +5697/-2175 | 290 |
| Jakub Sztandera | 38 | +2048/-1652 | 244 |
| Aryan Tikarya | 2 | +1931/-1444 | 43 |
| Phi-rjan | 19 | +1777/-1251 | 69 |
| Piotr Galar | 4 | +1052/-261 | 14 |
| Mikers | 2 | +664/-149 | 12 |
| Steven Allen | 8 | +325/-148 | 31 |
| dependabot[bot] | 15 | +190/-208 | 30 |
| Phi | 4 | +214/-156 | 12 |
| Viraj Bhartiya | 2 | +190/-49 | 13 |
| Aarsh Shah | 1 | +104/-47 | 6 |
| caseylove | 1 | +71/-67 | 1 |
| asamuj | 2 | +39/-43 | 14 |
| ZenGround0 | 1 | +64/-0 | 1 |
| Krishang Shah | 1 | +30/-30 | 2 |
| tediou5 | 1 | +38/-15 | 14 |
| dockercui | 1 | +19/-19 | 19 |
| XiaoBei | 2 | +15/-15 | 7 |
| Hubert | 1 | +21/-5 | 9 |
| wmjae | 2 | +9/-9 | 7 |
| taozui472 | 1 | +9/-9 | 6 |
| Yash Jagtap | 1 | +7/-7 | 5 |
| Peter Cover | 1 | +6/-6 | 4 |
| Andi | 1 | +6/-6 | 2 |
| root | 1 | +5/-5 | 4 |
| growfrow | 1 | +3/-3 | 1 |
| Łukasz Magiera | 1 | +4/-0 | 2 |
| wgyt | 1 | +2/-2 | 1 |
| web3-bot | 2 | +2/-2 | 2 |
| parthshah1 | 1 | +2/-2 | 1 |
| leo | 1 | +2/-2 | 2 |
| futreall | 1 | +2/-2 | 2 |
| Pranav Konde | 1 | +2/-2 | 1 |
| Steve Loeppky | 1 | +2/-0 | 1 |
| LexLuthr | 1 | +2/-0 | 1 |

# Node and Miner v1.32.0 / 2025-03-27

This is the stable release of the **upcoming MANDATORY Lotus v1.32.0 release**, which will deliver the Filecoin network version 25, codenamed “Teep” 🦵. This release candidate sets the upgrade epoch for the Mainnet to **Epoch 4867320 - 2025-04-10T23:00:00Z**.

## ☢️ Upgrade Warnings ☢️
- If you are running the v1.30.0 version of Lotus, please go through the Upgrade Warnings section for the [v1.31.0 releases](https://github.com/filecoin-project/lotus/releases/tag/v1.31.0) and [v1.31.1](https://github.com/filecoin-project/lotus/releases/tag/v1.31.1) before upgrading to this release.
- The minimum supported Golang version is now `1.23.6` ([filecoin-project/lotus#12910](https://github.com/filecoin-project/lotus/pull/12910)).
- The `SupportedProofTypes` field has been removed from the `Filecoin.StateGetNetworkParams` method because it was frequently overlooked during proof type updates and did not accurately reflect the FVM's supported proofs ([filecoin-project/lotus#12881](https://github.com/filecoin-project/lotus/pull/12881)).
- Introduced `Agent` field to the `Filecoin.Version` response. Note that this change may be breaking, depending on the clients deserialization capabilities. ([filecoin-project/lotus#12904](https://github.com/filecoin-project/lotus/pull/12904)).
- The `--only-cc` option has been removed from the `lotus-miner sectors extend` command.

## 🏛️ Filecoin network version 25 FIPs

- [FIP-0097: Add Support for EIP-1153 (Transient Storage) in the FEVM](https://github.com/filecoin-project/FIPs/blob/master/FIPS/fip-0097.md)
- [FIP-0098: Simplify termination fee calculation to a fixed percentage of initial pledge](https://github.com/filecoin-project/FIPs/blob/master/FIPS/fip-0098.md)
- [FIP-0100: Removing Batch Balancer, Replacing It With a Per-sector Fee and Removing Gas-limited Constraints](https://github.com/filecoin-project/FIPs/blob/master/FIPS/fip-0100.md)
- [F3 Mainnet Activation](https://github.com/filecoin-project/FIPs/blob/master/FIPS/fip-0086.md)

## 📦 v16 Builtin Actor Bundle

This release candidate uses the [v16.0.0](https://github.com/filecoin-project/builtin-actors/releases/tag/v16.0.0)

## 🚚 Migration
All node operators, including storage providers, should be aware that ONE pre-migration is being scheduled 120 epochs before the network upgrade. The migration for the NV25 upgrade is expected to be medium with a bit longer pre-migration compared to the two previous network upgrade.

Pre-Migration is expected to take between 4 to 8 minutes on a SplitStore node. The migration on the upgrade epoch is expected to take 30 seconds on a node with a NVMe-drive and a newer CPU. For nodes running on slower disks/CPU, it is still expected to take around 1 minute. We recommend node operators (who haven't enabled splitstore discard mode) that do not care about historical chain states, to prune the chain blockstore by syncing from a snapshot 1-2 days before the upgrade.

For certain node operators, such as full archival nodes or systems that need to keep large amounts of state (RPC providers), we recommend skipping the pre-migration and run the non-cached migration (i.e., just running the migration at the network upgrade epoch), and schedule for some additional downtime. Operators of such nodes can read the [How to disable premigration in network upgrade tutorial](https://lotus.filecoin.io/kb/disable-premigration/).

## New Features highlight
- feat!: [FIP-0100](https://github.com/filecoin-project/FIPs/blob/master/FIPS/fip-0100.md) and [FIP-0098](https://github.com/filecoin-project/FIPs/blob/master/FIPS/fip-0098.md) implementation.
  - Adds a scheduled nv26 "Tock" upgrade exactly 90 days after nv25 to signal the end of the sector extensions grace period for FIP-0100. This grace period is 7 days for calibnet.
  - Deadlines on the public API now have a `DailyFee` field
  - `DealIDs` has now been removed from the public API's `SectorOnChainInfo` (was deprecated in FIP-0079)
  - Removed `--only-cc` from `spcli sectors extend` command
  - Change circulating supply calculation for calibnet, butterflynet and 2k for nv25 upgrade; see ([filecoin-project/lotus#12938](https://github.com/filecoin-project/lotus/pull/12938)) for more information.
- feat: integrate & test FIP-0098 additions ([filecoin-project/lotus#12968](https://github.com/filecoin-project/lotus/pull/12968))
- feat(cli): the `lotus state sectors` command now supports the `--show-partitions` flag and printing CSV output. ([filecoin-project/lotus#12834](https://github.com/filecoin-project/lotus/pull/12834)).
- feat: handle non-existing actors gracefully in F3 power proportion CLI. ([filecoin-project/lotus#12840](https://github.com/filecoin-project/lotus/pull/12840))
- feat: check ETH events indexed in range ([filecoin-project/lotus#12728](https://github.com/filecoin-project/lotus/pull/12728))
- feat: exposed `StateGetNetworkParams` in the Lotus Gateway API ([filecoin-project/lotus#12881](https://github.com/filecoin-project/lotus/pull/12881))
- feat: add `--csv` option to the `lotus send` command ([filecoin-project/lotus#12892](https://github.com/filecoin-project/lotus/pull/12892))
- feat: add `GenesisTimestamp` to `StateGetNetworkParams` response ([filecoin-project/lotus#12925](https://github.com/filecoin-project/lotus/pull/12925))
- feat: add `ChainGetMessagesInTipset` to Lotus Gateway API ([filecoin-project/lotus#12947](https://github.com/filecoin-project/lotus/pull/12947))
- feat(f3): Implement contract based parameter setting as for FRC-0099 ([filecoin-project/lotus#12861](https://github.com/filecoin-project/lotus/pull/12861))
- feat(miner): remove batch balancer-related functionality ([filecoin-project/lotus#12919](https://github.com/filecoin-project/lotus/pull/12919))
- feat(market): expose access to ProviderSectors on the market actor abstraction ([filecoin-project/lotus#12978](https://github.com/filecoin-project/lotus/pull/12978))
- feat: expose market ProviderSectors access on state-types abstraction ([filecoin-project/lotus#12978](https://github.com/filecoin-project/lotus/pull/12978))
- feat(shed): lotus-shed miner-fees - to inspect FIP-0100 fees for a miner ([filecoin-project/lotus#12980](https://github.com/filecoin-project/lotus/pull/12980))

## Improvements
- refactor(eth): attach ToFilecoinMessage converter to EthCall ([filecoin-project/lotus#12844](https://github.com/filecoin-project/lotus/pull/12844))
- feat: automatically detect if genesis CAR is compressed when using the `--genesis` flag in the `lotus daemon` command ([filecoin-project/lotus#12885](https://github.com/filecoin-project/lotus/pull/12885))
- fix: In addition to existing network, also publish 2k docker images ([filecoin-project/lotus#12911](https://github.com/filecoin-project/lotus/pull/12911))
- docs(api): document 10% overestimation in collateral/pledge APIs ([filecoin-project/lotus#12922](https://github.com/filecoin-project/lotus/pull/12922))
- fix(drand): add null HistoricalBeaconClient for old beacons ([filecoin-project/lotus#12830](https://github.com/filecoin-project/lotus/pull/12830))
- chore: reduce participation log verbosity when F3 isn't read ([filecoin-project/lotus#12937](https://github.com/filecoin-project/lotus/pull/12937))
- fix: allow users to optionally configure node startup even if index reconciliation fails ([filecoin-project/lotus#12930](https://github.com/filecoin-project/lotus/pull/12930))
- feat: add a `LOTUS_DISABLE_F3_ACTIVATION` environment variable allowing disabling F3 activation for a specific contract address or epoch ([filecoin-project/lotus#12920](https://github.com/filecoin-project/lotus/pull/12920)).
- chore: switch to pure-go zstd decoder for snapshot imports.  ([filecoin-project/lotus#12857](https://github.com/filecoin-project/lotus/pull/12857))
- chore: upgrade go-state-types with big.Int{} change that means an empty big.Int is now treated as zero for all operations ([filecoin-project/lotus#12936](https://github.com/filecoin-project/lotus/pull/12936))
- chore(eth): make `EthGetBlockByNumber` & `EthGetBlockByHash` share the same cache and be impacted by `EthBlkCacheSize` config settings ([filecoin-project/lotus#12979](https://github.com/filecoin-project/lotus/pull/12979))
- chore(deps): bump go-state-types to v0.16.0-rc8 ([filecoin-project/lotus#12973](https://github.com/filecoin-project/lotus/pull/12973))
- chore: set Mainnet nv25 upgrade epoch and update deps ([filecoin-project/lotus#12986](https://github.com/filecoin-project/lotus/pull/12986))
- chore(eth): make EthGetBlockByNumber & EthGetBlockByHash share cache code ([filecoin-project/lotus#12979](https://github.com/filecoin-project/lotus/pull/12979))

## Bug Fixes
- fix(eth): minor improvements to event range checking ([filecoin-project/lotus#12867](https://github.com/filecoin-project/lotus/pull/12867))
- fix(wallet): allow delegated wallet import ([filecoin-project/lotus#12876](https://github.com/filecoin-project/lotus/pull/12876))
- fix: use the correct environment variable (`FIL_PROOFS_PARAMETER_CACHE`) for proof params path ([filecoin-project/lotus#12891](https://github.com/filecoin-project/lotus/pull/12891))

## 📝 Changelog

For the set of changes since the last stable release:

- Node: https://github.com/filecoin-project/lotus/compare/v1.31.1...v1.32.1
- Miner: https://github.com/filecoin-project/lotus/compare/v1.31.1...miner/v1.32.1

## 👨‍👩‍👧‍👦 Contributors

| Contributor | Commits | Lines ± | Files Changed |
|-------------|---------|---------|---------------|
| Rod Vagg | 46 | +16240/-12784 | 286 |
| Masih H. Derkani | 76 | +5697/-2175 | 290 |
| Jakub Sztandera | 38 | +2048/-1652 | 244 |
| Aryan Tikarya | 2 | +1931/-1444 | 43 |
| Phi-rjan | 19 | +1777/-1251 | 69 |
| Piotr Galar | 4 | +1052/-261 | 14 |
| Mikers | 2 | +664/-149 | 12 |
| Steven Allen | 8 | +325/-148 | 31 |
| dependabot[bot] | 15 | +190/-208 | 30 |
| Phi | 4 | +214/-156 | 12 |
| Viraj Bhartiya | 2 | +190/-49 | 13 |
| Aarsh Shah | 1 | +104/-47 | 6 |
| caseylove | 1 | +71/-67 | 1 |
| asamuj | 2 | +39/-43 | 14 |
| ZenGround0 | 1 | +64/-0 | 1 |
| Krishang Shah | 1 | +30/-30 | 2 |
| tediou5 | 1 | +38/-15 | 14 |
| dockercui | 1 | +19/-19 | 19 |
| XiaoBei | 2 | +15/-15 | 7 |
| Hubert | 1 | +21/-5 | 9 |
| wmjae | 2 | +9/-9 | 7 |
| taozui472 | 1 | +9/-9 | 6 |
| Yash Jagtap | 1 | +7/-7 | 5 |
| Peter Cover | 1 | +6/-6 | 4 |
| Andi | 1 | +6/-6 | 2 |
| root | 1 | +5/-5 | 4 |
| growfrow | 1 | +3/-3 | 1 |
| Łukasz Magiera | 1 | +4/-0 | 2 |
| wgyt | 1 | +2/-2 | 1 |
| web3-bot | 2 | +2/-2 | 2 |
| parthshah1 | 1 | +2/-2 | 1 |
| leo | 1 | +2/-2 | 2 |
| futreall | 1 | +2/-2 | 2 |
| Pranav Konde | 1 | +2/-2 | 1 |
| Steve Loeppky | 1 | +2/-0 | 1 |
| LexLuthr | 1 | +2/-0 | 1 |

# Node v1.31.1 / 2025-01-27

This Lotus release introduces several new features and improvements, including JSON output for tipsets in `lotus chain list` cmd, enhanced logging during network upgrade migrations, and additional Bootstrap nodes. It also includes a refactored Ethereum API implementation into smaller, more manageable modules in a new `github.com/filecoin-project/lotus/node/impl/eth` package, as well as adding network name as a tag in most metrics - making it easier to create Graphana Dashboards for multiple networks. Please review the upgrade warnings and documentation for any important changes affecting RPC providers, node operators, and storage providers.

## ☢️ Upgrade Warnings ☢️
- If you are running the v1.30.x version of Lotus, please go through the Upgrade Warnings section for the [v1.31.0](https://github.com/filecoin-project/lotus/releases/tag/v1.31.0) before upgrading to this release.

## ⭐ Feature/Improvement Highlights:
- Add json output of tipsets to `lotus chain list`. ([filecoin-project/lotus#12691](https://github.com/filecoin-project/lotus/pull/12691))
- During a network upgrade, log migration progress every 2 seconds so they are more helpful and informative. The `LOTUS_MIGRATE_PROGRESS_LOG_SECONDS` environment variable can be used to change this if needed. ([filecoin-project/lotus#12732](https://github.com/filecoin-project/lotus/pull/12732))
- Add Magik's Bootstrap node. ([filecoin-project/lotus#12792](https://github.com/filecoin-project/lotus/pull/12792))
- Lotus now reports the network name as a tag in most metrics. ([filecoin-project/lotus#12733](https://github.com/filecoin-project/lotus/pull/12733))
- Add a new cron queue inspection utility. ([filecoin-project/lotus#12825](https://github.com/filecoin-project/lotus/pull/12825))
- Add a new utility to the `lotus-shed msg` tool which pretty-prints gas summaries to tables, broken down into compute and storage gas totals and percentages ([filecoin-project/lotus#12817](https://github.com/filecoin-project/lotus/pull/12817))
- Generate the cli docs directly from the code instead compiling and executing binaries' `help` output. ([filecoin-project/lotus#12717](https://github.com/filecoin-project/lotus/pull/12717))
- Refactored Ethereum API implementation into smaller, more manageable modules in a new `github.com/filecoin-project/lotus/node/impl/eth` package. ([filecoin-project/lotus#12796](https://github.com/filecoin-project/lotus/pull/12796))
- Add F3GetCertificate & F3GetLatestCertificate to the gateway. ([filecoin-project/lotus#12778](https://github.com/filecoin-project/lotus/pull/12778))
- Add `StateMarketProposalPending` API / `lotus state market proposal-pending` CLI. ([filecoin-project/lotus#12724](https://github.com/filecoin-project/lotus/pull/12724))

## 🐛 Bug Fix Highlights
- Remove IPNI advertisement relay over pubsub via Lotus node as it now has been deprecated. ([filecoin-project/lotus#12768](https://github.com/filecoin-project/lotus/pull/12768)
- Make `EthTraceFilter` / `trace_filter` skip null rounds instead of erroring. ([filecoin-project/lotus#12702](https://github.com/filecoin-project/lotus/pull/12702))
- Event APIs (`GetActorEventsRaw`, `SubscribeActorEventsRaw`, `eth_getLogs`, `eth_newFilter`, etc.) will now return an error when a request matches more than `MaxFilterResults` (default: 10,000) rather than silently truncating the results. Also apply an internal event matcher for `eth_getLogs` (etc.) to avoid builtin actor events on database query so as not to include them in `MaxFilterResults` calculation. ([filecoin-project/lotus#12671](https://github.com/filecoin-project/lotus/pull/12671))
- `ChainIndexer#GetMsgInfo` returns an `ErrNotFound` when there are no rows. ([filecoin-project/lotus#12680](https://github.com/filecoin-project/lotus/pull/12680))
- Gracefully handle EAM CreateAccount failures in `EthTraceBlock` (`trace_block`) and `EthTraceTransaction` (`trace_transaction`) calls. ([filecoin-project/lotus#12730](https://github.com/filecoin-project/lotus/pull/12730))
- Make f3 gen power command being non-deterministic ([filecoin-project/lotus#12764](https://github.com/filecoin-project/lotus/pull/12764))
- Resolve a bug in sync by preventing checkpoint expansion ([filecoin-project/lotus#12747](https://github.com/filecoin-project/lotus/pull/12747))
- Fix issue in backfillIndex where error handling could lead to a potential panic ([filecoin-project/lotus#12813](https://github.com/filecoin-project/lotus/pull/12813))

## 📝 Changelog

For the full set of changes since the last stable node release:

https://github.com/filecoin-project/lotus/compare/v1.31.0...v1.31.1

## 👨‍👩‍👧‍👦 Contributors

| Contributor | Commits | Lines ± | Files Changed |
|-------------|---------|---------|---------------|
| Rod Vagg | 26 | +13687/-11008 | 146 |
| Masih H. Derkani | 19 | +2492/-1506 | 59 |
| Aryan Tikarya | 2 | +2120/-1407 | 45 |
| Krishang Shah | 1 | +3214/-117 | 66 |
| Steven Allen | 4 | +1317/-1632 | 22 |
| Jakub Sztandera | 10 | +935/-1203 | 176 |
| Łukasz Magiera | 2 | +949/-467 | 33 |
| Phi-rjan | 9 | +369/-339 | 43 |
| Piotr Galar | 4 | +586/-106 | 12 |
| Viraj Bhartiya | 3 | +219/-63 | 16 |
| caseylove | 1 | +71/-67 | 1 |
| asamuj | 2 | +39/-43 | 14 |
| ZenGround0 | 2 | +73/-1 | 3 |
| XiaoBei | 2 | +15/-15 | 7 |
| wmjae | 2 | +9/-9 | 7 |
| taozui472 | 1 | +9/-9 | 6 |
| dependabot[bot] | 2 | +9/-9 | 4 |
| huajin tong | 1 | +6/-6 | 6 |
| Phi | 1 | +6/-6 | 6 |
| Andi | 1 | +6/-6 | 2 |
| root | 1 | +5/-5 | 4 |
| chuangjinglu | 1 | +3/-3 | 3 |
| wgyt | 1 | +2/-2 | 1 |
| parthshah1 | 1 | +2/-2 | 1 |
| leo | 1 | +2/-2 | 2 |
| pinglanlu | 1 | +1/-1 | 1 |

# Node and Miner v1.31.0 / 2024-12-02

The Lotus v1.31.0 release introduces the new `ChainIndexer` subsystem, enhancing the indexing of Filecoin chain state for improved RPC performance. Several bug fixes in the block production loop are also included. Please review the upgrade warnings and documentation for any important changes affecting RPC providers, node operators and storage providers.

## ⭐ New Feature Highlights:
- New ChainIndexer subsystem to index Filecoin chain state such as tipsets, messages, events and ETH transactions for accurate and faster RPC responses. The `ChainIndexer` replaces the existing `MsgIndex`, `EthTxHashLookup` and `EventIndex` implementations in Lotus, which [suffer from a multitude of known problems](https://github.com/filecoin-project/lotus/issues/12293).  If you are an RPC provider or a node operator who uses or exposes Ethereum and/or events APIs, please refer to the [ChainIndexer documentation for operators](./documentation/en/chain-indexer-overview-for-operators.md) for information on how to enable, configure and use the new Indexer.  While there is no automated data migration and one can upgrade and downgrade without backups, there are manual steps that need to be taken to backfill data when upgrading to this Lotus version, or downgrading to the previous version without ChainIndexer. Please be aware that this feature removes some options in the Lotus configuration file, if these have been set, Lotus will report an error when starting. See the documentation for more information
- `lotus chain head` now supports a `--height` flag to print just the epoch number of the current chain head ([filecoin-project/lotus#12609](https://github.com/filecoin-project/lotus/pull/12609))
- Implement `EthGetTransactionByBlockNumberAndIndex` (`eth_getTransactionByBlockNumberAndIndex`) and `EthGetTransactionByBlockHashAndIndex` (`eth_getTransactionByBlockHashAndIndex`) methods. ([filecoin-project/lotus#12618](https://github.com/filecoin-project/lotus/pull/12618))
- `lotus-shed indexes inspect-indexes` now performs a comprehensive comparison of the event index data for each message by comparing the AMT root CID from the message receipt with the root of a reconstructed AMT. Previously `inspect-indexes` simply compared event counts.  Comparing AMT roots instead confirms all the event data is byte-perfect. ([filecoin-project/lotus#12570](https://github.com/filecoin-project/lotus/pull/12570))
- Return a "data" field on the "error" returned from RPC when `eth_call` and `eth_estimateGas` APIs encounter `execution reverted` errors. This is a standard expectation of Ethereum RPC tooling and may improve compatibility in some cases. ([filecoin-project/lotus#12553](https://github.com/filecoin-project/lotus/pull/12553))
- Improve ETH-filter performance for nodes serving many clients. ([filecoin-project/lotus#12603](https://github.com/filecoin-project/lotus/pull/12603))
- Implement F3 utility CLIs to list the power table for a given instance and sum the proportional power of a set of actors that participate in a given instance. ([filecoin-project/lotus#12698](https://github.com/filecoin-project/lotus/pull/12698))

## 🐛 Bug Fix Highlights
- Add logic to check if the miner's owner address is delegated (f4 address). If it is delegated, the `lotus-shed sectors termination-estimate` command now sends the termination state call using the worker ID. This fix resolves the issue where termination-estimate did not function correctly for miners with delegated owner addresses. ([filecoin-project/lotus#12569](https://github.com/filecoin-project/lotus/pull/12569))
- The Lotus Miner will now always mine on the latest chain head returned by lotus, even if that head has less "weight" than the previously seen head. This is necessary because F3 may end up finalizing a tipset with a lower weight, although this situation should be rare on the Filecoin mainnet. ([filecoin-project/lotus#12659](https://github.com/filecoin-project/lotus/pull/12659)) and ([filecoin-project/lotus#12690](https://github.com/filecoin-project/lotus/pull/12690))
- Make the ordering of event output for `eth_` APIs and `GetActorEventsRaw` consistent, sorting ascending on: epoch, message index, event index and original event entry order. ([filecoin-project/lotus#12623](https://github.com/filecoin-project/lotus/pull/12623))
- Return a consistent error when encountering null rounds in ETH RPC method calls. ([filecoin-project/lotus#12655](https://github.com/filecoin-project/lotus/pull/12655))
- Correct erroneous sector QAP-calculation upon sector extension in lotus-miner cli. ([filecoin-project/lotus#12720](https://github.com/filecoin-project/lotus/pull/12720))
- Return error if logs or events within range are not indexed. ([filecoin-project/lotus#12728](https://github.com/filecoin-project/lotus/pull/12728))


## 📝 Changelog

For the full set of changes since the last stable release:

* Node: https://github.com/filecoin-project/lotus/compare/v1.30.0...v1.31.0
* Miner: https://github.com/filecoin-project/lotus/compare/v1.30.0...miner/v1.31.0

## 👨‍👩‍👧‍👦 Contributors

| Contributor | Commits | Lines ± | Files Changed |
|-------------|---------|---------|---------------|
| Aarsh Shah | 2 | +6725/-5410 | 84 |
| Masih H. Derkani | 13 | +1924/-867 | 61 |
| Viraj Bhartiya | 6 | +2048/-703 | 41 |
| Steven Allen | 25 | +1394/-404 | 53 |
| Rod Vagg | 13 | +502/-272 | 39 |
| Phi-rjan | 8 | +175/-64 | 20 |
| Jakub Sztandera | 7 | +107/-66 | 15 |
| aarshkshah1992 | 1 | +61/-30 | 5 |
| Steve Loeppky | 1 | +78/-2 | 4 |
| Krishang Shah | 1 | +7/-17 | 1 |
| Łukasz Magiera | 1 | +9/-10 | 3 |
| Phi | 1 | +9/-9 | 8 |
| Danial Ahn | 1 | +14/-1 | 2 |
| hanabi1224 | 1 | +7/-6 | 1 |
| web3-bot | 1 | +1/-1 | 1 |
| asamuj | 1 | +1/-1 | 1 |
| Andrew Jackson (Ajax) | 1 | +2/-0 | 1 |

# Node and Miner v1.30.0 / 2024-11-06

This is the final release of the MANDATORY Lotus v1.30.0 release, which delivers the Filecoin network version 24, codenamed Tuk Tuk 🛺. **This release sets the Mainnet to upgrade at epoch `4461240`, corresponding to `2024-11-20T23:00:00Z`.**

- If you are running the v1.28.x version of Lotus, please go through the Upgrade Warnings section for the v1.28.* releases and v1.29.*, before upgrading to this release.
- This release requires a minimum Go version of v1.22.7 or higher.
- The `releases` branch has been deprecated with the 202408 split of 'Lotus Node' and 'Lotus Miner'. See https://github.com/filecoin-project/lotus/blob/master/LOTUS_RELEASE_FLOW.md#why-is-the-releases-branch-deprecated-and-what-are-alternatives for more info and alternatives for getting the latest release for both the 'Lotus Node' and 'Lotus Miner' based on the Branch and Tag Strategy.
  - To get the latest Lotus Node tag: git tag -l 'v*' | sort -V -r | head -n 1
  - To get the latest Lotus Miner tag: git tag -l 'miner/v*' | sort -V -r | head -n 1

## 🏛️ Filecoin network version 24 FIPs

- [FIP-0081: Introduce lower bound for sector initial pledge](https://github.com/filecoin-project/FIPs/blob/master/FIPS/fip-0081.md)
- [FIP-0094: Add Support for EIP-5656 (MCOPY Opcode) in the FEVM](https://github.com/filecoin-project/FIPs/blob/master/FIPS/fip-0094.md)
- [FIP-0095: Add FEVM precompile to fetch beacon digest from chain history](https://github.com/filecoin-project/FIPs/blob/master/FIPS/fip-0095.md)

*⚠️ The activation of F3 (Fast Finality) has been postponed for mainnet* due to unresolved issues in the Client/SP code and the F3 protocol itself. These issues require further testing and resolution before we can safely deploy F3 on the mainnet. Read the full [post here](https://github.com/filecoin-project/community/discussions/74?sort=new#discussioncomment-11164349).

## 📦 v15 Builtin Actor Bundle

The [v15.0.0](https://github.com/filecoin-project/builtin-actors/releases/tag/v15.0.0) actor bundle is used for supporting this upgrade. Make sure that your Lotus actor bundle matches the v15 actors manifest by running the following cli after upgrading to this release:

```
lotus state actor-cids --network-version=24
Network Version: 24
Actor Version: 15
Manifest CID: bafy2bzaceakwje2hyinucrhgtsfo44p54iw4g6otbv5ghov65vajhxgntr53u

Actor             CID
account           bafk2bzacecia5zacqt4gvd4z7275lnkhgraq75shy63cphakphhw6crf4joii
cron              bafk2bzacecbyx7utt3tkvhqnfk64kgtlt5jlvv56o2liwczikgzfowk2cvqvk
datacap           bafk2bzacecrypcpyzidphfl3sf3vhrjbiwzu7w3hoole45wsk2bqpverw4tni
eam               bafk2bzacebybq7keb45l6isqfaiwxy5oi5wlpknhggjheut7q6xwp7mbxxku4
ethaccount        bafk2bzaceajdy72edg3t2zcb6qwv2wgdsysfwdtczcklxcp4hlwh7pkxekja4
evm               bafk2bzaceandffodu45eyro7jr7bizxw7ibipaiskt36xbp4vpvsxtrpkyjfm
init              bafk2bzaceb5mjmy56ediswt2hvwqdfs2xzi4qw3cefkufoat57yyt3iwkg7kw
multisig          bafk2bzaced3csl3buj7chpunsubrhwhchtskx674fpukfen4u6pbpkcheueya
paymentchannel    bafk2bzacea3dpsfxw7cnj6zljmjnnaubp43a5kvuausigztmukektesg2flei
placeholder       bafk2bzacedfvut2myeleyq67fljcrw4kkmn5pb5dpyozovj7jpoez5irnc3ro
reward            bafk2bzaceapkgue3gcxmwx7bvypn33okppa2nwpelcfp7oyo5yln3brixpjpm
storagemarket     bafk2bzaceaqrnikbxymygwhwa2rsvhnqj5kfch75pn5xawnx243brqlfglsl6
storageminer      bafk2bzacecnl2hqe3nozwo7al7kdznqgdrv2hbbbmpcbcwzh3yl4trog433hc
storagepower      bafk2bzacecb3tvvppxmktll3xehjc7mqbfilt6bd4gragbdwxn77hm5frkuac
system            bafk2bzacecvcqje6kcfqeayj66hezlwzfznytwqkxgw7p64xac5f5lcwjpbwe
verifiedregistry  bafk2bzacecudaqwbz6dukmdbfok7xuxcpjqighnizhxun4spdqvnqgftkupp2
```

## 🚚 Migration

All node operators, including storage providers, should be aware that ONE pre-migration is being scheduled 120 epochs before the network upgrade. The migration for the NV24 upgrade is expected to be light with no heavy pre-migrations:

- Pre-Migration is expected to take less then 1 minute.
- The migration on the upgrade epoch is expected to take less than 30 seconds on a node with a NVMe-drive and a newer CPU. For nodes running on slower disks/CPU, it is still expected to take less then 1 minute.
- RAM usages is expected to be under 20GiB RAM for both the pre-migration and migration.

We recommend node operators (who haven't enabled splitstore discard mode) that do not care about historical chain states, to prune the chain blockstore by syncing from a snapshot 1-2 days before the upgrade.

For certain node operators, such as full archival nodes or systems that need to keep large amounts of state (RPC providers), we recommend skipping the pre-migration and run the non-cached migration (i.e., just running the migration at the network upgrade epoch), and schedule for some additional downtime. Operators of such nodes can read the [How to disable premigration in network upgrade tutorial](https://lotus.filecoin.io/kb/disable-premigration/).

## 📝 Changelog

For the set of changes since the last stable release:

* Node: https://github.com/filecoin-project/lotus/compare/v1.29.2...v1.30.0
* Miner: https://github.com/filecoin-project/lotus/compare/v1.28.3...miner/v1.30.0

## 👨‍👩‍👧‍👦 Contributors

| Contributor | Commits | Lines ± | Files Changed |
|-------------|---------|---------|---------------|
| Krishang | 2 | +34106/-0 | 109 |
| Rod Vagg | 86 | +10643/-8291 | 456 |
| Masih H. Derkani | 59 | +7700/-4725 | 298 |
| Steven Allen | 55 | +6113/-3169 | 272 |
| kamuik16 | 7 | +4618/-1333 | 285 |
| Jakub Sztandera | 10 | +3995/-1226 | 94 |
| Peter Rabbitson | 26 | +2313/-2718 | 275 |
| Viraj Bhartiya | 5 | +2624/-580 | 50 |
| Phi | 7 | +1337/-1519 | 257 |
| Mikers | 1 | +1274/-455 | 23 |
| Phi-rjan | 29 | +736/-600 | 92 |
| Andrew Jackson (Ajax) | 3 | +732/-504 | 75 |
| LexLuthr | 3 | +167/-996 | 8 |
| Aarsh Shah | 12 | +909/-177 | 47 |
| web3-bot | 40 | +445/-550 | 68 |
| Piotr Galar | 6 | +622/-372 | 15 |
| aarshkshah1992 | 18 | +544/-299 | 40 |
| Steve Loeppky | 14 | +401/-196 | 22 |
| Frrist | 1 | +403/-22 | 5 |
| Łukasz Magiera | 4 | +266/-27 | 13 |
| winniehere | 1 | +146/-144 | 3 |
| Jon | 1 | +209/-41 | 4 |
| Aryan Tikarya | 2 | +183/-8 | 7 |
| adlrocha | 2 | +123/-38 | 21 |
| dependabot[bot] | 11 | +87/-61 | 22 |
| Jiaying Wang | 8 | +61/-70 | 12 |
| Ian Davis | 2 | +60/-38 | 5 |
| Aayush Rajasekaran | 2 | +81/-3 | 3 |
| hanabi1224 | 4 | +46/-4 | 5 |
| Laurent Senta | 1 | +44/-1 | 2 |
| jennijuju | 6 | +21/-20 | 17 |
| parthshah1 | 1 | +23/-13 | 1 |
| Brendan O'Brien | 1 | +25/-10 | 2 |
| Jennifer Wang | 4 | +24/-8 | 6 |
| Matthew Rothenberg | 3 | +10/-18 | 6 |
| riskrose | 1 | +8/-8 | 7 |
| linghuying | 1 | +5/-5 | 5 |
| fsgerse | 2 | +3/-7 | 3 |
| PolyMa | 1 | +5/-5 | 5 |
| zhangguanzhang | 1 | +3/-3 | 2 |
| luozexuan | 1 | +3/-3 | 3 |
| Po-Chun Chang | 1 | +6/-0 | 2 |
| Kevin Martin | 1 | +4/-1 | 2 |
| simlecode | 1 | +2/-2 | 2 |
| ZenGround0 | 1 | +2/-2 | 2 |
| GFZRZK | 1 | +2/-1 | 1 |
| DemoYeti | 1 | +2/-1 | 1 |
| qwdsds | 1 | +1/-1 | 1 |
| Samuel Arogbonlo | 1 | +2/-0 | 2 |
| Elias Rad | 1 | +1/-1 | 1 |<|MERGE_RESOLUTION|>--- conflicted
+++ resolved
@@ -8,12 +8,8 @@
 > * [CHANGELOG_1.2x.md](./documentation/changelog/CHANGELOG_1.2x.md) - v1.20.0 to v1.29.2
 
 # UNRELEASED
-
-<<<<<<< HEAD
 - feat(gateway): expose StateGetRandomnessDigestFromBeacon ([filecoin-project/lotus#13339](https://github.com/filecoin-project/lotus/pull/13339))
 
-# UNRELEASED v1.34.0
-=======
 # Node and Miner v1.34.0 / 2025-09-11
 
 This is a **MANDATORY Lotus v1.34.0 release**, which will deliver the Filecoin network version 27, codenamed “Golden Week” 🏮. This release candidate sets the upgrade epoch for the Mainnet network to **Epoch 5348280:  2025-09-24T23:00:00Z**.  (See the [local time for other timezones](https://www.worldtimebuddy.com/?qm=1&lid=100,5128581,5368361,1816670&h=100&date=2025-9-24&sln=23-24&hf=1&c=1196).)  
@@ -109,8 +105,6 @@
 | longhutianjie | 1 | +1/-1 | 1 |
 | Piotr Galar | 1 | +1/-1 | 1 |
 | Phi | 1 | +1/-1 | 1 |
->>>>>>> e90da4bb
-
 
 # Node v1.33.1 / 2025-07-31
 This is the Lotus v1.33.1 release, which introduces performance improvements and operational enhancements. This release focuses on improving F3 subsystem performance, and enhancing CLI tools for better storage provider operations. Notable improvements include up to 6-10x performance gains in F3 power table calculations, ensuring that PreCommit and ProveCommit operations are aggregating to get optimal gas usage after FIP-100, and a enhanced sector management tool with CSV output support. These improvements collectively enhance the stability and efficiency of Lotus operations for both node operators and storage providers.
