# Lotus changelog

# UNRELEASED

## New features
<<<<<<< HEAD

## Improvements

# v1.26.0 / 2024-03-21

This is the stable release for the upcoming MANDATORY Filecoin network upgrade v22, codenamed Dragon 🐉, at `epoch 3817920 - 2024-04-11 - 14:00:00Z`

The Filecoin network version 22 delivers the following FIPs:

- [FIP-0063: Switching to new Drand mainnet network](https://github.com/filecoin-project/FIPs/blob/master/FIPS/fip-0063.md)
- [FIP-0074: Remove cron-based automatic deal settlement](https://github.com/filecoin-project/FIPs/blob/master/FIPS/fip-0074.md)
- [FIP-0076: Direct data onboarding](https://github.com/filecoin-project/FIPs/blob/master/FIPS/fip-0076.md)
- [FIP-0083: Add built-in Actor events in the Verified Registry, Miner and Market Actors](https://github.com/filecoin-project/FIPs/blob/master/FIPS/fip-0083.md)

## ☢️ Upgrade Warnings ☢️

- This release requires a minimum Go version of v1.21.7 or higher to successfully build Lotus.

## v13 Builtin Actor Bundle

[Builtin actor v13.0.0](https://github.com/filecoin-project/builtin-actors/releases/tag/v13.0.0) is used for supporting this upgrade. Make sure that your lotus actor bundle matches the v13 actors manifest by running the following cli after upgrading:

```
lotus state actor-cids --network-version=22
Network Version: 22
Actor Version: 13
Manifest CID: bafy2bzacecdhvfmtirtojwhw2tyciu4jkbpsbk5g53oe24br27oy62sn4dc4e

Actor             CID  
account           bafk2bzacedxnbtlsqdk76fsfmnhyvsblwyfducerwwtp3mqtx2wbrvs5idl52
cron              bafk2bzacebbopddyn5csb3fsuhh2an4ttd23x6qnwixgohlirj5ahtcudphyc
datacap           bafk2bzaceah42tfnhd7xnztawgf46gbvc3m2gudoxshlba2ucmmo2vy67t7ci
eam               bafk2bzaceb23bhvvcjsth7cn7vp3gbaphrutsaz7v6hkls3ogotzs4bnhm4mk
ethaccount        bafk2bzaceautge6zhuy6jbj3uldwoxwhpywuon6z3xfvmdbzpbdribc6zzmei
evm               bafk2bzacedq6v2lyuhgywhlllwmudfj2zufzcauxcsvvd34m2ek5xr55mvh2q
init              bafk2bzacedr4xacm3fts4vilyeiacjr2hpmwzclyzulbdo24lrfxbtau2wbai
multisig          bafk2bzacecr5zqarfqak42xqcfeulsxlavcltawsx2fvc7zsjtby6ti4b3wqc
paymentchannel    bafk2bzacebntdhfmyc24e7tm52ggx5tnw4i3hrr3jmllsepv3mibez4hywsa2
placeholder       bafk2bzacedfvut2myeleyq67fljcrw4kkmn5pb5dpyozovj7jpoez5irnc3ro
reward            bafk2bzacedq4q2kwkruu4xm7rkyygumlbw2yt4nimna2ivea4qarvtkohnuwu
storagemarket     bafk2bzacebjtoltdviyznpj34hh5qp6u257jnnbjole5rhqfixm7ug3epvrfu
storageminer      bafk2bzacebf4rrqyk7gcfggggul6nfpzay7f2ordnkwm7z2wcf4mq6r7i77t2
storagepower      bafk2bzacecjy4dkulvxppg3ocbmeixe2wgg6yxoyjxrm4ko2fm3uhpvfvam6e
system            bafk2bzacecyf523quuq2kdjfdvyty446z2ounmamtgtgeqnr3ynlu5cqrlt6e
verifiedregistry  bafk2bzacedkxehp7y7iyukbcje3wbpqcvufisos6exatkanyrbotoecdkrbta
```

## Migration

We are expecting a bit heavier than normal state migration for this upgrade due to the amount of state changes introduced with Direct Data Onboarding.

All node operators, including storage providers, should be aware that ONE pre-migration is being scheduled 120 epochs before the upgrade. It will take around 10-20 minutes for the pre-migration and less than 30 seconds for the final migration, depending on the amount of historical state in the node blockstore and the hardware specs the node is running on. During this time, expect slower block validation times, increased CPU and memory usage, and longer delays for API queries

We recommend node operators (who haven't enabled splitstore discard mode) that do not care about historical chain states, to prune the chain blockstore by syncing from a snapshot 1-2 days before the upgrade.

You can test out the migration by running running the [`benchmarking a network migration` tutorial.](https://lotus.filecoin.io/kb/test-migration/)

For certain node operators, such as full archival nodes or systems that need to keep large amounts of state (RPC providers), completing the pre-migration in time before the network upgrade might not be achievable. For those node operators, it is recommended to skip the pre-migration and run the non-cached migration (i.e., just running the migration at the exact upgrade epoch), and schedule for some downtime during the upgrade epoch. Operators of such nodes can read the [`How to disable premigration in network upgrade` tutorial.](https://lotus.filecoin.io/kb/disable-premigration/)

## New features
- feat: api: new verified registry methods to get all allocations and claims (#11631) ([filecoin-project/lotus#11631](https://github.com/filecoin-project/lotus/pull/11631))
- feat: sealing: Support nv22 DDO features in the sealing pipeline (#11226) ([filecoin-project/lotus#11226](https://github.com/filecoin-project/lotus/pull/11226))
- feat: implement FIP-0063 ([filecoin-project/lotus#11572](https://github.com/filecoin-project/lotus/pull/11572))
- feat: events: Add Lotus APIs to consume smart contract and built-in actor events ([filecoin-project/lotus#11618](https://github.com/filecoin-project/lotus/pull/11618))

=======
- feat: CLI: add claim-extend cli (#11711) ([filecoin-project/lotus#11711](https://github.com/filecoin-project/lotus/pull/11711))

## Improvements

# v1.26.0-rc2 / 2024-03-0y

This is a release candidate of the upcoming MANDATORY Lotus v1.26.0 release, which will deliver the Filecoin network version 22, codenamed Dragon 🐉.

**This release candidate sets the calibration network to upgrade at epoch 1427974, which is 2024-03-11T14:00:00Z**
This release does NOT set the mainnet upgrade epoch yet, in which will be updated in the final release.
The Filecoin network version 22 delivers the following FIPs:

- [FIP-0063: Switching to new Drand mainnet network](https://github.com/filecoin-project/FIPs/blob/master/FIPS/fip-0063.md)
- [FIP-0074: Remove cron-based automatic deal settlement](https://github.com/filecoin-project/FIPs/blob/master/FIPS/fip-0074.md)
- [FIP-0076: Direct data onboarding](https://github.com/filecoin-project/FIPs/blob/master/FIPS/fip-0076.md)
- [FIP-0083: Add built-in Actor events in the Verified Registry, Miner and Market Actors](https://github.com/filecoin-project/FIPs/blob/master/FIPS/fip-0083.md)

## v13 Builtin Actor Bundle

The actor bundles for the **calibration network** can be checked as follows:

```
lotus state actor-cids --network-version=22
Network Version: 22
Actor Version: 13
Manifest CID: bafy2bzacea4firkyvt2zzdwqjrws5pyeluaesh6uaid246tommayr4337xpmi

Actor             CID  
account           bafk2bzaceb3j36ri5y5mfklgp5emlvrms6g4733ss2j3l7jismrxq6ng3tcc6
cron              bafk2bzaceaz6rocamdxehgpwcbku6wlapwpgzyyvkrploj66mlqptsulf52bs
datacap           bafk2bzacea22nv5g3yngpxvonqfj4r2nkfk64y6yw2malicm7odk77x7zuads
eam               bafk2bzaceatqtjzj7623i426noaslouvluhz6e3md3vvquqzku5qj3532uaxg
ethaccount        bafk2bzacean3hs7ga5csw6g3uu7watxfnqv5uvxviebn3ba6vg4sagwdur5pu
evm               bafk2bzacec5ibmbtzuzjgwjmksm2n6zfq3gkicxqywwu7tsscqgdzajpfctxk
init              bafk2bzaced5sq72oemz6qwi6yssxwlos2g54zfprslrx5qfhhx2vlgsbvdpcs
multisig          bafk2bzacedbgei6jkx36fwdgvoohce4aghvpohqdhoco7p4thszgssms7olv2
paymentchannel    bafk2bzaceasmgmfsi4mjanxlowsub65fmevhzky4toeqbtw4kp6tmu4kxjpgq
placeholder       bafk2bzacedfvut2myeleyq67fljcrw4kkmn5pb5dpyozovj7jpoez5irnc3ro
reward            bafk2bzacedjyp6ll5ez27dfgldjj4tntxfvyp4pa5zkk7s5uhipzqjyx2gmuc
storagemarket     bafk2bzaceabolct6qdnefwcrtati2us3sxtxfghyqk6aamfhl6byyefmtssqi
storageminer      bafk2bzaceckzw3v7wqliyggvjvihz4wywchnnsie4frfvkm3fm5znb64mofri
storagepower      bafk2bzacea7t4wynzjajl442mpdqbnh3wusjusqtnzgpvefvweh4n2tgzgqhu
system            bafk2bzacedjnrb5glewazsxpcx6rwiuhl4kwrfcqolyprn6rrjtlzmthlhdq6
verifiedregistry  bafk2bzacednskl3bykz5qpo54z2j2p4q44t5of4ktd6vs6ymmg2zebsbxazkm
```

## Migration

We are expecting a bit heavier than normal state migration for this upgrade due to the amount of state changes introduced with Direct Data Onboarding.

All node operators, including storage providers, should be aware that ONE pre-migration is being scheduled 120 epochs before the upgrade. It will take around 10-20 minutes for the pre-migration and less than 30 seconds for the final migration, depending on the amount of historical state in the node blockstore and the hardware specs the node is running on. During this time, expect slower block validation times, increased CPU and memory usage, and longer delays for API queries

We recommend node operators (who haven't enabled splitstore discard mode) that do not care about historical chain states, to prune the chain blockstore by syncing from a snapshot 1-2 days before the upgrade.

You can test out the migration by running running the [`benchmarking a network migration` tutorial.](https://lotus.filecoin.io/kb/test-migration/)

For certain node operators, such as full archival nodes or systems that need to keep large amounts of state (RPC providers), completing the pre-migration in time before the network upgrade might not be achievable. For those node operators, it is recommended to skip the pre-migration and run the non-cached migration (i.e., just running the migration at the exact upgrade epoch), and schedule for some downtime during the upgrade epoch. Operators of such nodes can read the [`How to disable premigration in network upgrade` tutorial.](https://lotus.filecoin.io/kb/disable-premigration/)

## New features
- feat: api: new verified registry methods to get all allocations and claims (#11631) ([filecoin-project/lotus#11631](https://github.com/filecoin-project/lotus/pull/11631))
- new: add forest bootstrap nodes (#11636) ([filecoin-project/lotus#11636](https://github.com/filecoin-project/lotus/pull/11636))
- feat: sealing: Support nv22 DDO features in the sealing pipeline (#11226) ([filecoin-project/lotus#11226](https://github.com/filecoin-project/lotus/pull/11226))
- feat: implement FIP-0063 ([filecoin-project/lotus#11572](https://github.com/filecoin-project/lotus/pull/11572))
- feat: events: Add Lotus APIs to consume smart contract and built-in actor events ([filecoin-project/lotus#11618](https://github.com/filecoin-project/lotus/pull/11618))

## Improvements

>>>>>>> 566584d4
## Tracing API

Replace the `CodeCid` field in the message trace (added in 1.23.4) with an `InvokedActor` field.

**Before:**

```javascript
{
    "Msg": {
        "From": ...,
        "To": ...,
        ...
        "CodeCid": ... // The actor's code CID.
    }
    "MsgRct": ...,
    "GasCharges": [],
    "Subcalls": [],
}
```

**After:**

```javascript
{
    "Msg": {
        "From": ...,
        "To": ...
    }
    "InvokedActor": {         // The invoked actor (ommitted if the actor wasn't invoked).
        "Id": 1234,           // The ID of the actor.
        "State": {            // The actor's state object (may change between network versions).
           "Code": ...,       // The actor's code CID.
           "Head": ...,       // The actor's state-root (when invoked).
           "CallSeqNum": ..., // The actor's nonce.
           "Balance": ...,    // The actor's balance (when invoked).
           "Address": ...,    // Delegated address (FEVM only).
        }
    }
    "MsgRct": ...,
    "GasCharges": [],
    "Subcalls": [],
}
```

This means the trace now contains an accurate "snapshot" of the actor at the time of the call, information that may not be present in the final state-tree (e.g., due to reverts). This will hopefully improve the performance and accuracy of indexing services.

### Ethereum Tracing API (`trace_block` and `trace_replayBlockTransactions`)

For those with the Ethereum JSON-RPC API enabled, the experimental Ethereum Tracing API has been improved significantly and should be considered "functional". However, it's still new and should be tested extensively before relying on it. This API translates FVM traces to Ethereum-style traces, implementing the OpenEthereum `trace_block` and `trace_replayBlockTransactions` APIs.

This release fixes numerous bugs with this API and now ABI-encodes non-EVM inputs/outputs as if they were explicit EVM calls to [`handle_filecoin_method`][handlefilecoinmethod] for better block explorer compatibility.

However, there are some _significant_ limitations:

1. The Geth APIs are not implemented, only the OpenEthereum (Erigon, etc.) APIs.
2. Block rewards are not (yet) included in the trace.
3. Selfdestruct operations are not included in the trace.
4. EVM smart contract "create" events always specify `0xfe` as the "code" for newly created EVM smart contracts.

Additionally, Filecoin is not Ethereum no matter how much we try to provide API/tooling compatibility. This API attempts to translate Filecoin semantics into Ethereum semantics as accurately as possible, but it's hardly the best source of data unless you _need_ Filecoin to look like an Ethereum compatible chain. If you're trying to build a new integration with Filecoin, please use the native `StateCompute` method instead.

[handlefilecoinmethod]: https://fips.filecoin.io/FIPS/fip-0054.html#handlefilecoinmethod-general-handler-for-method-numbers--1024

### GetActorEventsRaw and SubscribeActorEventsRaw

[FIP-0049](https://github.com/filecoin-project/FIPs/blob/master/FIPS/fip-0049.md) introduced _Actor Events_ that can be emitted by user programmed actors. [FIP-0083](https://github.com/filecoin-project/FIPs/blob/master/FIPS/fip-0083.md) introduces new events emitted by the builtin Verified Registry, Miner and Market Actors. These new events for builtin actors are being activated with network version 22 to coincide with _Direct Data Onboarding_ as defined in [FIP-0076](https://github.com/filecoin-project/FIPs/blob/master/FIPS/fip-0076.md) which introduces additional flexibility for data onboarding. Sector, Deal and DataCap lifecycles can be tracked with these events, providing visibility and options for programmatic responses to changes in state.

Actor events are available on message receipts, but can now be retrieved from a node using the new `GetActorEventsRaw` and `SubscribeActorEventsRaw` methods. These methods allow for querying and subscribing to actor events, respectively. They depend on the Lotus node both collecting events (with `Fevm.Events.RealTimeFilterAPI` and `Fevm.Events.HistoricFilterAPI`) and being enabled with the new configuration option `Events.EnableActorEventsAPI`. Note that a Lotus node can only respond to requests for historic events that it retains in its event store.

Both `GetActorEventsRaw` and `SubscribeActorEventsRaw` take a filter parameter which can optionally filter events on:

* `Addresses` of the actor(s) emitting the event
* Specific `Fields` within the event
* `FromHeight` and `ToHeight` to filter events by block height
* `TipSetKey` to restrict events contained within a specific tipset

`GetActorEventsRaw` provides a one-time query for actor events, while `SubscribeActorEventsRaw` provides a long-lived connection (via websockets) to the Lotus node, allowing for real-time updates on actor events. The subscription can be cancelled by the client at any time.

A future Lotus release may include `GetActorEvents` and `SubscribeActorEvents` methods which will provide a more user-friendly interface to actor events, including deserialization of event data.

<<<<<<< HEAD
### Events Configuration Changes

All configuration options previously under `Fevm.Events` are now in the top-level `Events` section along with the new `Events.EnableActorEventsAPI` option mentioned above. If you have non-default options in `[Events]` under `[Fevm]` in your configuration file, please move them to the top-level `[Events]`.

While `Fevm.Events.*` options are deprecated and replaced by `Events.*`, any existing custom values will be respected if their new form isn't set, but a warning will be printed to standard error upon startup. Support for these deprecated options will be removed in a future Lotus release, so please migrate your configuration promptly.

### GetAllClaims and GetAllAlocations

=======
### GetAllClaims and GetAllAlocations
>>>>>>> 566584d4
Additionally the methods `GetAllAllocations` and `GetAllClaims` has been added to the Lotus API. These methods lists all the available allocations and claims available in the actor state.

### Lotus CLI

The `filplus` commands used for listing allocations and claims have been updated. If no argument is provided to the either command, they will list out all the allocations and claims in the verified registry actor.
The output list columns have been modified to `AllocationID` and `ClaimID` instead of ID. 

```shell
lotus filplus list-allocations --help
NAME:
   lotus filplus list-allocations - List allocations available in verified registry actor or made by a client if specified

USAGE:
   lotus filplus list-allocations [command options] clientAddress

OPTIONS:
   --expired   list only expired allocations (default: false)
   --json      output results in json format (default: false)
   --help, -h  show help


lotus filplus list-claims --help     
NAME:
   lotus filplus list-claims - List claims available in verified registry actor or made by provider if specified

USAGE:
   lotus filplus list-claims [command options] providerAddress

OPTIONS:
   --expired   list only expired claims (default: false)
   --help, -h  show help
```

## Dependencies
<<<<<<< HEAD
- github.com/filecoin-project/go-state-types (v0.12.8 -> v0.13.1)
=======
- github.com/filecoin-project/go-state-types (v0.12.8 -> v0.13.0-rc.2)
>>>>>>> 566584d4
- chore: deps: update to go-state-types v13.0.0-rc.1 ([filecoin-project/lotus#11662](https://github.com/filecoin-project/lotus/pull/11662))
- chore: deps: update to go-state-types v13.0.0-rc.2 ([filecoin-project/lotus#11675](https://github.com/filecoin-project/lotus/pull/11675))
- chore: deps: update to go-multiaddr v0.12.2 (#11602) ([filecoin-project/lotus#11602](https://github.com/filecoin-project/lotus/pull/11602))
- feat: fvm: update the FVM/FFI to v4.1 (#11608) (#11612) ([filecoin-project/lotus#11612](https://github.com/filecoin-project/lotus/pull/11612))
<<<<<<< HEAD
- chore: deps: update builtin-actors, GST, verified claims tests ([filecoin-project/lotus#11768](https://github.com/filecoin-project/lotus/pull/11768))
=======
>>>>>>> 566584d4

## Others
- Remove PL operated bootstrap nodes from mainnet.pi ([filecoin-project/lotus#11491](https://github.com/filecoin-project/lotus/pull/11491))
- Update epoch heights (#11637) ([filecoin-project/lotus#11637](https://github.com/filecoin-project/lotus/pull/11637))
- chore: Set upgrade heights and change codename ([filecoin-project/lotus#11599](https://github.com/filecoin-project/lotus/pull/11599))
- chore:: backport #11609 to the feat/nv22 branch (#11644) ([filecoin-project/lotus#11644](https://github.com/filecoin-project/lotus/pull/11644))
- fix: add UpgradePhoenixHeight to StateGetNetworkParams (#11648) ([filecoin-project/lotus#11648](https://github.com/filecoin-project/lotus/pull/11648))
- feat: drand quicknet: allow scheduling drand quicknet upgrade before nv22 on 2k devnet ([filecoin-project/lotus#11667]https://github.com/filecoin-project/lotus/pull/11667)
- chore: backport #11632 to release/v1.26.0 ([filecoin-project/lotus#11667](https://github.com/filecoin-project/lotus/pull/11667))
<<<<<<< HEAD
- release: bump to v1.26.0-rc2 ([filecoin-project/lotus#11691](https://github.com/filecoin-project/lotus/pull/11691))
- Docs: Drand: document the meaning of "IsChained ([filecoin-project/lotus#11692](https://github.com/filecoin-project/lotus/pull/11692))
- chore: remove old calibnet bootstrappers ([filecoin-project/lotus#11702](https://github.com/filecoin-project/lotus/pull/11702))
- chore: Add lotus-provider to build to match install ([filecoin-project/lotus#11616](https://github.com/filecoin-project/lotus/pull/11616))
- new: add forest bootstrap nodes (#11636) ([filecoin-project/lotus#11636](https://github.com/filecoin-project/lotus/pull/11636))
=======
>>>>>>> 566584d4

# v1.25.2 / 2024-01-11 

This is an optional but **highly recommended feature release** of Lotus, as it includes fixes for synchronizations issues that users have experienced. The feature release also introduces `Lotus-Provider` in its alpha testing phase, as well as the ability to call external PC2-binaries during the sealing process.

## ☢️ Upgrade Warnings ☢️

There are no upgrade warnings for this feature release.

## ⭐️ Highlights ⭐️

### Lotus-Provider
The feature release ships the alpha release of the new Lotus-Provider binary, together with its initial features - High Availability of WindowPoSt and WinningPoSt.

So what is so exciting about Lotus-Provider:

**High Availability**
- You can run as many `Lotus-Provider` instances as you want for both WindowPoSt and WinningPOSt.
- You can connect them to as many clustered Yugabyte instances as you want to. This allows for an NxN configuration where all instances can communicate with all others.
- You have the option to connect different instances to different chain daemons.

**Simplicity**
- Once the configuration is in the database, setting up a new machine with Lotus-Provider is straightforward. Simply start the binary with the correct flags to find YugabyteDB and specify which configuration layers it should use.

**Durability**
- `Lotus-Provider` is designed with robustness in mind. Updates to the system are handled seamlessly, ensuring that performance and stability are maintained when taking down machines in your cluster for updates.

Read more about [`Lotus-Provider` in the documentation here](https://lotus.filecoin.io/storage-providers/lotus-provider/overview/). And check out the how you can migrate from [Lotus-Miner to Lotus-Provider here](https://lotus.filecoin.io/storage-providers/lotus-provider/setup/). **(Only recommended in testnets while its in Alpha)**

### External PC2-binaries 

In this feature release, storage providers can call external PC2-binaries during the sealing process. This allows storage providers to leverage the SupraSeal PC2 binary, which has been shown to improve sealing speed in the PC2-phase. For instance, our current benchmarks show that an NVIDIA RTX A5000 card was able to complete PC2 in approximately 2.5 minutes.

We have verified that SupraSeal PC2 functions properly with Committed Capacity (CC) sectors, both SyntheticPoReps and non-Synthetic PoReps. However calling SupraSeal PC2 with deal sectors is not supported in this feature release.

For more information on how to use SupraSeal PC2 with your `lotus-worker`, as well as how to use feature, please [refer to the documentation](https://lotus.filecoin.io/tutorials/lotus-miner/supra-seal-pc2/).

## New features
- feat: sturdypost work branch ([filecoin-project/lotus#11405](https://github.com/filecoin-project/lotus/pull/11405))
   - Adds the `Lotus-Provider` binary, and the HarmonyDB framework.
- feat: worker: Support delegating precommit2 to external binary ([filecoin-project/lotus#11185](https://github.com/filecoin-project/lotus/pull/11185))
   - Allows for delegating PreCommit2 to an exteranl binary.
- feat: build: Add SupraSeal-PC2 binary script ([filecoin-project/lotus#11430](https://github.com/filecoin-project/lotus/pull/11430))
   - Adds a script for building the SupraSeal-PC2 binary easily.
- Feat: daemon: Auto remove existing chain if importing chain file or snapshot ([filecoin-project/lotus#11277](https://github.com/filecoin-project/lotus/pull/11277))
   - Auto removes the existing chain when importing a snapshot. 
- feat: Add ETA to lotus sync wait (#11211) ([filecoin-project/lotus#11211](https://github.com/filecoin-project/lotus/pull/11211))
   - Adds a ETA indicator to `lotus sync wait`, so you can get an estimate for how long until sync is completed.
- feat: mpool/wdpost: Maximize feecap config ([filecoin-project/lotus#9746](https://github.com/filecoin-project/lotus/pull/9746))
   - Adds a Maximixe FeeCap Config
- feat: Add lotus-bench cli option to stress test any binary ([filecoin-project/lotus#11270](https://github.com/filecoin-project/lotus/pull/11270))
   - Enables the `Lotus-Bench` to run any binary and analyze their latency and histogram distribution, track most common errors, perform stress testing under different concurrency levels and see how it works under different QPS.
- feat: chain import: don't walk to genesis - 2-3x faster snapshot import (#11446) ([filecoin-project/lotus#11446](https://github.com/filecoin-project/lotus/pull/11446))
   - Improves Snapshot import speed, by not walking back to genesis on import.
- feat: metric: export Mpool message count ([filecoin-project/lotus#11361](https://github.com/filecoin-project/lotus/pull/11361))
   - Adds the mpool count as a prometheus metric.
- feat: bench: flag to output GenerateWinningPoStWithVanilla params ([filecoin-project/lotus#11460](https://github.com/filecoin-project/lotus/pull/11460))

## Improvements
- feat: bootstrap: add glif bootstrap node on calibration ([filecoin-project/lotus#11175](https://github.com/filecoin-project/lotus/pull/11175))
- fix: bench: Set ticket and seed to a non-all zero value ([filecoin-project/lotus#11429](https://github.com/filecoin-project/lotus/pull/11429))
- fix: alert: Check UDPbuffer-size ([filecoin-project/lotus#11360](https://github.com/filecoin-project/lotus/pull/11360))
- feat: cli: sort actor CIDs alphabetically before printing (#11345) ([filecoin-project/lotus#11345](https://github.com/filecoin-project/lotus/pull/11345))
- fix: worker: Connect when --listen is not set ([filecoin-project/lotus#11294](https://github.com/filecoin-project/lotus/pull/11294))
- fix: miner info: Show correct sector state counts ([filecoin-project/lotus#11456](https://github.com/filecoin-project/lotus/pull/11456))
- feat: miner: defensive check for equivocation ([filecoin-project/lotus#11321](https://github.com/filecoin-project/lotus/pull/11321))
- feat: Instructions for setting up Grafana/Prometheus for monitoring local lotus node ([filecoin-project/lotus#11276](https://github.com/filecoin-project/lotus/pull/11276))
- fix: cli: Wrap error in wallet sign ([filecoin-project/lotus#11273](https://github.com/filecoin-project/lotus/pull/11273))
- fix: Add time slicing to splitstore purging to reduce lock congestion ([filecoin-project/lotus#11269](https://github.com/filecoin-project/lotus/pull/11269))
- feat: sealing: load SectorsSummary from sealing SectorStats instead of calling API each time ([filecoin-project/lotus#11353](https://github.com/filecoin-project/lotus/pull/11353))
- fix: shed: additional metrics in `mpool miner-select-messages` ([filecoin-project/lotus#11253](https://github.com/filecoin-project/lotus/pull/11253))
- storage: Return soft err when sector alloc fails in acquire ([filecoin-project/lotus#11338](https://github.com/filecoin-project/lotus/pull/11338))
- feat: miner: log detailed timing breakdown when mining takes longer than the block's timestamp ([filecoin-project/lotus#11228](https://github.com/filecoin-project/lotus/pull/11228))
- fix: shed: make invariants checker work with splitstore ([filecoin-project/lotus#11391](https://github.com/filecoin-project/lotus/pull/11391))
- feat: eth: encode eth tx input as solidity ABI (#11402) ([filecoin-project/lotus#11402](https://github.com/filecoin-project/lotus/pull/11402))
- fix: eth: use the correct state-tree when resolving addresses (#11387) ([filecoin-project/lotus#11387](https://github.com/filecoin-project/lotus/pull/11387))
- fix: eth: remove trace sanity check (#11385) ([filecoin-project/lotus#11385](https://github.com/filecoin-project/lotus/pull/11385))
- fix: chain: make failure to load the chain state fatal (#11426) ([filecoin-project/lotus#11426](https://github.com/filecoin-project/lotus/pull/11426))
- fix: build: an epoch is near an upgrade iff the upgrade is enabled (#11401) ([filecoin-project/lotus#11401](https://github.com/filecoin-project/lotus/pull/11401))
- fix: eth: handle unresolvable addresses (#11433) ([filecoin-project/lotus#11433](https://github.com/filecoin-project/lotus/pull/11433))
- fix: eth: correctly encode and simplify native input/output encoding (#11382) ([filecoin-project/lotus#11382](https://github.com/filecoin-project/lotus/pull/11382))
- fix: worker: listen for interrupt signals in GetStorageMinerAPI loop (#11309) ([filecoin-project/lotus#11309](https://github.com/filecoin-project/lotus/pull/11309))
- fix: sync: iterate over returned messages directly (#11373) ([filecoin-project/lotus#11373](https://github.com/filecoin-project/lotus/pull/11373))
- fix: miner: correct duration logs in mineOne ([filecoin-project/lotus#11241](https://github.com/filecoin-project/lotus/pull/11241))
- fix: cli: Add print to unseal cmd ([filecoin-project/lotus#11271](https://github.com/filecoin-project/lotus/pull/11271))
- fix: networking: avoid dialing when trying to handshake peers ([filecoin-project/lotus#11262](https://github.com/filecoin-project/lotus/pull/11262))
- metric milliseconds computation with golang original method (#11403) ([filecoin-project/lotus#11403](https://github.com/filecoin-project/lotus/pull/11403))
- feat: shed: fix blockstore prune (#11197) ([filecoin-project/lotus#11197](https://github.com/filecoin-project/lotus/pull/11197))
- refactor:ffi: replace ClearLayerData with ClearCache (#11352) ([filecoin-project/lotus#11352](https://github.com/filecoin-project/lotus/pull/11352))
- fix: api: compute gasUsedRatio based on max gas in the tipset (#11354) ([filecoin-project/lotus#11354](https://github.com/filecoin-project/lotus/pull/11354))
- fix: api: compute the effective gas cost with the correct base-fee (#11357) ([filecoin-project/lotus#11357](https://github.com/filecoin-project/lotus/pull/11357))
- fix: api: return errors on failure to lookup an eth txn receipt (#11329) ([filecoin-project/lotus#11329](https://github.com/filecoin-project/lotus/pull/11329))
- fix: api: exclude reverted events in `eth_getLogs` results (#11318) ([filecoin-project/lotus#11318](https://github.com/filecoin-project/lotus/pull/11318))
- api: Add block param to eth_estimateGas ([filecoin-project/lotus#11462](https://github.com/filecoin-project/lotus/pull/11462))
- opt: fix duplicate check exitcode ([filecoin-project/lotus#11171](https://github.com/filecoin-project/lotus/pull/11171))
- fix: lotus-provider: show addresses in log ([filecoin-project/lotus#11490](https://github.com/filecoin-project/lotus/pull/11490))
- fix: lotus-provider: Wait for the correct taskID ([filecoin-project/lotus#11493](https://github.com/filecoin-project/lotus/pull/11493))
- harmony: Fix task reclaim on restart ([filecoin-project/lotus#11498](https://github.com/filecoin-project/lotus/pull/11498))
- fix: lotus-provider: Fix log output format in wdPostTaskCmd ([filecoin-project/lotus#11504](https://github.com/filecoin-project/lotus/pull/11504))
- fix: lp docsgen ([filecoin-project/lotus#11488](https://github.com/filecoin-project/lotus/pull/11488))
- fix: lotus-provider do not suggest default layer ([filecoin-project/lotus#11486](https://github.com/filecoin-project/lotus/pull/11486))
- feat: syncer: optimize syncFork for one-epoch forks ([filecoin-project/lotus#11533](https://github.com/filecoin-project/lotus/pull/11533))
- fix: sync: do not include incoming in return of syncFork ([filecoin-project/lotus#11541](https://github.com/filecoin-project/lotus/pull/11541))
- fix: wdpost: fix vanilla proof indexes ([filecoin-project/lotus#11550](https://github.com/filecoin-project/lotus/pull/11550))
- feat: exchange: change GetBlocks to always fetch the requested number of tipsets ([filecoin-project/lotus#11565](https://github.com/filecoin-project/lotus/pull/11565))

## Dependencies
- update go-libp2p to v0.31.0 ([filecoin-project/lotus#11225](https://github.com/filecoin-project/lotus/pull/11225))
- deps: gostatetype (#11437) ([filecoin-project/lotus#11437](https://github.com/filecoin-project/lotus/pull/11437))
- fix: deps: stop using go-libp2p deprecated peer.ID.Pretty ([filecoin-project/lotus#11263](https://github.com/filecoin-project/lotus/pull/11263))
- chore:libp2p:update libp2p deps in release-v1.25.2 to v0.31.1 ([filecoin-project/lotus#11524](https://github.com/filecoin-project/lotus/pull/11524))
- deps: update go-multiaddr to v0.12.0 ([filecoin-project/lotus#11524](https://github.com/filecoin-project/lotus/pull/11558))
- dep: go-multi-address to v0.12.1 ([filecoin-project/lotus#11564](https://github.com/filecoin-project/lotus/pull/11564))

## Others
- chore: update FFI (#11431) ([filecoin-project/lotus#11431](https://github.com/filecoin-project/lotus/pull/11431))
- chore: build: bump master to v1.25.1-dev ([filecoin-project/lotus#11450](https://github.com/filecoin-project/lotus/pull/11450))
- chore: releases :merge releases into master  ([filecoin-project/lotus#11448](https://github.com/filecoin-project/lotus/pull/11448))
- chore: actors: update v12 to the final release ([filecoin-project/lotus#11440](https://github.com/filecoin-project/lotus/pull/11440))
- chore: Remove ipfs main bootstrap nodes (#11200) ([filecoin-project/lotus#11200](https://github.com/filecoin-project/lotus/pull/11200))
- Remove PL's european bootstrap nodes from mainnet.pi ([filecoin-project/lotus#11315](https://github.com/filecoin-project/lotus/pull/11315))
- chore: deps: update to go-state-types v0.12.7 ([filecoin-project/lotus#11428](https://github.com/filecoin-project/lotus/pull/11428))
- fix: Add .vscode to gitignore ([filecoin-project/lotus#11275](https://github.com/filecoin-project/lotus/pull/11275))
- fix: test: temporarily exempt SynthPorep constants from test ([filecoin-project/lotus#11259](https://github.com/filecoin-project/lotus/pull/11259))
- feat: skip TestSealAndVerify3 until it's fixed ([filecoin-project/lotus#11230](https://github.com/filecoin-project/lotus/pull/11230))
- Update RELEASE_ISSUE_TEMPLATE.md ([filecoin-project/lotus#11250](https://github.com/filecoin-project/lotus/pull/11250))
- fix: config: Update ColdStoreType comments ([filecoin-project/lotus#11274](https://github.com/filecoin-project/lotus/pull/11274))
- readme: bump up golang version (#11347) ([filecoin-project/lotus#11347](https://github.com/filecoin-project/lotus/pull/11347))
- chore: watermelon: upgrade epoch ([filecoin-project/lotus#11374](https://github.com/filecoin-project/lotus/pull/11374))
- add support for v12 check invariants and also a default case to reduce future confusion (#11371) ([filecoin-project/lotus#11371](https://github.com/filecoin-project/lotus/pull/11371))
- test: drand: switch tests to drand testnet (from devnet) (#11359) ([filecoin-project/lotus#11359](https://github.com/filecoin-project/lotus/pull/11359))
- feat: chain: light-weight patch to fix calibrationnet again by removing move_partitions from built-in actors (#11409) ([filecoin-project/lotus#11409](https://github.com/filecoin-project/lotus/pull/11409))
- chore: cli: Revert move-partitions cmd ([filecoin-project/lotus#11408](https://github.com/filecoin-project/lotus/pull/11408))
- chore: forward-port calibnet hotfix to master ([filecoin-project/lotus#11407](https://github.com/filecoin-project/lotus/pull/11407))
- fix: migration: set premigration to 90 minutes ([filecoin-project/lotus#11395](https://github.com/filecoin-project/lotus/pull/11395))
- feat: chain: light-weight patch to fix calibrationnet (#11363) ([filecoin-project/lotus#11363](https://github.com/filecoin-project/lotus/pull/11363))
- chore: merge feat/nv21 into master ([filecoin-project/lotus#11336](https://github.com/filecoin-project/lotus/pull/11336))
- docs: Link the release section in the release flow doc ([filecoin-project/lotus#11299](https://github.com/filecoin-project/lotus/pull/11299))
- fix: ci: fetch params for the storage unit tests ([filecoin-project/lotus#11441](https://github.com/filecoin-project/lotus/pull/11441))
- Update mainnet.pi ([filecoin-project/lotus#11288](https://github.com/filecoin-project/lotus/pull/11288))
- add go linter - "unused" (#11235) ([filecoin-project/lotus#11235](https://github.com/filecoin-project/lotus/pull/11235))
- Fix/texts (#11298) ([filecoin-project/lotus#11298](https://github.com/filecoin-project/lotus/pull/11298))
- fix typo in rate-limit flag description (#11316) ([filecoin-project/lotus#11316](https://github.com/filecoin-project/lotus/pull/11316))
- eth_filter flake debug ([filecoin-project/lotus#11261](https://github.com/filecoin-project/lotus/pull/11261))
- fix: sealing: typo in FinalizeReplicaUpdate ([filecoin-project/lotus#11255](https://github.com/filecoin-project/lotus/pull/11255))
- chore: slice loop replace (#11349) ([filecoin-project/lotus#11349](https://github.com/filecoin-project/lotus/pull/11349))
- backport: docker build fix for v1.25.2 ([filecoin-project/lotus#11560](https://github.com/filecoin-project/lotus/pull/11560))

## Contributors

| Contributor | Commits | Lines ± | Files Changed |
|-------------|---------|---------|---------------|
| Andrew Jackson (Ajax) | 161 | +24328/-12464 | 4148 |
| Łukasz Magiera | 99 | +5238/-2690 | 260 |
| Shrenuj Bansal | 27 | +3402/-1265 | 76 |
| Fridrik Asmundsson | 15 | +1148/-307 | 58 |
| Steven Allen | 15 | +674/-337 | 35 |
| Ian Norden | 1 | +625/-3 | 4 |
| Aarsh Shah | 4 | +227/-167 | 14 |
| Phi | 19 | +190/-183 | 32 |
| Aayush Rajasekaran | 3 | +291/-56 | 16 |
| Mikers | 2 | +76/-262 | 19 |
| Aayush | 14 | +111/-59 | 21 |
| Friðrik Ásmundsson | 1 | +101/-1 | 2 |
| Alejandro Criado-Pérez | 1 | +36/-36 | 27 |
| Jie Hou | 5 | +36/-10 | 5 |
| Florian RUEN | 2 | +24/-19 | 5 |
| Phi-rjan | 3 | +20/-8 | 3 |
| Icarus9913 | 1 | +11/-11 | 6 |
| Jiaying Wang | 3 | +8/-7 | 5 |
| guangwu | 1 | +3/-10 | 2 |
| Marten Seemann | 1 | +6/-6 | 2 |
| simlecode | 1 | +0/-6 | 2 |
| GlacierWalrus | 2 | +0/-5 | 2 |
| Anton Evangelatov | 1 | +2/-2 | 1 |
| Ales Dumikau | 3 | +2/-2 | 3 |
| renran | 1 | +2/-1 | 1 |
| Volker Mische | 1 | +1/-1 | 1 |
| Icarus Wu | 1 | +1/-1 | 1 |
| Hubert | 1 | +1/-1 | 1 |
| Aloxaf | 1 | +1/-1 | 1 |
| Alejandro | 1 | +1/-1 | 1 |
| lazavikmaria | 1 | +1/-0 | 1 |

# v1.25.1 / 2023-12-09

This is a **highly recommended PATCH RELEASE.**  The patch release fixes the issue were node operators trying to catch up sync were unable to sync large message blocks/epochs due to an increased number of messages on the network.

This patch release allows for up to 10k messages per block. Additionally, it introduces a limit on the amount of data that can be read at once, ensuring the system can handle worst-case scenarios.

## Improvements
- fix: exchange: allow up to 10k messages per block ([filecoin-project/lotus#11506](https://github.com/filecoin-project/lotus/pull/11506))

# v 1.25.0 / 2023-11-22

This is a highly recommended feature release of Lotus. This optional release supports the Filecoin network version 21 upgrade, codenamed Watermelon 🍉, in addition to the numerous improvements and enhancements for node operators, ETH RPC-providers and storage providers.

**The Filecoin network upgrade v21, codenamed Watermelon 🍉, is at epoch 3469380 - 2023-12-12T13:30:00Z**

The full list of [protocol improvements delivered in the network upgrade can be found here](https://github.com/filecoin-project/core-devs/blob/master/Network%20Upgrades/v21.md).

## ☢️ Upgrade Warnings ☢️

- Read through the [changelog of the mandatory v1.24.0 release](https://github.com/filecoin-project/lotus/releases/tag/v1.24.0). Especially the `Migration` and `v12 Builtin Actor Bundle` sections.
- Please remove and clone a new Lotus repo (`git clone https://github.com/filecoin-project/lotus.git`) when upgrading to this release.
- This feature release requires a minimum Go version of v1.20.7 or higher to successfully build Lotus. Go version 1.21.x is not supported yet.
- EthRPC providers, please check out the [new tracing API to Lotus RPC](https://github.com/filecoin-project/lotus/pull/11100)

## ⭐️ Highlights ⭐️

**Unsealing bugfixes and enhancements**

This feature release introduces significant improvements and bugfixes with regards to unsealing, and ensures that unsealing operates as one would expect. Consequently, unsealing of all sector types (deal sectors, snap-sectors without sector keys, and snap-sectors with sector keys) now all function seamlessly.

Some additional unsealing improvements are:
- Unsealing on workers with only sealing paths works. :tada:
- Transferring unsealed files to long-term storage upon successful unsealing. :arrow_right:
- Ensuring no residual files in sealing paths post a successful unsealing operation. :broom:

**SupraSeal C2**

Lotus-workers can now be built to leverage the SupraSeal C2 sealing optimizations in your sealing pipeline. The code optimizations are currently behind the `FFI_USE_CUDA_SUPRASEAL` feature flag. We advice users to test this feature on a test-network, before trying to use it on the mainnet. Users can test out the feature by building their lotus-workers by exporting the `FFI_USE_CUDA_SUPRASEAL=1` enviroment variable, and building from source. For questions about the SupraSeal C2 sealing optimizations, reach out in the #fil-proofs or the #dsa-sealing slack channel.

## New features
- feat: add Eip155ChainID to StateGetNetworkParams ([filecoin-project/lotus#10987](https://github.com/filecoin-project/lotus/pull/10987))
- feat: profiling: state summary and visualization ([filecoin-project/lotus#11012](https://github.com/filecoin-project/lotus/pull/11012))
- feat: snapshot: remove existing chain ([filecoin-project/lotus#11032](https://github.com/filecoin-project/lotus/pull/11032))
- feat: Add a metric to display pruning of the node's peer ([filecoin-project/lotus#11058](https://github.com/filecoin-project/lotus/pull/11058))
- feat:shed:gather partition metadata ([filecoin-project/lotus#11078](https://github.com/filecoin-project/lotus/pull/11078))
- feat: vm: allow raw "cbor" in state and use the new go-multicodec ([filecoin-project/lotus#11081](https://github.com/filecoin-project/lotus/pull/11081))
- Add new lotus-shed command for backfillling actor events ([filecoin-project/lotus#11088](https://github.com/filecoin-project/lotus/pull/11088))
- feat: Add new tracing API ([filecoin-project/lotus#11100](https://github.com/filecoin-project/lotus/pull/11100))
- feat: FVM: do not error on unsuccessful implicit messages ([filecoin-project/lotus#11120](https://github.com/filecoin-project/lotus/pull/11120))
- feat: chain node: Move consensus slasher to internal service ([filecoin-project/lotus#11126](https://github.com/filecoin-project/lotus/pull/11126))
- feat: miner: implement FRC-0051 ([filecoin-project/lotus#11157](https://github.com/filecoin-project/lotus/pull/11157))
  - feat: chainstore: FRC-0051: Remove all equivocated blocks from tipsets ([filecoin-project/lotus#11104](https://github.com/filecoin-project/lotus/pull/11104))
  - feat: miner: 2 minor refactors ([filecoin-project/lotus#11158](https://github.com/filecoin-project/lotus/pull/11158))
- feat: refactor: return randomness base to FVM without hashing ([filecoin-project/lotus#11167](https://github.com/filecoin-project/lotus/pull/11167))
- feat: Lotus Gateway: add allocation and claim related GET APIs to gateway ([filecoin-project/lotus#11183](https://github.com/filecoin-project/lotus/pull/11183))
- feat: shed: Add exec traces to `lotus-shed msg` ([filecoin-project/lotus#11188](https://github.com/filecoin-project/lotus/pull/11188))
- feat: miner: defensive check for equivocation ([filecoin-project/lotus#11328](https://github.com/filecoin-project/lotus/pull/11328))

## Improvements
- feat: daemon: improvemens to the consensus slasher ([filecoin-project/lotus#10979](https://github.com/filecoin-project/lotus/pull/10979))
- fix: Snapdeals unsealing fixes ([filecoin-project/lotus#11011](https://github.com/filecoin-project/lotus/pull/11011))
- refactor: Make all validation error actions explicit ([filecoin-project/lotus#11016](https://github.com/filecoin-project/lotus/pull/11016))
- feat: shed: command for decoding block headers ([filecoin-project/lotus#11031](https://github.com/filecoin-project/lotus/pull/11031))
- fix: stores: Tune down StorageDeclareSector` log-lvl ([filecoin-project/lotus#11045](https://github.com/filecoin-project/lotus/pull/11045))
- feat: types: apply a max length when decoding events ([filecoin-project/lotus#11054](https://github.com/filecoin-project/lotus/pull/11054))
- feat: slasher: improve UX ([filecoin-project/lotus#11060](https://github.com/filecoin-project/lotus/pull/11060))
- feat: daemon: improvemens to the consensus slasher ([filecoin-project/lotus#11063](https://github.com/filecoin-project/lotus/pull/11063))
- fix: events: Improve performance of event migration from V1 to V2 ([filecoin-project/lotus#11064](https://github.com/filecoin-project/lotus/pull/11064))
- feat:lotus-bench:AMT benchmarking ([filecoin-project/lotus#11075](https://github.com/filecoin-project/lotus/pull/11075))
- fix: DecodeRLP can panic ([filecoin-project/lotus#11079](https://github.com/filecoin-project/lotus/pull/11079))
- fix: daemon: set real beacon schedule when importing chain ([filecoin-project/lotus#11080](https://github.com/filecoin-project/lotus/pull/11080))
- fix: ethtypes: handle length overflow case ([filecoin-project/lotus#11082](https://github.com/filecoin-project/lotus/pull/11082))
- chore: stmgr: migrations: do not log noisily on cache misses ([filecoin-project/lotus#11083](https://github.com/filecoin-project/lotus/pull/11083))
- feat: daemon: import: only setup stmgr if validating chain (#11084) ([filecoin-project/lotus#11084](https://github.com/filecoin-project/lotus/pull/11084))
- fix: sealing pipeline: Fix PC1 retry loop ([filecoin-project/lotus#11087](https://github.com/filecoin-project/lotus/pull/11087))
- chore: legacy syscalls: Cleanup ComputeUnsealedSectorCID ([filecoin-project/lotus#11119](https://github.com/filecoin-project/lotus/pull/11119))
- sector import: fix evaluating randomness when importing a sector ([filecoin-project/lotus#11123](https://github.com/filecoin-project/lotus/pull/11123))
- fix: cli: Only display `warning` if behind sync ([filecoin-project/lotus#11140](https://github.com/filecoin-project/lotus/pull/11140))
- fix: worker: Support IPv6 formatted API-keys ([filecoin-project/lotus#11141](https://github.com/filecoin-project/lotus/pull/11141))
- fix: sealing: Switch to calling PreCommitSectorBatch2 ([filecoin-project/lotus#11142](https://github.com/filecoin-project/lotus/pull/11142))
- fix: downgrade harmless warning to debug ([filecoin-project/lotus#11145](https://github.com/filecoin-project/lotus/pull/11145))
- fix: sealing: Fix RetryCommitWait loop when sector cron activation fails ([filecoin-project/lotus#11046](https://github.com/filecoin-project/lotus/pull/11046))
- fix: gateway: return an error when an Eth filter is not found ([filecoin-project/lotus#11152](https://github.com/filecoin-project/lotus/pull/11152))
- fix: chainstore: do not get stuck in unhappy equivocation cases ([filecoin-project/lotus#11159](https://github.com/filecoin-project/lotus/pull/11159))
- fix: sealing: Run unsealing in the background for better ux ([filecoin-project/lotus#11177](https://github.com/filecoin-project/lotus/pull/11177))
- fix: build: Allow lotus-wallet to be built independently ([filecoin-project/lotus#11187](https://github.com/filecoin-project/lotus/pull/11187))
- fix: wallet: Make import handle SIGINT/SIGTERM ([filecoin-project/lotus#11190](https://github.com/filecoin-project/lotus/pull/11190))
- fix: markets/dagstore: remove trace goroutine for dagstore wrapper ([filecoin-project/lotus#11191](https://github.com/filecoin-project/lotus/pull/11191))
- fix: chain: Do not update message info cache until after message validation ([filecoin-project/lotus#11202](https://github.com/filecoin-project/lotus/pull/11202))
- fix: chain: cancel long operations upon ctx cancelation ([filecoin-project/lotus#11206](https://github.com/filecoin-project/lotus/pull/11206))
- fix(client): single-root error message ([filecoin-project/lotus#11214](https://github.com/filecoin-project/lotus/pull/11214))
- fix: worker: Convert `DC_[SectorSize]_[ResourceRestriction]` if set ([filecoin-project/lotus#11224](https://github.com/filecoin-project/lotus/pull/11224))
- chore: backport #11338 onto release/v1.25.0 ([filecoin-project/lotus#11350](https://github.com/filecoin-project/lotus/pull/11350))
- fix: lotus-provider: lotus-provider msg sending ([filecoin-project/lotus#11480](https://github.com/filecoin-project/lotus/pull/11480))
- fix: lotus-provider: Fix winning PoSt ([filecoin-project/lotus#11483](https://github.com/filecoin-project/lotus/pull/11483))
- chore: fix: sql Scan cannot write to an object ([filecoin-project/lotus#11487](https://github.com/filecoin-project/lotus/pull/11487))

## Dependencies
- deps: update go-libp2p to v0.28.1 ([filecoin-project/lotus#10998](https://github.com/filecoin-project/lotus/pull/10998))
- deps: update go-libp2p to v0.29.2 ([filecoin-project/lotus#11164](https://github.com/filecoin-project/lotus/pull/11164))
- deps: update go-libp2p to v0.30.0 ([filecoin-project/lotus#11189](https://github.com/filecoin-project/lotus/pull/11189))
- fix: build: use tagged releases ([filecoin-project/lotus#11194](https://github.com/filecoin-project/lotus/pull/11194))
- chore: test-vectors: update ([filecoin-project/lotus#11196](https://github.com/filecoin-project/lotus/pull/11196))
- chore: backport #11365 to release/v1.25.0 ([filecoin-project/lotus#11369](https://github.com/filecoin-project/lotus/pull/11369))
- chore: deps: update to go-state-types v0.12.8 ([filecoin-project/lotus#11339](https://github.com/filecoin-project/lotus/pull/11437))
- chore: deps: update to final actors ([filecoin-project/lotus#11330](https://github.com/filecoin-project/lotus/pull/11440))
- github.com/filecoin-project/go-amt-ipld/v4 (v4.0.0 -> v4.2.0)
- github.com/filecoin-project/test-vectors/schema (v0.0.5 -> v0.0.7)

## Others
- chore: Extract stable release and post release portion outside of RC testing in template ([filecoin-project/lotus#11000](https://github.com/filecoin-project/lotus/pull/11000))
- fix: docs: include FFI steps in lotus RELEASE_ISSUE_TEMPLATE ([filecoin-project/lotus#11047](https://github.com/filecoin-project/lotus/pull/11047))
- chore: build: update to v1.23.4-dev ([filecoin-project/lotus#11049](https://github.com/filecoin-project/lotus/pull/11049))
- fix: deflake: Use MockProofs ([filecoin-project/lotus#11059](https://github.com/filecoin-project/lotus/pull/11059))
- fix: failing test: Tweak TestWindowPostV1P1NV20 test condition ([filecoin-project/lotus#11121](https://github.com/filecoin-project/lotus/pull/11121))
- fix: CI: make test-unit-rest actually be the rest of the tests ([filecoin-project/lotus#11147](https://github.com/filecoin-project/lotus/pull/11147))
- chore: merge releases into master ([filecoin-project/lotus#11154](https://github.com/filecoin-project/lotus/pull/11154))
- tests: deflake: TestGetBlockByNumber ([filecoin-project/lotus#11155](https://github.com/filecoin-project/lotus/pull/11155))
- tests: mac seal test ([filecoin-project/lotus#11180](https://github.com/filecoin-project/lotus/pull/11180))
- tests: Take Download out of Sealer time ([filecoin-project/lotus#11182](https://github.com/filecoin-project/lotus/pull/11182))
- feat: test: Test that verified clients can directly transfer datacap, creating allocations ([filecoin-project/lotus#11169](https://github.com/filecoin-project/lotus/pull/11169))
- chore: merge feat/nv21 into master ([filecoin-project/lotus#11201](https://github.com/filecoin-project/lotus/pull/11201))
- ci: Use larger executor for cli tests ([filecoin-project/lotus#11212](https://github.com/filecoin-project/lotus/pull/11212))
- fix: dockerfile: Bump to Go 1.20.7 image ([filecoin-project/lotus#11221](https://github.com/filecoin-project/lotus/pull/11221))
- docs: Update PR template to callout remembering to update CHANGELOG ([filecoin-project/lotus#11232](https://github.com/filecoin-project/lotus/pull/11232))
- chore: release: 1.23.4rc1 prep ([filecoin-project/lotus#11248](https://github.com/filecoin-project/lotus/pull/11248))
- chore: backport #11262 (#11265) ([filecoin-project/lotus#11265](https://github.com/filecoin-project/lotus/pull/11265))
- chore: backport #11294 into `release/v1.23.4` ([filecoin-project/lotus#11295](https://github.com/filecoin-project/lotus/pull/11295))
- chore: release: V1.25 rebase ([filecoin-project/lotus#11342](https://github.com/filecoin-project/lotus/pull/11342))
- backport: tests: add SynthPorep layers to cachefiles ([filecoin-project/lotus#11344](https://github.com/filecoin-project/lotus/pull/11344))
- chore: backport #11408 to release/v1.25.0 ([filecoin-project/lotus#11414](https://github.com/filecoin-project/lotus/pull/11414))
- chore: backport calibnet lightweight patch ([filecoin-project/lotus#11422](https://github.com/filecoin-project/lotus/pull/11422))
- chore: update bootstrap nodes ([filecoin-project/lotus#11288](https://github.com/filecoin-project/lotus/pull/11288))
- chore: add bootstrap node on calibration ([filecoin-project/lotus#11175](https://github.com/filecoin-project/lotus/pull/11175))

# 1.24.0 / 2023-11-22

This is the stable release for the upcoming **MANDATORY**  Filecoin network upgrade v21, codenamed Watermelon 🍉, at **epoch 3469380 - 2023-12-12T13:30:00Z**.


The Filecoin network version 21 delivers the following FIPs:

- [FIP0052: Increase Max Sector Commitment to 3.5 years](https://github.com/filecoin-project/FIPs/blob/master/FIPS/fip-0052.md)
- [FIP0059: Synthetic PoRep](https://github.com/filecoin-project/FIPs/blob/master/FIPS/fip-0059.md)
- [FIP0071: Deterministic State Access (IPLD Reachability)](https://github.com/filecoin-project/FIPs/blob/master/FIPS/fip-0071.md)
- [FIP0072: Improved event syscall API](https://github.com/filecoin-project/FIPs/blob/master/FIPS/fip-0072.md) 
- [FIP0073: Remove beneficiary from the self_destruct syscall](https://github.com/filecoin-project/FIPs/blob/master/FIPS/fip-0073.md)
- [FIP0075: Improvements to FVM randomness syscalls](https://github.com/filecoin-project/FIPs/blob/master/FIPS/fip-0075.md)


Full list of the other protocol improvements we are delivering can be found [here](https://github.com/filecoin-project/core-devs/blob/master/Network%20Upgrades/v21.md).

## ☢️ Upgrade Warnings ☢️

This feature release requires a minimum Go version of v1.20.7 or higher to successfully build Lotus. Go version 1.21.x is not supported yet.

## v12 Builtin Actor Bundles

[Builtin actor v12.0.0](https://github.com/filecoin-project/builtin-actors/releases/tag/v12.0.0) is used for supporting this upgrade.
Make sure that your lotus actor bundle matches the v12 actors manifest by running the following cli after upgrading:

```
./lotus state actor-cids --network-version 21
Network Version: 21
Actor Version: 12
Manifest CID: bafy2bzaceapkgfggvxyllnmuogtwasmsv5qi2qzhc2aybockd6kag2g5lzaio

Actor             CID  
datacap           bafk2bzacebpiwb2ml4qbnnaayxumtk43ryhc63exdgnhivy3hwgmzemawsmpq
paymentchannel    bafk2bzacectv4cm47bnhga5febf3lo3fq47g72kmmp2xd5s6tcxz7hiqdywa4
storagemarket     bafk2bzacedylkg5am446lcuih4voyzdn4yjeqfsxfzh5b6mcuhx4mok5ph5c4
storagepower      bafk2bzacecsij5tpfzjpfuckxvccv2p3bdqjklkrfyyoei6lx5dyj5j4fvjm6
cron              bafk2bzacechxjkfe2cehx4s7skj3wzfpzf7zolds64khrrrs66bhazsemktls
eam               bafk2bzaceb3elj4hfbbjp7g5bptc7su7mptszl4nlqfedilxvstjo5ungm6oe
ethaccount        bafk2bzaceb4gkau2vgsijcxpfuq33bd7w3efr2rrhxrwiacjmns2ntdiamswq
reward            bafk2bzacealqnxn5lwzwexd6reav4dppypquklx2ujlnvaxiqk2tzstyvkp5u
verifiedregistry  bafk2bzacedudgflxc75c77c6zkmfyq4u2xuk7k6xw6dfdccarjrvxx453b77q
evm               bafk2bzacecmnyfiwb52tkbwmm2dsd7ysi3nvuxl3lmspy7pl26wxj4zj7w4wi
placeholder       bafk2bzacedfvut2myeleyq67fljcrw4kkmn5pb5dpyozovj7jpoez5irnc3ro
storageminer      bafk2bzacedo75pabe4i2l3hvhtsjmijrcytd2y76xwe573uku25fi7sugqld6
system            bafk2bzacebfqrja2hip7esf4eafxjmu6xcogoqu5xxtgdg7xa5szgvvdguchu
account           bafk2bzaceboftg75mdiba7xbo2i3uvgtca4brhnr3u5ptihonixgpnrvhpxoa
init              bafk2bzacebllyegx5r6lggf6ymyetbp7amacwpuxakhtjvjtvoy2bfkzk3vms
```

## Migration

We are expecting a heavier than normal state migration for this upgrade due to the amount of state changes introduced for miner sector info. (This is a similar migration as the Shark upgrade, however, we have introduced a couple of migration performance optimizations since then for a smoother upgrade experience.)

All node operators, including storage providers, should be aware that ONE pre-migration is being scheduled 180 epochs before the upgrade, around 2023-12-12T12:00:00Z. It will take around 20-30 minutes for the pre-migration and less than 30 seconds for the final migration, depending on the amount of historical state in the node blockstore and the hardware specs the node is running on. During this time, expect slower block validation times, increased CPU and memory usage, and longer delays for API queries (during our testing, it topped out about 205 RAM(htop) on a 1TiB box).

We recommend node operators (who haven't enabled splitstore `discard` mode) that do not care about historical chain states, to prune the chain blockstore by syncing from a snapshot 1-2 days before the upgrade.

Note to full archival node operators: you may expect it takes some time  for the node to complete the final migration, during this period your node will fall out of sync and your chain service may have some disruption. However, you can expect the node to catch up soon after the migration completes. You can test out the migration by running the following on your node in offline mode:

1. `lotus chain head | head -n1`
2. Stop Lotus daemon
3. `./lotus-shed migrate-state --repo=[path-to-your-lotus-repo] 21 [output-of-step-1]`

You can check out the [tutorial for benchmarking the network migration here.](https://lotus.filecoin.io/kb/test-migration/)


## BREAKING CHANGE

There is a new protocol limit on how many partition could be submited in one PoSt - if you have any customized tooling for batching PoSts, please update accordingly.
- feat: limit PoSted partitions to 3 ([filecoin-project/lotus#11327](https://github.com/filecoin-project/lotus/pull/11327))

## New features
- Implement and support [FIP0052: Increase Max Sector Commitment to 3.5 years](https://github.com/filecoin-project/FIPs/blob/master/FIPS/fip-0052.md)
   - fix: docs: Update SectorLifetime to be in line with FIP-0052 ([filecoin-project/lotus#11314](https://github.com/filecoin-project/lotus/pull/11314))
- Implement and support [FIP0059: Synthetic PoRep](https://github.com/filecoin-project/FIPs/blob/master/FIPS/fip-0059.md) - Check out the [Lotus documentation for Synthetic PoRep](https://lotus.filecoin.io/storage-providers/advanced-configurations/sealing/#synthetic-porep).
   - feat: implement Synthetic PoRep ([filecoin-project/lotus#11258](https://github.com/filecoin-project/lotus/pull/11258))
   - chore: config: Update todo in UseSyntheticPoRep ([filecoin-project/lotus#11297](https://github.com/filecoin-project/lotus/pull/11297))
   
## Improvements
- Backport: feat: sealing: Switch to calling PreCommitSectorBatch2 ([filecoin-project/lotus#11215](https://github.com/filecoin-project/lotus/pull/11215))
- updated the boostrap nodes

## Dependencies
- github.com/filecoin-project/go-amt-ipld/v4 (v4.0.0 -> v4.2.0)
- chore: deps: update FFI, FVM, and actors ([filecoin-project/lotus#11310](https://github.com/filecoin-project/lotus/pull/11310))
- chore: deps: update to final actors ([filecoin-project/lotus#11330](https://github.com/filecoin-project/lotus/pull/11440))
- chore: deps: update to go-state-types v0.12.8 ([filecoin-project/lotus#11339](https://github.com/filecoin-project/lotus/pull/11437))
- chore: deps: update libp2p to v0.30.0 #11434


## Snapshots

The [Forest team](https://filecoinproject.slack.com/archives/C029LPZ5N73) at Chainsafe has launched a brand new lightweight snapshot service that is backed up by forest nodes! This is a great alternative service along with the fil-infra one, and it is compatible with lotus! We recommend lotus users to check it out [here](https://docs.filecoin.io/networks/mainnet#resources)!



# v1.23.3 / 2023-08-01

This feature release of Lotus includes numerous improvements and enhancements for node operators, ETH RPC-providers and storage providers.

This feature release requires a **minimum Go version of v1.19.12 or higher to successfully build Lotus**. Go version 1.20 is also supported, but 1.21 is NOT.

## Highlights

- [Lotus now includes a Slasher tool](https://github.com/filecoin-project/lotus/pull/10928) to monitor the network for Consensus Faults, and report them as appropriate
  - The Slasher investigates all incoming blocks, and assesses whether they trigger any of the three Consensus Faults defined in the Filecoin protocol
  - If any faults are detected, the Slasher sends a `ReportConsensusFault` message to the faulty miner
  - For more information on the Slasher, including how to run it, please find the documentation [here](https://lotus.filecoin.io/lotus/manage/slasher-and-disputer/)
- The Ethereum-like RPC exposed by Lotus is now compatible with EIP-1898: https://github.com/filecoin-project/lotus/pull/10815
- The lotus-miner PieceReader now supports parallel reads: https://github.com/filecoin-project/lotus/pull/10913
- Added new environment variable `LOTUS_EXEC_TRACE_CACHE_SIZE` to configure execution trace cache size ([filecoin-project/lotus#10585](https://github.com/filecoin-project/lotus/pull/10585))
  - If unset, we default to caching 16 most recent execution traces. Storage Providers may want to set this to 0, while exchanges may want to crank it up.

## New features
  - feat: miner cli: sectors list upgrade-bounds tool ([filecoin-project/lotus#10923](https://github.com/filecoin-project/lotus/pull/10923))
  - Add new RPC stress testing tool (lotus-bench rpc) with rich reporting ([filecoin-project/lotus#10761](https://github.com/filecoin-project/lotus/pull/10761))
  - feat: alert: Add FVM_CONCURRENCY alert ([filecoin-project/lotus#10933](https://github.com/filecoin-project/lotus/pull/10933))
  - feat: Add eth_syncing RPC method ([filecoin-project/lotus#10719](https://github.com/filecoin-project/lotus/pull/10719))
  - feat: sealing: flag to run data_cid untied from addpiece ([filecoin-project/lotus#10797](https://github.com/filecoin-project/lotus/pull/10797))
  - feat: Lotus Gateway: add MpoolPending, ChainGetBlock and MinerGetBaseInfo ([filecoin-project/lotus#10929](https://github.com/filecoin-project/lotus/pull/10929))

## Improvements && Bug Fixes
  - chore: update ffi & fvm ([filecoin-project/lotus#11040](https://github.com/filecoin-project/lotus/pull/11040))
  - feat: Make sure we don't store duplidate actor events caused to reorgs in events.db ([filecoin-project/lotus#11015](https://github.com/filecoin-project/lotus/pull/11015))
  - sealing: Use only non-assigned deals when selecting snap sectors ([filecoin-project/lotus#11002](https://github.com/filecoin-project/lotus/pull/11002))
  - chore: not display privatekey ([filecoin-project/lotus#11006](https://github.com/filecoin-project/lotus/pull/11006))
  - chore: shed: update actor version ([filecoin-project/lotus#11020](https://github.com/filecoin-project/lotus/pull/11020))
  - chore: migrate to boxo ([filecoin-project/lotus#10921](https://github.com/filecoin-project/lotus/pull/10921))
  - feat: deflake TestDealsWithFinalizeEarly ([filecoin-project/lotus#10978](https://github.com/filecoin-project/lotus/pull/10978))
  - fix: pubsub: do not treat ErrExistingNonce as Reject ([filecoin-project/lotus#10973](https://github.com/filecoin-project/lotus/pull/10973))
  - feat: deflake TestDMLevelPartialRetrieval (#10972) ([filecoin-project/lotus#10972](https://github.com/filecoin-project/lotus/pull/10972))
  - fix: eth: ensure that the event topics are non-nil ([filecoin-project/lotus#10971](https://github.com/filecoin-project/lotus/pull/10971))
  - Add comment stating msgIndex is an experimental feature ([filecoin-project/lotus#10968](https://github.com/filecoin-project/lotus/pull/10968))
  - feat: cli(compute-state) default to the tipset at the given epoch ([filecoin-project/lotus#10965](https://github.com/filecoin-project/lotus/pull/10965))
  - Upgrade urfave dependency which now supports DisableSliceFlagSeparato… ([filecoin-project/lotus#10950](https://github.com/filecoin-project/lotus/pull/10950))
  - Add new lotus-shed command for computing eth hash for a given message cid (#10961) ([filecoin-project/lotus#10961](https://github.com/filecoin-project/lotus/pull/10961))
  - Prefill GetTipsetByHeight skiplist cache on lotus startup ([filecoin-project/lotus#10955](https://github.com/filecoin-project/lotus/pull/10955))
  - Add lotus-shed command for backfilling txhash.db ([filecoin-project/lotus#10932](https://github.com/filecoin-project/lotus/pull/10932))
  - chore: deps: update to go-libp2p 0.27.5 ([filecoin-project/lotus#10948](https://github.com/filecoin-project/lotus/pull/10948))
  - Small improvement to make gen output ([filecoin-project/lotus#10951](https://github.com/filecoin-project/lotus/pull/10951))
  - fix: improve perf of msgindex backfill ([filecoin-project/lotus#10941](https://github.com/filecoin-project/lotus/pull/10941))
  - deps: update libp2p ([filecoin-project/lotus#10936](https://github.com/filecoin-project/lotus/pull/10936))
  - sealing: Improve upgrade sector selection ([filecoin-project/lotus#10915](https://github.com/filecoin-project/lotus/pull/10915))
  - Add timing test for mpool select with a large mpool dump ([filecoin-project/lotus#10650](https://github.com/filecoin-project/lotus/pull/10650))
  - feat: slashfilter: drop outdated near-upgrade check ([filecoin-project/lotus#10925](https://github.com/filecoin-project/lotus/pull/10925))
  - opt: MinerInfo adds the PendingOwnerAddress field ([filecoin-project/lotus#10927](https://github.com/filecoin-project/lotus/pull/10927))
  - feat: itest: force PoSt more aggressively around deadline closure ([filecoin-project/lotus#10926](https://github.com/filecoin-project/lotus/pull/10926))
  - test: messagepool: gas rewards are negative if GasFeeCap too low ([filecoin-project/lotus#10649](https://github.com/filecoin-project/lotus/pull/10649))
  - fix: types: error out on decoding BlockMsg with extraneous data ([filecoin-project/lotus#10863](https://github.com/filecoin-project/lotus/pull/10863))
  - update interop upgrade schedule  ([filecoin-project/lotus#10879](https://github.com/filecoin-project/lotus/pull/10879))
  - itests: Test PoSt V1_1 on workers ([filecoin-project/lotus#10732](https://github.com/filecoin-project/lotus/pull/10732))
  - Update gas_balancing.md ([filecoin-project/lotus#10924](https://github.com/filecoin-project/lotus/pull/10924))
  - feat: cli: Make compact partitions cmd better ([filecoin-project/lotus#9070](https://github.com/filecoin-project/lotus/pull/9070))
  - fix: include extra messages in ComputeState InvocResult output ([filecoin-project/lotus#10628](https://github.com/filecoin-project/lotus/pull/10628))
  - feat: pubsub: treat ErrGasFeeCapTooLow as ignore, not reject ([filecoin-project/lotus#10652](https://github.com/filecoin-project/lotus/pull/10652))
  - feat: run lotus-shed commands in context that is cancelled on sigterm ([filecoin-project/lotus#10877](https://github.com/filecoin-project/lotus/pull/10877))
  - fix:lotus-fountain:set default data-cap same as MinVerifiedDealSize ([filecoin-project/lotus#10920](https://github.com/filecoin-project/lotus/pull/10920))
  - pass the right g-recaptcha data
  - fix: not call RUnlock ([filecoin-project/lotus#10912](https://github.com/filecoin-project/lotus/pull/10912))
  - opt: cli: If present, print Events Root ([filecoin-project/lotus#10893](https://github.com/filecoin-project/lotus/pull/10893))
  - Calibration faucet UI improvements ([filecoin-project/lotus#10905](https://github.com/filecoin-project/lotus/pull/10905))
  - chore: chain: replace storetheindex with go-libipni ([filecoin-project/lotus#10841](https://github.com/filecoin-project/lotus/pull/10841))
  - Add alerts to `Lotus info` cmd ([filecoin-project/lotus#10894](https://github.com/filecoin-project/lotus/pull/10894))
  - fix: cli: make redeclare cmd work properly ([filecoin-project/lotus#10860](https://github.com/filecoin-project/lotus/pull/10860))
  - fix: shed remove datacap not working with ledger ([filecoin-project/lotus#10880](https://github.com/filecoin-project/lotus/pull/10880))
  - Check if epoch is negative in GetTipsetByHeight ([filecoin-project/lotus#10878](https://github.com/filecoin-project/lotus/pull/10878))
  - chore: update go-fil-markets ([filecoin-project/lotus#10867](https://github.com/filecoin-project/lotus/pull/10867))
  - feat: alerts: Add lotus-miner legacy-markets alert ([filecoin-project/lotus#10868](https://github.com/filecoin-project/lotus/pull/10868))
  - feat:fountain:add grant-datacap support ([filecoin-project/lotus#10856](https://github.com/filecoin-project/lotus/pull/10856))
  - feat: itests: add logs to blockminer.go failure case ([filecoin-project/lotus#10861](https://github.com/filecoin-project/lotus/pull/10861))
  - feat: eth: Add support for blockHash param in eth_getLogs ([filecoin-project/lotus#10782](https://github.com/filecoin-project/lotus/pull/10782))
  - lotus-fountain: make compatible with 0x addresses #10560 ([filecoin-project/lotus#10784](https://github.com/filecoin-project/lotus/pull/10784))
  - feat: deflake sector_import_simple ([filecoin-project/lotus#10858](https://github.com/filecoin-project/lotus/pull/10858))
  - fix: splitstore: remove deadlock around waiting for sync ([filecoin-project/lotus#10857](https://github.com/filecoin-project/lotus/pull/10857))
  - fix: sched: Address GET_32G_MAX_CONCURRENT regression (#10850) ([filecoin-project/lotus#10850](https://github.com/filecoin-project/lotus/pull/10850))
  - feat: fix deadlock in splitstore-mpool interaction ([filecoin-project/lotus#10840](https://github.com/filecoin-project/lotus/pull/10840))
  - chore: update go-libp2p to v0.27.3 ([filecoin-project/lotus#10671](https://github.com/filecoin-project/lotus/pull/10671))
  - libp2p: add QUIC and WebTransport to default listen addresses ([filecoin-project/lotus#10848](https://github.com/filecoin-project/lotus/pull/10848))
  - fix: ci: Debugging m1 build ([filecoin-project/lotus#10749](https://github.com/filecoin-project/lotus/pull/10749))
  - Validate that FromBlock/ToBlock epoch is indeed a hex value (#10780) ([filecoin-project/lotus#10780](https://github.com/filecoin-project/lotus/pull/10780))
  - fix: remove invalid field UpgradePriceListOopsHeight ([filecoin-project/lotus#10772](https://github.com/filecoin-project/lotus/pull/10772))
  - feat: deflake eth_balance_test ([filecoin-project/lotus#10847](https://github.com/filecoin-project/lotus/pull/10847))
  - fix: tests: Use mutex-wrapped datastore in storage tests ([filecoin-project/lotus#10846](https://github.com/filecoin-project/lotus/pull/10846))
  - Make lotus-fountain UI slightly friendlier ([filecoin-project/lotus#10785](https://github.com/filecoin-project/lotus/pull/10785))
  - Make (un)subscribe and filter RPC methods require only read perm ([filecoin-project/lotus#10825](https://github.com/filecoin-project/lotus/pull/10825))
  - deps: Update go-jsonrpc to v0.3.1 ([filecoin-project/lotus#10845](https://github.com/filecoin-project/lotus/pull/10845))
  - feat: deflake paych_api_test ([filecoin-project/lotus#10843](https://github.com/filecoin-project/lotus/pull/10843))
  - fix: Eth RPC: do not occlude block param errors. ([filecoin-project/lotus#10534](https://github.com/filecoin-project/lotus/pull/10534))
  - feat: cli: More ux-friendly batching cmds ([filecoin-project/lotus#10837](https://github.com/filecoin-project/lotus/pull/10837))
  - fix: cli: Hide legacy markets cmds ([filecoin-project/lotus#10842](https://github.com/filecoin-project/lotus/pull/10842))
  - feat: chainstore: exit early in MaybeTakeHeavierTipset ([filecoin-project/lotus#10839](https://github.com/filecoin-project/lotus/pull/10839))
  - fix: itest: fix eth deploy test flake ([filecoin-project/lotus#10829](https://github.com/filecoin-project/lotus/pull/10829))
  - style: mempool: chain errors using xerrors.Errorf ([filecoin-project/lotus#10836](https://github.com/filecoin-project/lotus/pull/10836))
  - feat: deflake msgindex_test.go ([filecoin-project/lotus#10826](https://github.com/filecoin-project/lotus/pull/10826))
  - feat: deflake TestEthFeeHistory ([filecoin-project/lotus#10816](https://github.com/filecoin-project/lotus/pull/10816))
  - feat: make RunClientTest louder when deals fail ([filecoin-project/lotus#10817](https://github.com/filecoin-project/lotus/pull/10817))
  - fix: cli: Change arg wording in change-beneficiary cmd ([filecoin-project/lotus#10823](https://github.com/filecoin-project/lotus/pull/10823))
  - refactor: streamline error handling in CheckPendingMessages (#10818) ([filecoin-project/lotus#10818](https://github.com/filecoin-project/lotus/pull/10818))
  - feat: Add tmp indices to events table while performing migration to V2
  - fix: sync: iterate over returned messages directly #11373
  - fix: api: compute the effective gas cost with the correct base-fee #11357
  - fix: check invariants: v12 check #11371
  - fix: api: compute gasUsedRatio based on max gas in the tipset #11354

# v1.23.2 / 2023-06-28

This is a patch release on top of 1.23.1 containing the fix for https://github.com/filecoin-project/lotus/issues/10906
This fixes the syncing issue seen by many node operators/SPs, usually when performing actions which would result in msgs staying in their mpool for longer periods of time (ex. PSD) resulting in these msgs being republished multiple times and possibly lowering your peer scores. Please refer to the above issue for more details.
We'd recommend everyone to accept this fix to better overall network health

## Improvements
- fix: pubsub: do not treat ErrExistingNonce as Reject


# v1.23.1 / 2023-06-20

This is an optional feature release of Lotus. This feature release includes numerous improvements and enhancements for node operators, ETH RPC-providers and storage providers.

**☢️ Upgrade Warnings ☢️**

If you are upgrading to this release candidate from Lotus v1.22.1, please make sure to read the upgrade warnings section in the [v1.23.0 release first.](https://github.com/filecoin-project/lotus/releases/tag/v1.23.0)

- *Storage providers:* The Lotus-Miner legacy-markets has been disbled by default in this feature release and will be removed in the near term future. Users are adviced to migrate to [Boost](https://boost.filecoin.io) or other SP markets systems.

## Highlights

**🛣 Execution Lanes 🛣**
This feature release introduces VM Execution Lanes! Execution lanes efficiently divide the workload between system processes  (chainsync) and RPC requests. This way syncing the chain will not be at the mercy of responding to users' requests and RPC providers nodes should have less problems catching up.

To take advantage of VM Execution Lanes, you need to set up two environment variables:
- `LOTUS_FVM_CONCURRENCY` - read more about how this value should be set to [here](https://lotus.filecoin.io/lotus/configure/ethereum-rpc/#environment-variables)
- `LOTUS_FVM_CONCURRENCY_RESERVED = 4` 

**🧱 Aggregation / Batching fixes 🔨**

Numerous aggregation and batching fixes has been included in the feature release. Large `ProveCommitAggregate` and `PreCommitBatching` messages that exceeds the block limit will now automatically be split into smaller messages when sent to the chain.

Additionally we have added a new feature that staggers the amount of ProveCommit messages sent simulatanously to the chain if a storage provider has been aggregating many sectors in ProveCommitAggregate message, but at the time of publishing the BaseFee is below the aggregation threshold. This stagger feature prevents issues where some of the ProveCommit messages fail with the SysErrorOutOfGas message. You can tweak how many messages will be staggered per epoch by changing `MaxSectorProveCommitsSubmittedPerEpoch` in the [sealing section of the config.toml file.](https://lotus.filecoin.io/storage-providers/advanced-configurations/sealing/#sealing-section)

*NB:* While these fixes are great for the reliability of aggregation and batching on the Lotus side, it has been uncovered that aggregating ProveCommit messages for sectors containing verified deals are currently more expensive then single messages due to an issue on the actors side. We therefore do not reccomend our users to aggregate ProveCommit messages when doing verified deals until that issue has been resolved. You can follow the discussion on resolving the issue on the [actors side here.](https://github.com/filecoin-project/FIPs/discussions/689)

**Unsealing CLI/API**

This feature release adds a dedicated `lotus-miner sectors unseal` command and API, allowing you to unseal specific sealed sectors easily.

## New features
- feat: VM Execution Lanes ([filecoin-project/lotus#10551](https://github.com/filecoin-project/lotus/pull/10551))
   - Adds VM exections lanes, efficiently dividing the workload between system processes and RPC-requests.
- Add API and CLI to unseal sector (#10626) ([filecoin-project/lotus#10626](https://github.com/filecoin-project/lotus/pull/10626))
   - Adds `lotus-miner sectors unseal` cmd, and a API-method to unseal a sector.
- feat: sealing: Split PCA/PCB batches if gas used exceeds block limit ([filecoin-project/lotus#10647](https://github.com/filecoin-project/lotus/pull/10647))
   - Splits ProveCommitAggregate and PreCommitBatch messages into multiple messages if the message exceeds the block limit.
- Add feature to stagger sector prove commit submission (#10543) ([filecoin-project/lotus#10543](https://github.com/filecoin-project/lotus/pull/10543))
   - Staggers the amount of ProveCommit messages sent simultanously if a storage provider has been aggregating many message, but at the moment of publishing the BaseFee is below the threshold for aggregation to prevent unwanted SysErrorOutOfGas issues.
- Set default for MaxSectorProveCommitsSubmittedPerEpoch ([filecoin-project/lotus#10728](https://github.com/filecoin-project/lotus/pull/10728))
   - Sets the default amount of ProveCommits submitted per epoch to 20.
- feat: worker: Ensure tempdir exists (#10433) ([filecoin-project/lotus#10433](https://github.com/filecoin-project/lotus/pull/10433))
   - Ensures that a temporary directory exists on start of a lotus-worker with a custom TMPDIR set.
- feat: sync: harden chain sync (#10756) ([filecoin-project/lotus#10756](https://github.com/filecoin-project/lotus/pull/10756))
- feat: populate the index on snapshot import ([filecoin-project/lotus#10556](https://github.com/filecoin-project/lotus/pull/10556))
- feat:chain: Message Index (**HIGHLY EXPERIMENTAL**) ([filecoin-project/lotus#10452](https://github.com/filecoin-project/lotus/pull/10452))
   - MVP of a message index that allows us to accelrate StateSearchMessage and related functionality, and eventually accelerate critical chain calls (follow up).
- feat: Add small cache to execution traces ([filecoin-project/lotus#10517](https://github.com/filecoin-project/lotus/pull/10517))
- feat: shed: incoming block-sub chainwatch tool ([filecoin-project/lotus#10513](https://github.com/filecoin-project/lotus/pull/10513))

## Improvements
- feat: daemon: Auto-resume interrupted snapshot imports ([filecoin-project/lotus#10636](https://github.com/filecoin-project/lotus/pull/10636))
   - Auto-resumes interrupted snapshot imports when using an URL.
- fix: storage: Remove temp fetching files after failed fetch ([filecoin-project/lotus#10661](https://github.com/filecoin-project/lotus/pull/10661))
   - Clean up partially fetched failed after a failed fetch on a lotus-worker.
- feat: chainstore: batch writes of tipsets ([filecoin-project/lotus#10800](https://github.com/filecoin-project/lotus/pull/10800))
   - Reduces the time to persist all headers from 4-5 minutes, to < 15 seconds. 
- Check if epoch is negative in GetTipsetByHeight
- fix: sched: Address GET_32G_MAX_CONCURRENT regression
- fix: cli: Hide legacy markets cmds
   - Hides the lotus-miner legacy markets commands from the lotus-miner CLI.
- fix: ci: Debugging m1 build
- Disable lotus markets by default (#10809) ([filecoin-project/lotus#10809](https://github.com/filecoin-project/lotus/pull/10809))
   - Disables lotus-miner legacy markets [EOL] by default.
- perf: mempool: lower priority optimizations (#10693) ([filecoin-project/lotus#10693](https://github.com/filecoin-project/lotus/pull/10693))
- perf: message pool: change locks to RWMutexes for performance ([filecoin-project/lotus#10561](https://github.com/filecoin-project/lotus/pull/10561))
- perf: eth: gas estimate set applyTsMessages false (#10546) ([filecoin-project/lotus#10546](https://github.com/filecoin-project/lotus/pull/10546))
- Change args check ([filecoin-project/lotus#10812](https://github.com/filecoin-project/lotus/pull/10812))
- fix: sealing: Make lotus-worker report GPU usage to miner during ReplicaUpdate task (#10806) ([filecoin-project/lotus#10806](https://github.com/filecoin-project/lotus/pull/10806))
- fix:splitstore:Don't block when potentially holding txnLk as writer ([filecoin-project/lotus#10811](https://github.com/filecoin-project/lotus/pull/10811))
- fix: prover: Propagate skipped sectors in local PoSt
- fix: unseal: check if sealed/update sector exists ([filecoin-project/lotus#10639](https://github.com/filecoin-project/lotus/pull/10639))
- fix: sealing pipeline: Allow nil message in TerminateWait ([filecoin-project/lotus#10696](https://github.com/filecoin-project/lotus/pull/10696))
- fix: cli: Check if the sectorID exists before removing ([filecoin-project/lotus#10611](https://github.com/filecoin-project/lotus/pull/10611))
- feat:splitstore:limit moving gc threads ([filecoin-project/lotus#10621](https://github.com/filecoin-project/lotus/pull/10621))
- fix: cli: Make `net connect` to miner address work ([filecoin-project/lotus#10599](https://github.com/filecoin-project/lotus/pull/10599))
- fix: log: Stop logging `file does not exists` ([filecoin-project/lotus#10588](https://github.com/filecoin-project/lotus/pull/10588))
- Update config default value (#10605) ([filecoin-project/lotus#10605](https://github.com/filecoin-project/lotus/pull/10605))
- fix: cap the message gas limit at the block gas limit (#10637) ([filecoin-project/lotus#10637](https://github.com/filecoin-project/lotus/pull/10637))
- fix: miner: correctly count sector extensions ([filecoin-project/lotus#10544](https://github.com/filecoin-project/lotus/pull/10544))
- fix:mpool: prune excess messages before selection ([filecoin-project/lotus#10648](https://github.com/filecoin-project/lotus/pull/10648))
- fix: proving: Initialize slice with with same length as partition ([filecoin-project/lotus#10569](https://github.com/filecoin-project/lotus/pull/10569))
- perf: Address performance of EthGetTransactionCount  ([filecoin-project/lotus#10700](https://github.com/filecoin-project/lotus/pull/10700))
- fix: sync: reduce log from error to info ([filecoin-project/lotus#10759](https://github.com/filecoin-project/lotus/pull/10759))
- fix: state: lotus-miner info should show deals info without admin permission ([filecoin-project/lotus#10323](https://github.com/filecoin-project/lotus/pull/10323))
- fix: tvx: make extract-multiple support the FVM ([filecoin-project/lotus#10714](https://github.com/filecoin-project/lotus/pull/10714))
- feat: badger: add a has check before writing to reduce duplicates ([filecoin-project/lotus#10680](https://github.com/filecoin-project/lotus/pull/10680))
- fix: chain: record heaviest tipset before notifying (#10694) ([filecoin-project/lotus#10694](https://github.com/filecoin-project/lotus/pull/10694))
- fix: Eth JSON-RPC api: handle messages with gasFeeCap less than baseFee (#10614) ([filecoin-project/lotus#10614](https://github.com/filecoin-project/lotus/pull/10614))
- feat: chainstore: optimize BlockMsgsForTipset ([filecoin-project/lotus#10552](https://github.com/filecoin-project/lotus/pull/10552))
- refactor: stop using deprecated io/ioutil ([filecoin-project/lotus#10596](https://github.com/filecoin-project/lotus/pull/10596))
- feat: shed: refactor market cron-state command ([filecoin-project/lotus#10746](https://github.com/filecoin-project/lotus/pull/10746))
- fix: events: don't set GC confidence to 1 ([filecoin-project/lotus#10713](https://github.com/filecoin-project/lotus/pull/10713))
- feat: sync: validate (early) that blocks fall within range (#10691) ([filecoin-project/lotus#10691](https://github.com/filecoin-project/lotus/pull/10691))
- chainstore: Fix raw blocks getting scanned for links during snapshots (#10684) ([filecoin-project/lotus#10684](https://github.com/filecoin-project/lotus/pull/10684))
- fix: remove pointless panic ([filecoin-project/lotus#10690](https://github.com/filecoin-project/lotus/pull/10690))
- fix: check for nil bcastDict (#10646) ([filecoin-project/lotus#10646](https://github.com/filecoin-project/lotus/pull/10646))
- fix: make state compute --html work with unknown methods ([filecoin-project/lotus#10619](https://github.com/filecoin-project/lotus/pull/10619))
- shed: get balances of evm accounts  ([filecoin-project/lotus#10489](https://github.com/filecoin-project/lotus/pull/10489))
- feat: Use MessageIndex in WaitForMessage ([filecoin-project/lotus#10587](https://github.com/filecoin-project/lotus/pull/10587))
- fix: searchForIndexedMsg always returns an error ([filecoin-project/lotus#10586](https://github.com/filecoin-project/lotus/pull/10586))
- Fix: export-range: Ignore ipld Blocks not found in Receipts. ([filecoin-project/lotus#10535](https://github.com/filecoin-project/lotus/pull/10535))
- feat: stmgr: speed up calculation of genesis circ supply ([filecoin-project/lotus#10553](https://github.com/filecoin-project/lotus/pull/10553))
- fix: gas estimation: don't special case paych collects ([filecoin-project/lotus#10549](https://github.com/filecoin-project/lotus/pull/10549))
- fix: tracer: emit raw peer ids for compatibility with libp2p tracer ([filecoin-project/lotus#10271](https://github.com/filecoin-project/lotus/pull/10271))
- Merge branch 'feat/new-gw-methods'

## Dependencies
- chore: deps: update to go-libp2p 0.27.5
- devs: update libp2p #10937
- chore: deps: update to FVM 3.3.1 ([filecoin-project/lotus#10786](https://github.com/filecoin-project/lotus/pull/10786))
- chore: boxo: migrate from go-libipfs to boxo ([filecoin-project/lotus#10562](https://github.com/filecoin-project/lotus/pull/10562))
- chore: deps: update to go-state-types v0.11.0-alpha-3 ([filecoin-project/lotus#10606](https://github.com/filecoin-project/lotus/pull/10606))
- chore: bump go-libipfs ([filecoin-project/lotus#10531](https://github.com/filecoin-project/lotus/pull/10531))

## Others
- feat:networking:  (Synchronous) Consistent Broadcast for Filecoin EC ([filecoin-project/lotus#9858](https://github.com/filecoin-project/lotus/pull/9858))
- Revert #9858 (consistent broadcast changes) ([filecoin-project/lotus#10777](https://github.com/filecoin-project/lotus/pull/10777))
- Update build version for release/v1.23.1
- chore: drop flaky TestBatchDealInput subcase ([filecoin-project/lotus#10810](https://github.com/filecoin-project/lotus/pull/10810))
- chore: changelog clean up ([filecoin-project/lotus#10744](https://github.com/filecoin-project/lotus/pull/10744))
- chore: refactor: drop unused IsTicketWinner (#10801) ([filecoin-project/lotus#10801](https://github.com/filecoin-project/lotus/pull/10801))
- chore: build: bump matser version to v1.23.1-dev ([filecoin-project/lotus#10709](https://github.com/filecoin-project/lotus/pull/10709))
- fix: deflake: use 2 miners for flaky tests ([filecoin-project/lotus#10764](https://github.com/filecoin-project/lotus/pull/10764))
- test: eth: deflake multiblock lookup test (#10769) ([filecoin-project/lotus#10769](https://github.com/filecoin-project/lotus/pull/10769))
- shed: migrations: add reminder about continuity testing tool ([filecoin-project/lotus#10762](https://github.com/filecoin-project/lotus/pull/10762))
- chore: merge releases into master ([filecoin-project/lotus#10742](https://github.com/filecoin-project/lotus/pull/10742))
- test: events: fix race when recording tipsets (#10665) ([filecoin-project/lotus#10665](https://github.com/filecoin-project/lotus/pull/10665))
- fix: build: add CBDeliveryDelay to testground ([filecoin-project/lotus#10613](https://github.com/filecoin-project/lotus/pull/10613))
- fix: build: Fixed incorrect words that could not be compiled ([filecoin-project/lotus#10610](https://github.com/filecoin-project/lotus/pull/10610))
- build: docker: Update GO-version ([filecoin-project/lotus#10581](https://github.com/filecoin-project/lotus/pull/10581))
- fix: itests: Don't call t.Error in MineBlocks goroutine ([filecoin-project/lotus#10572](https://github.com/filecoin-project/lotus/pull/10572))
- docs: api: clarify MpoolClear params ([filecoin-project/lotus#10550](https://github.com/filecoin-project/lotus/pull/10550))

Contributors

| Contributor | Commits | Lines ± | Files Changed |
|-------------|---------|---------|---------------|
| vyzo | 70 | +1990/-429 | 135 |
| Alfonso de la Rocha | 25 | +814/-299 | 56 |
| Steven Allen | 14 | +125/-539 | 28 |
| Shrenuj Bansal | 13 | +482/-138 | 52 |
| Aayush | 17 | +317/-301 | 90 |
| Łukasz Magiera | 13 | +564/-26 | 16 |
| Jennifer Wang | 7 | +401/-140 | 10 |
| Fridrik Asmundsson | 14 | +315/-84 | 20 |
| Jorropo | 2 | +139/-137 | 74 |
| Mikers | 6 | +114/-43 | 14 |
| Hector Sanjuan | 5 | +92/-44 | 5 |
| Ales Dumikau | 1 | +117/-0 | 10 |
| Mike Seiler | 4 | +51/-51 | 6 |
| zenground0 | 6 | +33/-25 | 8 |
| Phi | 8 | +32/-10 | 10 |
| Aayush Rajasekaran | 1 | +1/-32 | 2 |
| Ian Davis | 2 | +7/-10 | 3 |
| Marcel Telka | 1 | +5/-7 | 1 |
| ychiao | 1 | +8/-3 | 2 |
| jennijuju | 1 | +4/-4 | 8 |
| adlrocha | 2 | +2/-2 | 2 |
| Jiaying Wang | 1 | +0/-4 | 1 |
| ZenGround0 | 1 | +2/-1 | 2 |
| Zeng Li | 1 | +1/-1 | 1 |

# v1.23.0 / 2023-04-21

This is the stable feature release for the upcoming MANDATORY network upgrade at `2023-04-27T13:00:00Z`, epoch `2809800`. This feature release delivers the nv19 Lighting and nv20 Thunder network upgrade for mainnet, and includes numerous improvements and enhancements for node operators, ETH RPC-providers and storage providers.

## ☢️ Upgrade Warnings ☢️

Please read carefully through the **upgrade warnings** section if you are upgrading from a v1.20.X release, or the v1.22.0 release. If you are upgrading from a v1.21.0-rcX these warnings should be familiar to you.

- Starting from this release, the SplitStore feature is automatically activated on new nodes. However, for existing Lotus users, you need to explicitly configure SplitStore by uncommenting the `EnableSplitstore` option in your `config.toml` file. To enable SplitStore, set `EnableSplitstore=true`, and to disable it, set `EnableSplitstore=false`. **It's important to note that your Lotus node will not start unless this configuration is properly set. Set it to false if you are running a full archival node!**
- This feature release requires a **minimum Go version of v1.19.7 or higher to successfully build Lotus**. Additionally, Go version v1.20 and higher is now also supported.
- **Storage Providers:** The proofs libraries now have CUDA enabled by default, which requires you to install (CUDA)[https://lotus.filecoin.io/tutorials/lotus-miner/cuda/] if you haven't already done so. If you prefer to use OpenCL on your GPUs instead, you can use the `FFI_USE_OPENCL=1` flag when building from source. On the other hand, if you want to disable GPUs altogether, you can use the `FFI_NO_GPU=1` environment variable when building from source.
- **Storage Providers:** The `lotus-miner sectors extend` command has been refactored to the functionality of `lotus-miner sectors renew`.
- **Exchanges/Node operators/RPC-providers::** Execution traces (returned from `lotus state exec-trace`, `lotus state replay`, etc.), has changed to account for changes introduced by the by the FVM. **Please make sure to read the `Execution trace format change` section carefully, as these are interface breaking changes**
- **Syncing issues:** If you have been struggling with syncing issues in normal operations you can try to adjust the amount of threads used for more concurrent FMV execution through via the `LOTUS_FVM_CONCURRENCY` enviroment variable. It is set to 4 threads by default. Recommended formula for concurrency == YOUR_RAM/4 , but max during a network upgrade is 24. If you are a Storage Provider and are pushing many messages within a short period of time, exporting `LOTUS_SKIP_APPLY_TS_MESSAGE_CALL_WITH_GAS=1` will also help with keeping in sync.
- **Catching up from a Snapshot:** Users have noticed that catching up sync from a snapshot is taking a lot longer these day. This is largely related to the built-in market actor consuming a lot of computational demand for block validation. A FIP for a short-term mitigation for this is currently in Last Call and will be included network version 19 upgrade if accepted. You [can read the FIP here.](https://github.com/filecoin-project/FIPs/blob/master/FIPS/fip-0060.md)

## Highlights

### Execution Trace Format Changes

Execution traces (returned from `lotus state exec-trace`, `lotus state replay`, etc.), has changed to account for changes introduced by the FVM. Specifically:

- The `Msg` field no longer matches the Filecoin message format as many of the message fields didn't make sense in on-chain sub-calls. Instead, it now has the fields `To`, `From`, `Value`, `Method`, `Params`, and `ParamsCodec` where `ParamsCodec` is a new field indicating the IPLD codec of the parameters.
    - Importantly, the `Msg.CID` field has been removed. This field is still present in top-level invocation results, just not inside the execution trace itself.
- The `MsgRct` field no longer includes a `GasUsed` field and now has a `ReturnCodec` field to indicating the IPLD codec of the return value.
- The `Error` and `Duration` fields have been removed as these are not set by the FVM. The top-level message "invocation result" retains the `Error` and `Duration` fields, they've only been removed from the trace itself.
- Gas Charges no longer include "virtual" gas fields (those starting with `v...`) or source location information (`loc`) as neither field is set by the FVM.

A note on "codecs": FVM parameters and return values are IPLD blocks where the "codec" specifies the data encoding. The codec will generally be one of:

- `0x51`, `0x71` - CBOR or DagCBOR. You should generally treat these as equivalent.
- `0x55` - Raw bytes.
- `0x00` - Nothing. If the codec is `0x00`, the parameter and/or return value should be empty and should be treated as "void" (not specified).

<details>
<summary>
Old <code>ExecutionTrace</code>:
</summary>

```json
{
  "Msg": {
    "Version": 0,
    "To": "f01234",
    "From": "f04321",
    "Nonce": 1,
    "Value": "0",
    "GasLimit": 0,
    "GasFeeCap": "1234",
    "GasPremium": "1234",
    "Method": 42,
    "Params": "<base64-data-or-null>",
    "CID": {
        "/": "bafyxyz....."
    },
  },
  "MsgRct": {
    "ExitCode": 0,
    "Return": "<base64-data-or-null>",
    "GasUsed": 12345,
  },
  "Error": "",
  "Duration": 568191845,
  "GasCharges": [
    {
      "Name": "OnMethodInvocation",
      "loc": null,
      "tg": 23856,
      "cg": 23856,
      "sg": 0,
      "vtg": 0,
      "vcg": 0,
      "vsg": 0,
      "tt": 0
    },
    {
      "Name": "wasm_exec",
      "loc": null,
      "tg": 1764,
      "cg": 1764,
      "sg": 0,
      "vtg": 0,
      "vcg": 0,
      "vsg": 0,
      "tt": 0
    },
    {
      "Name": "OnSyscall",
      "loc": null,
      "tg": 14000,
      "cg": 14000,
      "sg": 0,
      "vtg": 0,
      "vcg": 0,
      "vsg": 0,
      "tt": 0
    },
  ],
  "Subcalls": [
    {
      "Msg": { },
      "MsgRct": { },
      "Error": "",
      "Duration": 1235,
      "GasCharges": [],
      "Subcalls": [],
    },
  ]
}
```
</details>

<details>
<summary>
New <code>ExecutionTrace</code>:
</summary>

```json
{
  "Msg": {
    "To": "f01234",
    "From": "f04321",
    "Value": "0",
    "Method": 42,
    "Params": "<base64-data-or-null>",
    "ParamsCodec": 81
  },
  "MsgRct": {
    "ExitCode": 0,
    "Return": "<base64-data-or-null>",
    "ReturnCodec": 81
  },
  "GasCharges": [
    {
      "Name": "OnMethodInvocation",
      "loc": null,
      "tg": 23856,
      "cg": 23856,
      "tt": 0
    },
    {
      "Name": "wasm_exec",
      "loc": null,
      "tg": 1764,
      "cg": 1764,
      "sg": 0,
      "tt": 0
    },
    {
      "Name": "OnSyscall",
      "loc": null,
      "tg": 14000,
      "cg": 14000,
      "sg": 0,
      "tt": 0
    },
  ],
  "Subcalls": [
    {
      "Msg": { },
      "MsgRct": { },
      "GasCharges": [],
      "Subcalls": [],
    },
  ]
}
```

</details>

**SplitStore**

This feature release introduces numerous improvements and fixes to tackle SplitStore related issues that has been reported. With this feature release SplitStore is automatically activated by default on new nodes. However, for existing Lotus users, you need to explicitly configure SplitStore by uncommenting the `EnableSplitstore` option in your `config.toml` file. To enable SplitStore, set `EnableSplitstore=true`, and to disable it, set `EnableSplitstore=false`. **It's important to note that your Lotus node will not start unless this configuration is properly set. Set it to false if you are running a full archival node!**

SplitStore also has some new configuration settings that you can set in your config.toml file:
- `HotstoreMaxSpaceTarget` suggests the max allowed space (in bytes) the hotstore can take.
- `HotstoreMaxSpaceThreshold` a moving GC will be triggered when total moving size exceeds this threshold (in bytes).
- `HotstoreMaxSpaceSafetyBuffer` a safety buffer to prevent moving GC from an overflowing disk.

The SplitStore also has two new commands:

- `lotus chain prune hot` is a much less resource-intensive GC and is best suited for situations where you don't have the spare disk space for a full GC.
- `lotus chain prune hot-moving` will run a full moving garbage collection of the hotstore. This commands create a new hotstore before deleting the old one so you need working room in the hotstore directory. The current size of a fully GC'd hotstore is around 295 GiB so you need to make sure you have at least that available.

You can read more about the new SplitStore commands in [the documentation](https://lotus.filecoin.io/lotus/configure/splitstore/#manual-chain-store-garbage-collection).

**RPC API improvements**

This feature release includes all the RPC API improvements made in the Lotus v1.20.x patch releases. It includes an updated FFI that sets the FVM parallelism to 4 by default.

Node operators with higher memory specs can experiment with setting LOTUS_FVM_CONCURRENCY to higher values, up to 48, to allow for more concurrent FVM execution.

**Experimental scheduler assigners**

In this release there are four new expirmental scheduler assigners:

- The `experiment-spread-qcount` - similar to the spread assigner but also takes into account task counts which are in running/preparing/queued states.
- The `experiment-spread-tasks` - similar to the spread assigner, but counts running tasks on a per-task-type basis
- The `experiment-spread-tasks-qcount` -  similar to the spread assigner, but also takes into account task counts which are in running/preparing/queued states, as well as counting running tasks on a per-task-type basis. Check the results for this assigner on ([storage-only lotus-workers here](https://github.com/filecoin-project/lotus/issues/8566#issuecomment-1446978856)).
- The `experiment-random` - In each schedule loop the assinger figures a set of all workers which can handle the task and then picks a random one. Check the results for this assigner on ([storage-only lotus-workers here](https://github.com/filecoin-project/lotus/issues/8566#issuecomment-1447064218)).

**Graceful shutdown of lotus-workers**
We have cleaned up some commands in the `lotus-worker` to make it less confusing how to gracefully shutting down a `lotus-worker` while there are incoming sealing tasks in the pipeline. To shut down a `lotus-worker` gracefully:

1. `lotus-worker tasks disable --all` and wait for the worker to finish processing its current tasks.
2. `lotus-worker stop` to detach it and do maintenance/upgrades.

**CLI speedups**

The `lotus-miner sector list` is now running in parallel - which should speed up the process from anywhere between 2x-10x+. You can tune it additionally with the `check-parallelism` option in the command. The `Lotus-Miner info` command also has a large speed improvement, as calls to the lotus legacy market has been removed.

## New features
- feat: splitstore: Pause compaction when out of sync ([filecoin-project/lotus/#10641](https://github.com/filecoin-project/lotus/pull/10641))
   - Pause the SplitStore compaction if the node is out of sync. Resumes the compation when its back in sync.
- feat: splitstore: limit moving gc threads (#10621) ([filecoin-project/lotus/#10621](https://github.com/filecoin-project/lotus/pull/10621))
   - Makes moving gc less likely to cause node falling out of sync.
- feat: splitstore: Update config default value (#10605) ([filecoin-project/lotus/#10605](https://github.com/filecoin-project/lotus/pull/10605))
   - Sets Splitstore HotStoreMaxSpaceTarget config to 650GB as default
- feat: splitstore: Splitstore enabled by default (#10429) ([filecoin-project/lotus#10429](https://github.com/filecoin-project/lotus/pull/10429))
   - Enables SplitStore by default on new Lotus nodes. Existing Lotus users need to explicitly configure 
- feat: splitstore: Configure max space used by hotstore and GC makes best effort to respect ([filecoin-project/lotus#10391](https://github.com/filecoin-project/lotus/pull/10391))
   - Adds three new configs for setting the maximum allowed space the hotstore can take.
- feat: splitstore: Badger GC of hotstore command ([filecoin-project/lotus#10387](https://github.com/filecoin-project/lotus/pull/10387))
   - Adds a `lotus chain prune hot` command, to run the garbage collection of the hotstore in a user driven way.
- feat: sched: Assigner experiments ([filecoin-project/lotus#10356](https://github.com/filecoin-project/lotus/pull/10356))
   - Introduces experimental scheduler assigners that works better for setups that uses storage-only lotus-workers. 
- fix: wdpost: disabled post worker handling ([filecoin-project/lotus#10394](https://github.com/filecoin-project/lotus/pull/10394))
   - Improved scheduling logic for Proof-of-SpaceTime workers.
- feat: cli: list claims and remove expired claims ([filecoin-project/lotus#9875](https://github.com/filecoin-project/lotus/pull/9875))
   - Adds a command to list claims made by a provider `lotus filplus list-claims`. And `lotus filplus remove-expired-claims` to remove expired claims.
- feat: cli: make sectors list much faster ([filecoin-project/lotus#10202](https://github.com/filecoin-project/lotus/pull/10202))
   - Makes `lotus-miner sector list` checks run in parallel.
- feat: cli: Add an EVM command to fetch a contract's bytecode ([filecoin-project/lotus#10443](https://github.com/filecoin-project/lotus/pull/10443))
   - Adds an `lotus evm bytecode` command to fetch a contract's bytecode.
- feat: mempool: Reduce minimum replace fee from 1.25x to 1.1x (#10416) ([filecoin-project/lotus#10416](https://github.com/filecoin-project/lotus/pull/10416))
   - Reduces replacement message fee logic to help include update message replacements from developers using Ethereum tools like MetaMask.
- feat: update renew-sectors with FIP-0045 logic ([filecoin-project/lotus#10328](https://github.com/filecoin-project/lotus/pull/10328))
   - Updates the `lotus-miner sectors extend` with FIP-0045 logic to include the ability to drop claims and set the maximum number of messages contained in a message.
- feat: IPC: Abstract common consensus functions and consensus interface ([filecoin-project/lotus#9481](https://github.com/filecoin-project/lotus/pull/9481))
   - Add eudico's consensus interface to Lotus and implement EC behind that interface. This abstraction is the stepping-stone for Mir's integration.
- fix: worker: add all tasks flag ([filecoin-project/lotus#10232](https://github.com/filecoin-project/lotus/pull/10232))
   - Adds an `all` flag for the `lotus-worker tasks enable/disable` cmds.
- feat:shed:add cid to cbor serialization command ([filecoin-project/lotus#10032](https://github.com/filecoin-project/lotus/pull/10032))
  - Adds two `lotus-shed` commands, `lotus-shed cid bytes` and `lotus-shed cid cbor` to serialize cid to cbor and cid to bytes.
- feat: add toolshed commands to inspect statetree size ([filecoin-project/lotus#9982](https://github.com/filecoin-project/lotus/pull/9982))
  - Adds two commands, `lotus-shed stat-actor` and `lotus-shed stat-obj` that work with an offline lotus repo to report dag size stats.
- feat: shed: encode address to bytes ([filecoin-project/lotus#10105](https://github.com/filecoin-project/lotus/pull/10105))
   - Adds a `lotus-shed address encode` for encoding a filecoin address to hex bytes.
- feat: chain: export-range ([filecoin-project/lotus#10145](https://github.com/filecoin-project/lotus/pull/10145))
   - Adds a `lotus chain export-range` command that can create archival-grade ranged exports of the chain as quickly as possible.
- feat: stmgr: cache migrated stateroots ([filecoin-project/lotus#10282](https://github.com/filecoin-project/lotus/pull/10282))
   - Cache network migration results to avoid running migrations twice.
- feat: shed: Add a tool to read data from sectors ([filecoin-project/lotus#10169](https://github.com/filecoin-project/lotus/pull/10169))
   - Adds a lotus-shed sectors read command that extract data from sectors from a running lotus-miner deployment.
- feat: cli: Refactor renew and remove extend ([filecoin-project/lotus#9920](https://github.com/filecoin-project/lotus/pull/9920))
   - Refactors the `lotus-miner sectors extend` command to have the functionality of `lotus-miner sectors renew`. The `lotus-miner sectors renew` command has been deprecated.
- feat: shed: Add beneficiary commands ([filecoin-project/lotus#10037](https://github.com/filecoin-project/lotus/pull/10037))
   - Adds the beneficiary address command to `lotus-shed`. You can now use `lotus-shed actor propose-change-beneficiary` and `lotus-shed actor confirm-change-beneficiary` to change beneficiary addresses.

## Improvements

- backport: fix: miner: correctly count sector extensions (10555) ([filecoin-project/lotus#10555](https://github.com/filecoin-project/lotus/pull/10555))
   - Fixes the issue with sector extensions.
- fix: proving: Initialize slice with with same length as partition (#10574) ([filecoin-project/lotus#10574])(https://github.com/filecoin-project/lotus/pull/10574)
   - Fixes an issue where `lotus-miner proving compute window-post` paniced when trying to make skipped sectors human readable.
- feat: stmgr: speed up calculation of genesis circ supply (#10553) ([filecoin-project/lotus#10553])(https://github.com/filecoin-project/lotus/pull/10553)
- perf: eth: gas estimate set applyTsMessages false (#10546) ([filecoin-project/lotus#10456](https://github.com/filecoin-project/lotus/pull/10546))
- feat: config: Force existing users to opt into new defaults (#10488) ([filecoin-project/lotus#10488](https://github.com/filecoin-project/lotus/pull/10488))
   - Force existing users to opt into the new SplitStore defaults.
- fix: splitstore: Demote now common logs (#10516) ([filecoin-project/lotus#10516](https://github.com/filecoin-project/lotus/pull/10516))
- fix: splitstore: Don't enforce walking receipt tree during compaction ([filecoin-project/lotus#10502](https://github.com/filecoin-project/lotus/pull/10502))
- fix: splitstore: Fix the overzealous fix (#10366) ([filecoin-project/lotus#10366](https://github.com/filecoin-project/lotus/pull/10366))
- fix: splitstore: Two fixes, better logging and comments (#10332) ([filecoin-project/lotus#10332](https://github.com/filecoin-project/lotus/pull/10332))
- fix: fsm: shutdown removed sectors FSMs ([filecoin-project/lotus#10363](https://github.com/filecoin-project/lotus/pull/10363))
   - Fixes an issue where removed sectors still got state machine events.
- fix: rpcenc: Don't hang when source dies ([filecoin-project/lotus#10116](https://github.com/filecoin-project/lotus/pull/10116))
   - Fixes an issue where AddPiece tasks could get stuck if the Boost process was abruptly lost.
- fix: make debugging windowPoSt-failures human readable ([filecoin-project/lotus#10390](https://github.com/filecoin-project/lotus/pull/10390))
   - Makes the skipped sector list in `lotus-miner proving compute window-post` human readable.
- fix: cli: Hide `lotus-worker set` command ([filecoin-project/lotus#10384](https://github.com/filecoin-project/lotus/pull/10384))
   - Hides the `lotus-worker set` command. This command will be deprecated later.
- fix: worker: Hide `wait-quiet` cmd ([filecoin-project/lotus#10331](https://github.com/filecoin-project/lotus/pull/10331))
   - Hides the `lotus-worker wait-quiet` command. This command will be deprecated later.
- fix: post: Tune down default post-parallel-reads ([filecoin-project/lotus#10365](https://github.com/filecoin-project/lotus/pull/10365))
   - Tuning down the default post-parallel-reads to a more conservative number to prevent sectors from being skipped due to network timeouts.
- fix: cli: error if backup file already exists ([filecoin-project/lotus#10209](https://github.com/filecoin-project/lotus/pull/10209))
   - Error out if a backup file with the same name already exists when using the `lotus-miner backup` or `lotus backup` command
- fix: cli: option to set-seal-delay in seconds ([filecoin-project/lotus#10208](https://github.com/filecoin-project/lotus/pull/10208))
   - Adds the option to specify `lotus-miner sectors set-seal-delay` in seconds
- fix: cli: extend cmd to get the right sector number ([filecoin-project/lotus#10182](https://github.com/filecoin-project/lotus/pull/10182))
   - Making sure the `lotus-miner sectors extend` command gets the correct sector number.
- feat: wdpost: Emit more detailed errors ([filecoin-project/lotus#10121](https://github.com/filecoin-project/lotus/pull/10121))
   - Emits more detailed windowPoSt error messages, making it easier to debug PoSt issues.
- fix: Lotus Gateway: Add missing methods - master ([filecoin-project/lotus#10420](https://github.com/filecoin-project/lotus/pull/10420))
   - Adds `StateNetworkName`, `MpoolGetNonce`, `StateCall` and `StateDecodeParams` methods to Lotus Gateway.
- fix: stmgr: don't attempt to lookup genesis state (#10472) ([filecoin-project/lotus#10472](https://github.com/filecoin-project/lotus/pull/10472))
- feat: gateway: export StateVerifierStatus ([filecoin-project/lotus#10477](https://github.com/filecoin-project/lotus/pull/10477))
- fix: gateway: correctly apply the fee history lookback max ([filecoin-project/lotus#10464](https://github.com/filecoin-project/lotus/pull/10464))
- fix: gateway: drop overzealous guard on MsigGetVested ([filecoin-project/lotus#10451](https://github.com/filecoin-project/lotus/pull/10451))
- feat: apply gateway lookback limit to eth API lookback ([filecoin-project/lotus#10467](https://github.com/filecoin-project/lotus/pull/10467))
- fix: revert "Eth API: drop support for 'pending' block parameter." ([filecoin-project/lotus#10474](https://github.com/filecoin-project/lotus/pull/10474))
- fix: Eth API: make net_version return the chain ID ([filecoin-project/lotus#10456](https://github.com/filecoin-project/lotus/pull/10456))
- fix: eth: handle a potential divide by zero in receipt handling ([filecoin-project/lotus#10495](https://github.com/filecoin-project/lotus/pull/10495))
- fix: ethrpc: Don't lock up when eth subscriber goes away ([filecoin-project/lotus#10485](https://github.com/filecoin-project/lotus/pull/10485))
- feat: eth: Avoid StateCompute in EthTxnReceipt lookup (#10460) ([filecoin-project/lotus#10460](https://github.com/filecoin-project/lotus/pull/10460))
- feat: eth: optimize eth block loading + eth_feeHistory ([filecoin-project/lotus#10446](https://github.com/filecoin-project/lotus/pull/10446))
- feat: state: skip tipset execution when possible ([filecoin-project/lotus#10445](https://github.com/filecoin-project/lotus/pull/10445))
- feat: eth API: reject masked ID addresses embedded in f410f payloads ([filecoin-project/lotus#10440](https://github.com/filecoin-project/lotus/pull/10440))
- fix: Eth API: make block parameter parsing sounder. ([filecoin-project/lotus#10427](https://github.com/filecoin-project/lotus/pull/10427))
- fix: eth API: return correct txIdx around null blocks (#10419) ([filecoin-project/lotus#10419](https://github.com/filecoin-project/lotus/pull/10419))
- fix: EthAPI: use StateCompute for feeHistory; apply minimum gas premium (#10413) ([filecoin-project/lotus#10413](https://github.com/filecoin-project/lotus/pull/10413))
- refactor: EthAPI: Drop unnecessary param from newEthTxReceipt ([filecoin-project/lotus#10411](https://github.com/filecoin-project/lotus/pull/10411))
- fix: eth API: correct gateway restrictions, drop unimplemented methods ([filecoin-project/lotus#10409](https://github.com/filecoin-project/lotus/pull/10409))
- fix: EthAPI: Correctly get parent hash ([filecoin-project/lotus#10389](https://github.com/filecoin-project/lotus/pull/10389))
- fix: EthAPI: Make newEthBlockFromFilecoinTipSet faster and correct ([filecoin-project/lotus#10380](https://github.com/filecoin-project/lotus/pull/10380))
- fix: eth: incorrect struct tags (#10309) ([filecoin-project/lotus#10309](https://github.com/filecoin-project/lotus/pull/10309))
- refactor: update cache to the new generic version (#10463) ([filecoin-project/lotus#10463](https://github.com/filecoin-project/lotus/pull/10463))
- feat: consensus: log ApplyBlock timing/gas stats ([filecoin-project/lotus#10470](https://github.com/filecoin-project/lotus/pull/10470))
- feat: chain: make chain tipset fetching 1000x faster ([filecoin-project/lotus#10423](https://github.com/filecoin-project/lotus/pull/10423))
- chain: explicitly check that gasLimit is above zero ([filecoin-project/lotus#10198](https://github.com/filecoin-project/lotus/pull/10198))
- feat: blockstore: Envvar can adjust badger compaction worker poolsize ([filecoin-project/lotus#9973](https://github.com/filecoin-project/lotus/pull/9973))
- feat: stmgr: add env to disable premigrations ([filecoin-project/lotus#10283](https://github.com/filecoin-project/lotus/pull/10283))
- chore: Remove legacy market info from lotus-miner info ([filecoin-project/lotus#10364](https://github.com/filecoin-project/lotus/pull/10364))
   - Removes the legacy market info in the `Lotus-Miner info`. Speeds up the command significantly.
- chore: blockstore: Plumb through a proper Flush() method on all blockstores ([filecoin-project/lotus#10465](https://github.com/filecoin-project/lotus/pull/10465))
- fix: extend LOTUS_CHAIN_BADGERSTORE_DISABLE_FSYNC to the markset ([filecoin-project/lotus#10172](https://github.com/filecoin-project/lotus/pull/10172))
- feat: vm: switch to the new exec trace format (#10372) ([filecoin-project/lotus#10372](https://github.com/filecoin-project/lotus/pull/10372))
- fix: Remove workaround that is no longer needed ([filecoin-project/lotus#9995](https://github.com/filecoin-project/lotus/pull/9995))
- feat: Check for allocation expiry when waiting to seal sectors ([filecoin-project/lotus#9878](https://github.com/filecoin-project/lotus/pull/9878))
- feat: Allow libp2p user agent to be overriden ([filecoin-project/lotus#10149](https://github.com/filecoin-project/lotus/pull/10149))
- feat: cli: Add global color flag ([filecoin-project/lotus#10022](https://github.com/filecoin-project/lotus/pull/10022))
- fix: should not serve non v0 api in v0 ([filecoin-project/lotus#10066](https://github.com/filecoin-project/lotus/pull/10066))
- fix: build: drop drand incentinet servers ([filecoin-project/lotus#10476](https://github.com/filecoin-project/lotus/pull/10476))
- fix: sealing: stub out the FileSize function on Windows ([filecoin-project/lotus#10035](https://github.com/filecoin-project/lotus/pull/10035))

## Dependencies
- github.com/filecoin-project/go-dagaggregator-unixfs (v0.2.0 -> v0.3.0):
- github.com/filecoin-project/go-fil-markets (v1.25.2 -> v1.27.0-rc1):
- github.com/filecoin-project/go-jsonrpc (v0.2.1 -> v0.2.3):
- github.com/filecoin-project/go-statemachine (v1.0.2 -> v1.0.3):
- github.com/filecoin-project/go-state-types (v0.10.0 -> v0.11.0-alpha-3)
- github.com/ipfs/go-cid (v0.3.2 -> v0.4.0):
- github.com/ipfs/go-libipfs (v0.5.0 -> v0.7.0):
- github.com/ipfs/go-path (v0.3.0 -> v0.3.1):
- chore: deps: update to go-state-types v0.11.0-alpha-3 (([filecoin-project/lotus#10606](https://github.com/filecoin-project/lotus/pull/10606))
- deps: update go-libp2p-pubsub to v0.9.3 ([filecoin-project/lotus#10483](https://github.com/filecoin-project/lotus/pull/10483))
- deps: Update go-jsonrpc to v0.2.2 ([filecoin-project/lotus#10395](https://github.com/filecoin-project/lotus/pull/10395))
- Update to go-data-transfer v2 and libp2p, still wip ([filecoin-project/lotus#10382](https://github.com/filecoin-project/lotus/pull/10382))
- dep: ipld: update ipld prime to v0.20.0 ([filecoin-project/lotus#10247](https://github.com/filecoin-project/lotus/pull/10247))
- chore: node: migrate go-bitswap to go-libipfs/bitswap ([filecoin-project/lotus#10138](https://github.com/filecoin-project/lotus/pull/10138))
- chore: all: bump go-libipfs to replace go-block-format ([filecoin-project/lotus#10126](https://github.com/filecoin-project/lotus/pull/10126))
- chore: market: Upgrade to index-provider 0.10.0 ([filecoin-project/lotus#9981](https://github.com/filecoin-project/lotus/pull/9981))
- chore: all: bump go-libipfs ([filecoin-project/lotus#10563](https://github.com/filecoin-project/lotus/pull/10563))

## Others
- Update service_developer_bug_report.yml ([filecoin-project/lotus#10321](https://github.com/filecoin-project/lotus/pull/10321))
- Update service_developer_bug_report.yml ([filecoin-project/lotus#10321](https://github.com/filecoin-project/lotus/pull/10321))
- chore: github: Service-provider/dev bug template ([filecoin-project/lotus#10321](https://github.com/filecoin-project/lotus/pull/10321))
- chore: github: update enhancement and feature templates ([filecoin-project/lotus#10291](https://github.com/filecoin-project/lotus/pull/10291))
- chore: github: Update bug_report template ([filecoin-project/lotus#10289](https://github.com/filecoin-project/lotus/pull/10289))
- fix: itest: avoid failing the test when we race the miner ([filecoin-project/lotus#10461](https://github.com/filecoin-project/lotus/pull/10461))
- fix: github: Discussion and FIP links in `New Issue` ([filecoin-project/lotus#10268](https://github.com/filecoin-project/lotus/pull/10268))
- fix: state: short-circuit genesis state computation ([filecoin-project/lotus#10397](https://github.com/filecoin-project/lotus/pull/10397))
- fix: rpcenc: deflake TestReaderRedirectDrop ([filecoin-project/lotus#10406](https://github.com/filecoin-project/lotus/pull/10406))
- fix: tests: Fix TestMinerAllInfo test ([filecoin-project/lotus#10319](https://github.com/filecoin-project/lotus/pull/10319))
- fix: tests: Make TestWorkerKeyChange not flaky ([filecoin-project/lotus#10320](https://github.com/filecoin-project/lotus/pull/10320))
- test: eth: make sure we can deploy a new placeholder on transfer (#10281) ([filecoin-project/lotus#10281](https://github.com/filecoin-project/lotus/pull/10281))
- fix: itests: Fix flaky paych test ([filecoin-project/lotus#10100](https://github.com/filecoin-project/lotus/pull/10100))
- fix: cli: add ArgsUsage ([filecoin-project/lotus#10147](https://github.com/filecoin-project/lotus/pull/10147))
- chore: cli: cleanup cli  ([filecoin-project/lotus#10114](https://github.com/filecoin-project/lotus/pull/10114))
- chore: cli: Remove unneeded individual color flags ([filecoin-project/lotus#10028](https://github.com/filecoin-project/lotus/pull/10028))
- fix: cli: remove requirements in helptext ([filecoin-project/lotus#9969](https://github.com/filecoin-project/lotus/pull/9969))
- chore: build: release v1.21.0-rc1 prep ([filecoin-project/lotus#10524](https://github.com/filecoin-project/lotus/pull/10524))
- chore: merge release/v1.20.0 into master ([filecoin-project/lotus#10308](https://github.com/filecoin-project/lotus/pull/10308))
- chore: merge release branch into master ([filecoin-project/lotus#10272](https://github.com/filecoin-project/lotus/pull/10272))
- chore: merge release/v1.20.0 into master ([filecoin-project/lotus#10238](https://github.com/filecoin-project/lotus/pull/10238))
- chore: releases to master  ([filecoin-project/lotus#10490](https://github.com/filecoin-project/lotus/pull/10490))
- chore: merge releases into master ([filecoin-project/lotus#10377](https://github.com/filecoin-project/lotus/pull/10377))
- chore: merge release/v1.20.0 into master ([filecoin-project/lotus#10030](https://github.com/filecoin-project/lotus/pull/10030))
- chore: update ffi to increase execution parallelism (#10480) ([filecoin-project/lotus#10480](https://github.com/filecoin-project/lotus/pull/10480))
- chore: update the FFI for release (#10435) ([filecoin-project/lotus#10444](https://github.com/filecoin-project/lotus/pull/10444))
- build: bump version to v1.21.0-dev ([filecoin-project/lotus#10249](https://github.com/filecoin-project/lotus/pull/10249))
- build: docker: Update GO-version (#10591) ([filecoin-project/lotus#10249](https://github.com/filecoin-project/lotus/pull/10591))
- chore: merge release/v1.20.0 into master ([filecoin-project/lotus#10184](https://github.com/filecoin-project/lotus/pull/10184))
- docs: API Gateway: patch documentation note about make gen command ([filecoin-project/lotus#10422](https://github.com/filecoin-project/lotus/pull/10422))
- chore: docs: fix docs typos ([filecoin-project/lotus#10155](https://github.com/filecoin-project/lotus/pull/10155))
- chore: docker: Add back <<network>> parameter for docker push ([filecoin-project/lotus#10096](https://github.com/filecoin-project/lotus/pull/10096))
- chore: docker: Properly balance <<?>> in circleci docker config ([filecoin-project/lotus#10088](https://github.com/filecoin-project/lotus/pull/10088))
- chore: ci: Fix dirty git state when building docker images ([filecoin-project/lotus#10125](https://github.com/filecoin-project/lotus/pull/10125))
- chore: build: Remove AppImage and Snapcraft build automation ([filecoin-project/lotus#10003](https://github.com/filecoin-project/lotus/pull/10003))
- chore: ci: Update codeql to v2 ([filecoin-project/lotus#10120](https://github.com/filecoin-project/lotus/pull/10120))
- feat: ci: make ci more efficient ([filecoin-project/lotus#9910](https://github.com/filecoin-project/lotus/pull/9910))
- feat: scripts: go.mod dep diff script ([filecoin-project/lotus#9711](https://github.com/filecoin-project/lotus/pull/9711))

## Contributors

| Contributor | Commits | Lines ± | Files Changed |
|-------------|---------|---------|---------------|
| Hannah Howard | 2 | +2909/-6026 | 84 |
| Łukasz Magiera | 42 | +2967/-1848 | 95 |
| Steven Allen | 20 | +1703/-1345 | 88 |
| Alfonso de la Rocha | 17 | +823/-1808 | 86 |
| Peter Rabbitson | 9 | +1957/-219 | 34 |
| Geoff Stuart | 12 | +818/-848 | 29 |
| hannahhoward | 5 | +507/-718 | 36 |
| Hector Sanjuan | 6 | +443/-726 | 35 |
| Kevin Li | 1 | +1124/-14 | 22 |
| zenground0 | 30 | +791/-269 | 88 |
| frrist | 1 | +992/-16 | 13 |
| Travis Person | 4 | +837/-53 | 24 |
| Phi | 20 | +622/-254 | 34 |
| Ian Davis | 7 | +35/-729 | 20 |
| Aayush | 10 | +378/-177 | 40 |
| Raúl Kripalani | 15 | +207/-138 | 19 |
| Arsenii Petrovich | 7 | +248/-94 | 30 |
| ZenGround0 | 5 | +238/-39 | 15 |
| Neel Virdy | 1 | +109/-107 | 58 |
| ychiao | 1 | +135/-39 | 3 |
| Jorropo | 2 | +87/-82 | 67 |
| Marten Seemann | 8 | +69/-64 | 17 |
| Rod Vagg | 1 | +55/-16 | 3 |
| Masih H. Derkani | 3 | +39/-27 | 12 |
| raulk | 2 | +30/-29 | 5 |
| dependabot[bot] | 4 | +37/-17 | 8 |
| beck | 2 | +38/-2 | 2 |
| Jennifer Wang | 4 | +20/-19 | 19 |
| Richard Guan | 3 | +28/-8 | 5 |
| omahs | 7 | +14/-14 | 7 |
| dirkmc | 2 | +19/-7 | 6 |
| David Choi | 2 | +16/-5 | 2 |
| Mike Greenberg | 1 | +18/-1 | 1 |
| Adin Schmahmann | 1 | +19/-0 | 2 |
| Phi-rjan | 5 | +12/-4 | 5 |
| Dirk McCormick | 2 | +6/-6 | 3 |
| Aayush Rajasekaran | 2 | +9/-3 | 2 |
| Jiaying Wang | 5 | +6/-4 | 5 |
| Anjor Kanekar | 1 | +5/-5 | 1 |
| vyzo | 1 | +3/-3 | 2 |
| 0x5459 | 1 | +1/-1 | 1 |

# v1.22.1 / 2023-04-23

## Important Notice

This is a MANDATORY hotfix release that fixes a consensus-critical bug that was in v1.22.0 -- the necessary fix is https://github.com/filecoin-project/ref-fvm/pull/1750 and it is integrated into lotus via https://github.com/filecoin-project/lotus/pull/10735.
You can NOT use 1.22.0 for the nv19 upgrade, you MUST be on 1.22.1 or higher.

## About This Release

This is the stable release of Lotus v1.22.1 for the upcoming MANDATORY network upgrade at `2023-04-27T13:00:00Z`, epoch `2809800`. This release delivers the nv19 Lighting and nv20 Thunder network upgrade for mainnet.

Note that you must be on a go version higher than Go 1.18.8, but lower than Go v1.20.0. We would recommend Go 1.19.7.

The Lighting and Thunder upgrade introduces the following Filecoin Improvement Proposals (FIPs), delivered by builtin-actors v11 (see actors [v11.0.0](https://github.com/filecoin-project/builtin-actors/releases/tag/v11.0.0-rc2)):

- [FIP 0060](https://github.com/filecoin-project/FIPs/blob/master/FIPS/fip-0060.md) - Thirty day market deal maintenance interval
- [FIP 0061](https://github.com/filecoin-project/FIPs/blob/master/FIPS/fip-0061.md) - WindowPoSt grindability fix
- [FIP 0062](https://github.com/filecoin-project/FIPs/blob/master/FIPS/fip-0062.md) - Fallback method handler for multisig actor

## Expedited nv19 Lightning ⚡️ rollout

In light of the recent degraded chain quality on the mainnet [an expedited nv19 upgrade has been proposed and accepted](https://github.com/filecoin-project/core-devs/discussions/123#discussioncomment-5642909) to roll out the market cron mitigation ([FIP0060](https://github.com/filecoin-project/FIPs/blob/master/FIPS/fip-0060.md)) that will improve block validation times, and with that the delay in block production that is causing a decrease in the chain quality currently.

With this expedited roll out we want to inform you of some **key changes and important dates:**

- Accelerate the nv19-upgrade on **mainnet** from May 11th to **April 27th**.
- Derisk nv19 by descoping the sector info migration, activation epoch fixes and drop [[FIP0052 - Extend sector/deal max duration to 3.5 year.](https://github.com/filecoin-project/FIPs/blob/master/FIPS/fip-0052.md)](https://github.com/filecoin-project/FIPs/blob/master/FIPS/fip-0052.md)
  - By descoping these changes we can greatly derisk the network upgrade itself by removing a heavy migration that could cause instability for storage providers and node operators during the network upgrade.
- Increase the rollover period for [[FIP0061](https://github.com/filecoin-project/FIPs/blob/master/FIPS/fip-0052.md)](https://github.com/filecoin-project/FIPs/blob/master/FIPS/fip-0052.md) from 1 week to 3 weeks on mainnet. The rollover period is the duration between nv19 and nv20 which both old proofs (v1) and the new proofs (v1_1) proofs will be accepted by the network.

The Lighting and Thunder upgrade now implements the following Filecoin Improvement Proposals (FIPs), delivered by builtin-actors v11 (see actors [v11.0.0](https://github.com/filecoin-project/builtin-actors/releases/tag/v11.0.0)):

- [FIP 0060](https://github.com/filecoin-project/FIPs/blob/master/FIPS/fip-0060.md) - Thirty day market deal maintenance interval
- [FIP 0061](https://github.com/filecoin-project/FIPs/blob/master/FIPS/fip-0061.md) - WindowPoSt grindability fix
- [FIP 0062](https://github.com/filecoin-project/FIPs/blob/master/FIPS/fip-0062.md) - Fallback method handler for multisig actor

## v11 Builtin Actor Bundles

Make sure that your lotus actor bundle matches the v11 actors manifest by running after upgrading:

```
lotus state actor-cids --network-version 19
Network Version: 19
Actor Version: 11
Manifest CID: bafy2bzacecnhaiwcrpyjvzl4uv4q3jzoif26okl3m66q3cijp3dfwlcxwztwo

Actor             CID  
datacap           bafk2bzacebslykoyrb2hm7aacjngqgd5n2wmeii2goadrs5zaya3pvdf6pdnq
init              bafk2bzaceckwf3w6n2nw6eh77ktmsxqgsvshonvgnyk5q5syyngtetxvasfxg
reward            bafk2bzacebwjw2vxkobs7r2kwjdqqb42h2kucyuk6flbnyzw4odg5s4mogamo
cron              bafk2bzacebpewdvvgt6tk2o2u4rcovdgym67tadiis5usemlbejg7k3kt567o
ethaccount        bafk2bzaceclkmc4yidxc6lgcjpfypbde2eddnevcveo4j5kmh4ek6inqysz2k
evm               bafk2bzacediwh6etwzwmb5pivtclpdplewdjzphouwqpppce6opisjv2fjqfe
storagemarket     bafk2bzaceazu2j2zu4p24tr22btnqzkhzjvyjltlvsagaj6w3syevikeb5d7m
storagepower      bafk2bzaceaxgloxuzg35vu7l7tohdgaq2frsfp4ejmuo7tkoxjp5zqrze6sf4
system            bafk2bzaced7npe5mt5nh72jxr2igi2sofoa7gedt4w6kueeke7i3xxugqpjfm
account           bafk2bzacealnlr7st6lkwoh6wxpf2hnrlex5sknaopgmkr2tuhg7vmbfy45so
placeholder       bafk2bzacedfvut2myeleyq67fljcrw4kkmn5pb5dpyozovj7jpoez5irnc3ro
eam               bafk2bzaceaelwt4yfsfvsu3pa3miwalsvy3cfkcjvmt4sqoeopsppnrmj2mf2
multisig          bafk2bzaceafajceqwg5ybiz7xw6rxammuirkgtuv625gzaehsqfprm4bazjmk
paymentchannel    bafk2bzaceb4e6cnsnviegmqvsmoxzncruvhra54piq7bwiqfqevle6oob2gvo
storageminer      bafk2bzacec24okjqrp7c7rj3hbrs5ez5apvwah2ruka6haesgfngf37mhk6us
verifiedregistry  bafk2bzacedej3dnr62g2je2abmyjg3xqv4otvh6e26du5fcrhvw7zgcaaez3a
```

## Changelog

- feat: build: set Lightning and Thunder upgrade epochs [filecoin-project/lotus#10716](https://github.com/filecoin-project/lotus/pull/10707)
- fix: PoSt worker: use go-state-types for proof policies [filecoin-project/lotus#10716](https://github.com/filecoin-project/lotus/pull/10716)
- chore: deps: update to actors v11.0.0 [filecoin-project/lotus#10718](https://github.com/filecoin-project/lotus/pull/10718)
- chore: deps: update to go-state-types v0.11.1 [filecoin-project/lotus#10720](https://github.com/filecoin-project/lotus/pull/10720)
- feat: upgrade: expedite nv19 [filecoin-project/lotus#10681](https://github.com/filecoin-project/lotus/pull/10681)
  - Update changelog build version (commit: [67d419e](https://github.com/filecoin-project/lotus/commit/67d419e1623e6b9f5b871d6157a3096378477c3b))
  - Update actors v11 (commit: [5df4f75](https://github.com/filecoin-project/lotus/commit/5df4f75dc22318fd304313714d5c4f4cfeed22c9))
  - Correct epoch to match specified date (commit: [a28fcea](https://github.com/filecoin-project/lotus/commit/a28fceaa559b6c7e1b5df09383af56a5c2f51caa))
  - Fast butterfly migration to validate migration (commit: [37a0dca](https://github.com/filecoin-project/lotus/commit/37a0dca11ebfadebad3920a337b4f1b2fba08a7b))
  - Make docsgen (commit: [daba4ff](https://github.com/filecoin-project/lotus/commit/daba4ff5f0e97ab6ed444a34f61499a64b92a220))
  - Update go-state-types (commit: [244ca0b](https://github.com/filecoin-project/lotus/commit/244ca0b5f32a2af684f3f9586b92861a06bb8833))
  - Revert FIP0052 (commit: [68ed494](https://github.com/filecoin-project/lotus/commit/68ed494a6e497ac556eb93b28b2536c881dc9a4c))
  - Modify upgrade schedule and params (commit: [fa0dfdf](https://github.com/filecoin-project/lotus/commit/fa0dfdfd9f89fab8491f3e613909782ab9bb7cee))
  - Update go-state-types (commit: [19ae05f](https://github.com/filecoin-project/lotus/commit/19ae05f3b3a589e28efe4690c5816dfc1c7866a6))

### Dependencies
github.com/filecoin-project/go-state-types (v0.11.0-rc1 -> v0.11.1):

# v1.22.0 / 2023-04-21

EDIT: Do NOT use this release for nv19, you MUST use v1.22.1 or higher.

This is the stable release of Lotus v1.22.0 for the upcoming MANDATORY network upgrade at `2023-04-27T13:00:00Z`, epoch `2809800`. This release delivers the nv19 Lighting and nv20 Thunder network upgrade for mainnet.

Note that you must be on a go version higher then Go 1.18.8, but lower then Go v1.20.0. We would recommend Go 1.19.7.

The Lighting and Thunder upgrade introduces the following Filecoin Improvement Proposals (FIPs), delivered by builtin-actors v11 (see actors [v11.0.0](https://github.com/filecoin-project/builtin-actors/releases/tag/v11.0.0-rc2)):

- [FIP 0060](https://github.com/filecoin-project/FIPs/blob/master/FIPS/fip-0060.md) - Thirty day market deal maintenance interval
- [FIP 0061](https://github.com/filecoin-project/FIPs/blob/master/FIPS/fip-0061.md) - WindowPoSt grindability fix
- [FIP 0062](https://github.com/filecoin-project/FIPs/blob/master/FIPS/fip-0062.md) - Fallback method handler for multisig actor

## Expedited nv19 Lightning ⚡️ rollout

In light of the recent degraded chain quality on the mainnet [an expedited nv19 upgrade has been proposed and accepted](https://github.com/filecoin-project/core-devs/discussions/123#discussioncomment-5642909) to roll out the market cron mitigation ([FIP0060](https://github.com/filecoin-project/FIPs/blob/master/FIPS/fip-0060.md)) that will improve block validation times, and with that the delay in block production that is causing a decrease in the chain quality currently.

With this expedited roll out we want to inform you of some **key changes and important dates:**

- Accelerate the nv19-upgrade on **mainnet** from May 11th to **April 27th**.
- Derisk nv19 by descoping the sector info migration, activation epoch fixes and drop [[FIP0052 - Extend sector/deal max duration to 3.5 year.](https://github.com/filecoin-project/FIPs/blob/master/FIPS/fip-0052.md)](https://github.com/filecoin-project/FIPs/blob/master/FIPS/fip-0052.md)
    - By descoping these changes we can greatly derisk the network upgrade itself by removing a heavy migration that could cause instability for storage providers and node operators during the network upgrade.
- Increase the rollover period for [[FIP0061](https://github.com/filecoin-project/FIPs/blob/master/FIPS/fip-0052.md)](https://github.com/filecoin-project/FIPs/blob/master/FIPS/fip-0052.md) from 1 week to 3 weeks on mainnet. The rollover period is the duration between nv19 and nv20 which both old proofs (v1) and the new proofs (v1_1) proofs will be accepted by the network.

The Lighting and Thunder upgrade now implements the following Filecoin Improvement Proposals (FIPs), delivered by builtin-actors v11 (see actors [v11.0.0](https://github.com/filecoin-project/builtin-actors/releases/tag/v11.0.0)):

- [FIP 0060](https://github.com/filecoin-project/FIPs/blob/master/FIPS/fip-0060.md) - Thirty day market deal maintenance interval
- [FIP 0061](https://github.com/filecoin-project/FIPs/blob/master/FIPS/fip-0061.md) - WindowPoSt grindability fix
- [FIP 0062](https://github.com/filecoin-project/FIPs/blob/master/FIPS/fip-0062.md) - Fallback method handler for multisig actor

## v11 Builtin Actor Bundles

Make sure that your lotus actor bundle matches the v11 actors manifest by running after upgrading:

```
lotus state actor-cids --network-version 19
Network Version: 19
Actor Version: 11
Manifest CID: bafy2bzacecnhaiwcrpyjvzl4uv4q3jzoif26okl3m66q3cijp3dfwlcxwztwo

Actor             CID  
datacap           bafk2bzacebslykoyrb2hm7aacjngqgd5n2wmeii2goadrs5zaya3pvdf6pdnq
init              bafk2bzaceckwf3w6n2nw6eh77ktmsxqgsvshonvgnyk5q5syyngtetxvasfxg
reward            bafk2bzacebwjw2vxkobs7r2kwjdqqb42h2kucyuk6flbnyzw4odg5s4mogamo
cron              bafk2bzacebpewdvvgt6tk2o2u4rcovdgym67tadiis5usemlbejg7k3kt567o
ethaccount        bafk2bzaceclkmc4yidxc6lgcjpfypbde2eddnevcveo4j5kmh4ek6inqysz2k
evm               bafk2bzacediwh6etwzwmb5pivtclpdplewdjzphouwqpppce6opisjv2fjqfe
storagemarket     bafk2bzaceazu2j2zu4p24tr22btnqzkhzjvyjltlvsagaj6w3syevikeb5d7m
storagepower      bafk2bzaceaxgloxuzg35vu7l7tohdgaq2frsfp4ejmuo7tkoxjp5zqrze6sf4
system            bafk2bzaced7npe5mt5nh72jxr2igi2sofoa7gedt4w6kueeke7i3xxugqpjfm
account           bafk2bzacealnlr7st6lkwoh6wxpf2hnrlex5sknaopgmkr2tuhg7vmbfy45so
placeholder       bafk2bzacedfvut2myeleyq67fljcrw4kkmn5pb5dpyozovj7jpoez5irnc3ro
eam               bafk2bzaceaelwt4yfsfvsu3pa3miwalsvy3cfkcjvmt4sqoeopsppnrmj2mf2
multisig          bafk2bzaceafajceqwg5ybiz7xw6rxammuirkgtuv625gzaehsqfprm4bazjmk
paymentchannel    bafk2bzaceb4e6cnsnviegmqvsmoxzncruvhra54piq7bwiqfqevle6oob2gvo
storageminer      bafk2bzacec24okjqrp7c7rj3hbrs5ez5apvwah2ruka6haesgfngf37mhk6us
verifiedregistry  bafk2bzacedej3dnr62g2je2abmyjg3xqv4otvh6e26du5fcrhvw7zgcaaez3a
```

## Changelog


- feat: build: set Lightning and Thunder upgrade epochs [filecoin-project/lotus#10716](https://github.com/filecoin-project/lotus/pull/10707)
- fix: PoSt worker: use go-state-types for proof policies [filecoin-project/lotus#10716](https://github.com/filecoin-project/lotus/pull/10716)
- chore: deps: update to actors v11.0.0 [filecoin-project/lotus#10718](https://github.com/filecoin-project/lotus/pull/10718)
- chore: deps: update to go-state-types v0.11.1 [filecoin-project/lotus#10720](https://github.com/filecoin-project/lotus/pull/10720)
- feat: upgrade: expedite nv19 [filecoin-project/lotus#10681](https://github.com/filecoin-project/lotus/pull/10681)
   - Update changelog build version (commit: [67d419e](https://github.com/filecoin-project/lotus/commit/67d419e1623e6b9f5b871d6157a3096378477c3b))
   - Update actors v11 (commit: [5df4f75](https://github.com/filecoin-project/lotus/commit/5df4f75dc22318fd304313714d5c4f4cfeed22c9))
   - Correct epoch to match specified date (commit: [a28fcea](https://github.com/filecoin-project/lotus/commit/a28fceaa559b6c7e1b5df09383af56a5c2f51caa))
   - Fast butterfly migration to validate migration (commit: [37a0dca](https://github.com/filecoin-project/lotus/commit/37a0dca11ebfadebad3920a337b4f1b2fba08a7b))
   - Make docsgen (commit: [daba4ff](https://github.com/filecoin-project/lotus/commit/daba4ff5f0e97ab6ed444a34f61499a64b92a220))
   - Update go-state-types (commit: [244ca0b](https://github.com/filecoin-project/lotus/commit/244ca0b5f32a2af684f3f9586b92861a06bb8833))
   - Revert FIP0052 (commit: [68ed494](https://github.com/filecoin-project/lotus/commit/68ed494a6e497ac556eb93b28b2536c881dc9a4c))
   - Modify upgrade schedule and params (commit: [fa0dfdf](https://github.com/filecoin-project/lotus/commit/fa0dfdfd9f89fab8491f3e613909782ab9bb7cee))
   - Update go-state-types (commit: [19ae05f](https://github.com/filecoin-project/lotus/commit/19ae05f3b3a589e28efe4690c5816dfc1c7866a6))

### Dependencies
github.com/filecoin-project/go-state-types (v0.11.0-rc1 -> v0.11.1):

# v1.20.4 / 2023-03-17

This is a patch release intended to alleviate performance issues reported by some users since the nv18 upgrade. 
The primary change is to update the FFI to allow for FVM parallelism of 4 by default, and make this user-configurable.
through the `LOTUS_FVM_CONCURRENCY` env var. 

Users with higher memory specs can experiment with setting `LOTUS_FVM_CONCURRENCY` to higher values, up to 48, to allow for more concurrent FVM execution.

## Bug fixes

- Splitstore: Don't enforce walking receipt tree during compaction #10505
- fix: build: drop drand incentinet servers #10506 

## Improvement

- chore: update ffi to increase execution parallelism #10503 

# v1.20.3 / 2023-03-09

A 🐈 stepped on the ⌨️ and made a mistake while resolving conflicts 😨. This releases only includes #10439 to fix that mistake. v1.20.2 is retracted - Please skip v1.20.2 and **only** update to v1.20.3!!!

## Changelog
> compare to v1.20.1

This is a HIGHLY RECOMMENDED patch release for node operators/API service providers that run ETH RPC service and an optional release for Storage Providers.

## Bug fixes
- fix: EthAPI: use StateCompute for feeHistory; apply minimum gas premium #10413
- fix: eth API: return correct txIdx around null blocks #10419
- fix: Eth API: make block parameter parsing sounder. #10427

## Improvement
- feat: Lotus Gateway: Add missing methods - master #10420
- feat: mempool: Reduce minimum replace fee from 1.25x to 1.1x #10416
- We recommend storage providers to update your nodes to this patch, that will help improve developers who use Ethereum tooling's experience.

# v1.20.2 / 2023-03-09

DO NOT USE: Use 1.20.3 instead!

This is a HIGHLY RECOMMENDED patch release for node operators/API service providers that run ETH RPC service and an optional release for Storage Providers.

## Bug fixes
- fix: EthAPI: use StateCompute for feeHistory; apply minimum gas premium #10413
- fix: eth API: return correct txIdx around null blocks #10419
- fix: Eth API: make block parameter parsing sounder. #10427

## Improvement
- feat: Lotus Gateway: Add missing methods - master #10420
- feat: mempool: Reduce minimum replace fee from 1.25x to 1.1x #10416
 - We recommend storage providers to update your nodes to this patch, that will help improve developers who use Ethereum tooling's experience.

# v1.20.1 / 2023-03-06

This an optional patch releases for node operators/API service providers that run ETH RPC service.

## Bug fixes
- fix: EthAPI: Correctly get parent hash #10389
- fix: EthAPI: Make newEthBlockFromFilecoinTipSet faster and correct #10380
- fix: state: short-circuit genesis state computation

# 1.20.0 / 2023-02-28

This is a MANDATORY release of Lotus that delivers the [Hygge network upgrade](https://github.com/filecoin-project/community/discussions/74?sort=top#discussioncomment-4313888), introducing Filecoin network version 18. The centerpiece of the upgrade is the introduction of the [Filecoin Virtual Machine (FVM)’s Milestone 2.1](https://fvm.filecoin.io/), which will allow for EVM-compatible contracts to be deployed on the Filecoin network. This upgrade delivers user-programmablity to the Filecoin network for the first time!

The Filecoin mainnet is scheduled to upgrade to nv18 at epoch 2683348, on March 14th at 2023-03-14T15:14:00Z. All node operators, including storage providers, must upgrade to this release before that time. Storage providers must update their daemons, miners, market and worker(s)/boost.
At the upgrade, a short migration will run that converts code actors v9 code CIDs to v10 CIDs, and installs the new Ethereum Address Manager singleton (see below). This is expected to be a lightweight migration that causes no service disruption.

The Hygge upgrade introduces the following Filecoin Improvement Proposals (FIPs), delivered in FVM3 (see FVM [v3.0.0](https://github.com/filecoin-project/ref-fvm/pull/1683)) and builtin-actors v10 (see actors [v10.0.0](https://github.com/filecoin-project/builtin-actors/releases/tag/v10.0.0)):

- [FIP-0048](https://github.com/filecoin-project/FIPs/blob/master/FIPS/fip-0048.md): f4 Address Class
- [FIP-0049](https://github.com/filecoin-project/FIPs/blob/master/FIPS/fip-0049.md): Actor events
- [FIP-0050](https://github.com/filecoin-project/FIPs/blob/master/FIPS/fip-0050.md): API between user-programmed actors and built-in actors
- [FIP-0054](https://github.com/filecoin-project/FIPs/blob/master/FIPS/fip-0054.md): Filecoin EVM runtime (FEVM)
- [FIP-0055](https://github.com/filecoin-project/FIPs/blob/master/FIPS/fip-0055.md): Supporting Ethereum Accounts, Addresses, and Transactions
- [FIP-0057](https://github.com/filecoin-project/FIPs/blob/master/FIPS/fip-0057.md): Update gas charging schedule and system limits for FEVM

## Filecoin Ethereum Virtual Machine (FEVM)

The Filecoin Ethereum Virtual Machine (FEVM) is built on top of the WASM-based execution environment introduced in the Skyr v16 upgrade. The chief feature introduced is the ability for anyone participating in the Filecoin network to deploy their own EVM-compatible contracts onto the blockchain, and invoke them as appropriate.

## New Built-in Actors

The FEVM is principally delivered through the introduction of **the new [EVM actor](https://github.com/filecoin-project/builtin-actors/tree/master/actors/evm)**. This actor “represents” smart contracts on the Filecoin network, and includes an interpreter that implements all EVM opcodes as their Filecoin equivalents, and translates state I/O operations to be compatible with Filecoin’s IPLD-based data model. For more on the EVM actors, please see [FIP-0054](https://github.com/filecoin-project/FIPs/blob/master/FIPS/fip-0054.md).

The creation of EVM actors is managed by **the new** [Ethereum Address Manager actor (EAM)](https://github.com/filecoin-project/builtin-actors/tree/master/actors/eam), a singleton that is invoked in order to deploy EVM actors. In order to make usage of the FEVM as seamless as possible for users familiar with the Ethereum ecosystem, this upgrades also introduces **a dedicated actor to serve as “[Ethereum Accounts](https://github.com/filecoin-project/builtin-actors/tree/master/actors/ethaccount)”**. This actor exists to allow for secp keys to be used in the Ethereum addressing scheme. **The last new built-in actor introduced is [the Placeholder actor](https://github.com/filecoin-project/builtin-actors/tree/master/actors/placeholder)**, a thin “shell” of an actor that can transform into either EVM or EthAccount actors. For more on the EAM, EthAccount, and Placeholder actors, please see [FIP-0055](https://github.com/filecoin-project/FIPs/blob/master/FIPS/fip-0055.md).

### v10 Built-in actor bundles

Bundles for all networks (mainnet, calibnet, etc.) are included in the lotus source tree (`build/actors/`) and embedded on build, for v10 actors you can find it [here](https://github.com/filecoin-project/lotus/blob/master/build/actors/v10.tar.zst). 
Reminder: Lotus verifies that the bundle CIDs are the right ones upon build & upgrade against the values in `build/builtin_actors_gen.go`, according to the network you are building. You may also check the bundle manifest CID matches the bundle gen-ed values by running `lotus state actor-cids --network-version 18`.

The manifest CID & full list of actor code CIDs for nv18 using [actor v10](https://github.com/filecoin-project/builtin-actors/releases/tag/v10.0.0) is:

    "_manifest":        "bafy2bzacecsuyf7mmvrhkx2evng5gnz5canlnz2fdlzu2lvcgptiq2pzuovos"
    "account":          "bafk2bzaceampw4romta75hyz5p4cqriypmpbgnkxncgxgqn6zptv5lsp2w2bo"
    "cron":             "bafk2bzacedcbtsifegiu432m5tysjzkxkmoczxscb6hqpmrr6img7xzdbbs2g"
    "datacap":          "bafk2bzacealj5uk7wixhvk7l5tnredtelralwnceafqq34nb2lbylhtuyo64u"
    "eam":             "bafk2bzacedrpm5gbleh4xkyo2jvs7p5g6f34soa6dpv7ashcdgy676snsum6g"
    "ethaccount":   "bafk2bzaceaqoc5zakbhjxn3jljc4lxnthllzunhdor7sxhwgmskvc6drqc3fa"
    "evm":                "bafk2bzaceahmzdxhqsm7cu2mexusjp6frm7r4kdesvti3etv5evfqboos2j4g"
    "init":                "bafk2bzaced2f5rhir3hbpqbz5ght7ohv2kgj42g5ykxrypuo2opxsup3ykwl6"
    "multisig":         "bafk2bzaceduf3hayh63jnl4z2knxv7cnrdenoubni22fxersc4octlwpxpmy4"
    "paymentchannel":   "bafk2bzaceartlg4mrbwgzcwric6mtvyawpbgx2xclo2vj27nna57nxynf3pgc"
    "placeholder": "bafk2bzacedfvut2myeleyq67fljcrw4kkmn5pb5dpyozovj7jpoez5irnc3ro"
    "reward":           "bafk2bzacebnhtaejfjtzymyfmbdrfmo7vgj3zsof6zlucbmkhrvcuotw5dxpq"
    "storagemarket":    "bafk2bzaceclejwjtpu2dhw3qbx6ow7b4pmhwa7ocrbbiqwp36sq5yeg6jz2bc"
    "storageminer":     "bafk2bzaced4h7noksockro7glnssz2jnmo2rpzd7dvnmfs4p24zx3h6gtx47s"
    "storagepower":     "bafk2bzacec4ay4crzo73ypmh7o3fjendhbqrxake46bprabw67fvwjz5q6ixq"
    "system":           "bafk2bzacedakk5nofebyup4m7nvx6djksfwhnxzrfuq4oyemhpl4lllaikr64"
    "verifiedregistry": "bafk2bzacedfel6edzqpe5oujno7fog4i526go4dtcs6vwrdtbpy2xq6htvcg6"

## Node Operators

FVM has been running in lotus since v1.16.0 and up, and the new FEVM does not increase any node hardware spec requirement.

With FEVM on Filecoin, we aim to provide full compatibility with the existing EVM ecosystem and its tooling out of the box. 
Consequently, lotus now provides a full set of [Ethereum-styled APIs](https://github.com/filecoin-project/lotus/blob/release/v1.20.0/node/impl/full/eth.go) for developers and token holders to interact with the Filecoin network as well.
For full documentation on this new tooling, please see the [Lotus docs website](https://lotus.filecoin.io/lotus/configure/ethereum-rpc/).

**Enabling Ethereum JSON RPC API**

Note that Ethereum APIs are only supported in the lotus v1 API, meaning that any node operator who wants to enable Eth API services must be using the v1 API, instead of the v0 API. To enable Eth RPC, simply set `EnableEthRPC` to `true` in your node config.toml file; or set env var `LOTUS_FEVM_ENABLEETHRPC` to `1` before starting your lotus node.

**Eth tx hash and Filecoin message CID**

Most of the Eth APIs take Eth accounts and tx has as an input, and they start with `0x` , and that is what Ethereum tooling support. However, in Filecoin, we have Filecoin account formats where things start with `f` (`f410` specifically for eth accounts on Filecoin) and the messages are in the format of CIDs. To enable a smooth developer experience, Lotus internally converts between Ethereum address and Filecoin account address as needed. In addition, lotus also keeps a Eth tx hash <> Filecoin message CID map and stores them in a SQLite database as node sees a FEVM messages. The database is initiated and the maps are populated  automatically in `~/<lotus_repo>/sqlite/txhash.db` for any node that as Eth RPC enabled. Node operators can configure how many historical mappings they wanna store by configuring `EthTxHashMappingLifetimeDays` .

**Events**

[FIP-0049 introduces actor events](https://github.com/filecoin-project/FIPs/blob/master/FIPS/fip-0049.md) that can be emitted and externally observable during message execution. An `events.db` is created automatically under `~/<lotus_repo>/sqlite` to store these events if the node has Eth RPC enabled. Node operators can configure the events support base on their needs by configuration `Events` configurations.

Note: All three features are new, and we welcome user feedback, please create an issue if you have any enhancements that you’d like to see!

# 1.19.0 / 2022-12-07

This is an optional feature release of Lotus. This feature release includes the SplitStore beta, the experimental Lotus node cluster feature, as well as numerous enhancments and bugfixes.

## Highlights
### 🟢 SplitStore v2（Beta) 🟢

Splitstore aims to reduce the node performance impact that's caused by the Filecoin's very large, and continuously growing chain datastore by having a hot and cold blockstore. You can find more about the Splitstore implementation [here](https://github.com/filecoin-project/lotus/blob/master/blockstore/splitstore/README.md).
Splitstore has three basic modes for node operators to configure according to your needs: 
- `discard`: hotstore only, automatically archive out-of-scope objects that are beyond 4 finalities(3600 epochs).
- `universal`:  stores all chain data that's beyond 4 finalities into coldstore.
- `messages`: only stores on-chain messages into coldstore.

The `EnableColdStoreAutoPrune=` configuration is being deprecated in this release, as there is only ever one compaction running. We welcome all node operators to try the new feature and let us know [here](https://github.com/filecoin-project/lotus/discussions/9179) if you have any feedback! 
There are more configuration one may set, you can read the full documentation about the SplitStoreV2 here: https://lotus.filecoin.io/lotus/configure/splitstore/.

### 🧪 Node Cluster (*EXPERIMENTAL.*) 🧪
The Lotus HA node cluster feature allows you to run multiple Lotus daemons for the same lotus-miner increasing resiliency. We welcome all Lotus users to join the early testing for this feature and provide your feedback. Please note that this feature is targeted towards more enterprise users of Lotus and requires at least 3 lotus nodes to be set up in a cluster.
Check out the documentation here: https://lotus.filecoin.io/lotus/configure/clusters/

### ⭐️ SnapDeals Enhancements ⭐️
Numerous SnapDeals related improvements and fixes made it into this release before the code freeze. Some the highlights of the issues that has been fixed in this feature release are:

- *Unable to snap-up a sector again if something went wrong.* - This has now been fixed ✅
- *Error messages on loop during an open deadline.* - This has now been fixed ✅

## New features
- feat:splitstore:single compaction that can handle prune aka two marksets one compaction (#9571) ([filecoin-project/lotus#9571](https://github.com/filecoin-project/lotus/pull/9571))
   - Introduces a new SplitStore-mode, `messages`, which will only store on-chain messages. Fixes previously issues with regards to `AutoPrune` not compacting the coldstore. [Link to documentation](https://lotus.filecoin.io/lotus/configure/splitstore/)
- feat: Raft consensus for lotus nodes in a cluster ([filecoin-project/lotus#9294](https://github.com/filecoin-project/lotus/pull/9294))
   - Adds the experimental node cluster feature.
- feat: storage: Force exit GenerateSingleVanillaProof on cancelled context ([filecoin-project/lotus#9613](https://github.com/filecoin-project/lotus/pull/9613))
   - `GenerateSingleVanillaProof` now respects context, which means that it will skip slow to read sectors :snail: and return a context error. Instead of being blocked forever if storage reads where blocked (e.g disconnected NFS).
- feat: wdpost: Configurable pre-check timeouts ([filecoin-project/lotus#9680](https://github.com/filecoin-project/lotus/pull/9680))
   - Adds configuration knobs for setting custom amount of time a proving pre-check can take before a sector and partition will be skipped. [Link to documentation](https://lotus.filecoin.io/storage-providers/advanced-configurations/proving/#pre-check-sector-timeout)
- feat: chain: future proof the from & to address protocols ([filecoin-project/lotus#9515](https://github.com/filecoin-project/lotus/pull/9515))
   - This lets us add new address protocols to go-address without implicitly accepting them in messages on the network.
- feat: Retrieval into remote blockstores ([filecoin-project/lotus#9565](https://github.com/filecoin-project/lotus/pull/9565))
   - Makes it possible to point retrievals at a network-backed blockstore.
- feat: Add node uptime rpc / output in info command ([filecoin-project/lotus#9436](https://github.com/filecoin-project/lotus/pull/9436))
   - Adds node uptime stats to the `lotus-miner info` and `lotus info` commands
- feat: wdpost: Add ability to only have single partition per msg for partitions with… ([filecoin-project/lotus#9413](https://github.com/filecoin-project/lotus/pull/9413))
  - Adds a configuration option to have a single partition per PoSt Message for partitions containing recovering sectors.
- feat: miner paramfetch: Don't fetch param files when not needed ([filecoin-project/lotus#9391](https://github.com/filecoin-project/lotus/pull/9391))
   - A Lotus-Miner processes that has disabled local PoSt / C2 / PR2 does not need the param-files. This makes node startup much faster, reducing downtime by a lot when restarts are needed.
- feat: client: Add retrieval deal ID and bytes transferred to retrieval output ([filecoin-project/lotus#9398](https://github.com/filecoin-project/lotus/pull/9398))
   - Appends retrieval deal ID and bytes transferred to the retrieval output.
- feat: dealpublisher: check for duplicate deals before adding ([filecoin-project/lotus#9365](https://github.com/filecoin-project/lotus/pull/9365))
- feat: Drop active retrieval check (#764) ([filecoin-project/go-fil-markets#764](https://github.com/filecoin-project/go-fil-markets/pull/764))
- feat(retrievalmarkets): expose GetDynamicAsk (#748) ([filecoin-project/go-fil-markets#748](https://github.com/filecoin-project/go-fil-markets/pull/748))
- feat: handle retrieval queries for unindexed identity payload CIDs (#747) ([filecoin-project/go-fil-markets#747](https://github.com/filecoin-project/go-fil-markets/pull/747))
- feat: add a method for validating an address for a network version (#115) ([filecoin-project/go-state-types#115](https://github.com/filecoin-project/go-state-types/pull/115))

## Improvements
- fix: miner-cli: Fix lotus-miner proving check ([filecoin-project/lotus#9643](https://github.com/filecoin-project/lotus/pull/9643))
   - Fixes the issue where the `lotus-miner proving check` command always outputted `Error: rg is nil`
- fix: sealing pipeline: Clear CreationTime when starting sector upgrade ([filecoin-project/lotus#9642](https://github.com/filecoin-project/lotus/pull/9642))
   - Fixes the issue where an aborted SnapDeal upgrade could no longer be retried with SnapDeals.
- fix:sealing-fsm:wait mutable fsm state for immutable sector upgrade error ([filecoin-project/lotus#9598](https://github.com/filecoin-project/lotus/pull/9598))
   - Creating a new WaitMutable state - now if the deadline is open and the sectors are trying finalize they will wait on the worker until the deadline has closed. Important to note that they will not finalize as soon as the deadline closes, they will wait 1h before continuing. Fixes the previous issue where upgraded Snap-sectors for an open deadline cause a lot of `error-messages` and `p_aux` issues
- fix: cli: add beneficiary info to lotus-miner actor control list ([filecoin-project/lotus#9632](https://github.com/filecoin-project/lotus/pull/9632))
   - Adds the beneficiary address to the `lotus-miner actor control list` output.
- fix: sealing pipeine: Release assigned deals on snapdeals abort ([filecoin-project/lotus#9601](https://github.com/filecoin-project/lotus/pull/9601))
- fix: docker: make compatible with arm platform ([filecoin-project/lotus#9363](https://github.com/filecoin-project/lotus/pull/9363))
   - Makes the `Dockerfile.lotus` compatible with ARM-platforms (e.g Mac M1).
- fix: post worker sched: Don't check worker session in a busy loop ([filecoin-project/lotus#9495](https://github.com/filecoin-project/lotus/pull/9495))
   - Fixes a looping pattern which could result in a flood of requests between `lotus-miner`<->`lotus-worker`, potentially exhausting resources needed to make http requests, that lead to all sorts of random RPC-related issues.
- fix: miner: init miner's with 32GiB sectors by default ([filecoin-project/lotus#9364](https://github.com/filecoin-project/lotus/pull/9364))
   - Makes the `lotus-miner init` defualt to 32GiB sectors.
- fix: store identity CIDs in CARs for online deals (#749) ([filecoin-project/go-fil-markets#749](https://github.com/filecoin-project/go-fil-markets/pull/749))
- fix: cliutil: Fix URL-based API endpoint parsing

## Dependencies
- deps: upgrade go-merkledag to 0.8.1 (#9717)
- deps: Update go-fil-markets to v1.25.0 ([filecoin-project/lotus#9633](https://github.com/filecoin-project/lotus/pull/9633))
- deps: upgrade go-merkledag to 0.8.0 ([filecoin-project/lotus#9455](https://github.com/filecoin-project/lotus/pull/9455))

## Others
- fix/build: Update Zondax/hid to 0.9.1
- refactor: sealing: minor refactor of FinalizeReplicaUpdate ([filecoin-project/lotus#9614](https://github.com/filecoin-project/lotus/pull/9614))
- update ffi to 280c4f8b94fd46dc (#9608) ([filecoin-project/lotus#9608](https://github.com/filecoin-project/lotus/pull/9608))
- fix: tvx: make it work with the FVM ([filecoin-project/lotus#9604](https://github.com/filecoin-project/lotus/pull/9604))
- fix: autobatch: remove potential deadlock when a block is missing ([filecoin-project/lotus#9602](https://github.com/filecoin-project/lotus/pull/9602))
- feat: shed: set control address: add dump bytes option ([filecoin-project/lotus#9572](https://github.com/filecoin-project/lotus/pull/9572))
- feat: shed: Online export-car ([filecoin-project/lotus#9590](https://github.com/filecoin-project/lotus/pull/9590))
- fix: chain: Update chain.go ([filecoin-project/lotus#9373](https://github.com/filecoin-project/lotus/pull/9373))
- fix: fvm: Allow setting local bundles for Debug FVM for av 9+ ([filecoin-project/lotus#9509](https://github.com/filecoin-project/lotus/pull/9509))
- fix: ux: Add outputs to wallet commands ([filecoin-project/lotus#9416](https://github.com/filecoin-project/lotus/pull/9416))
- fix: ux: specify arg in `net ping` cmd ([filecoin-project/lotus#9459](https://github.com/filecoin-project/lotus/pull/9459))
- fix: cli: renew --only-cc with sectorfile ([filecoin-project/lotus#9402](https://github.com/filecoin-project/lotus/pull/9402))
- fix: bstore: Handle codecs correctly in membstore Get ([filecoin-project/lotus#9471](https://github.com/filecoin-project/lotus/pull/9471))
- fix: not multiplied by the number of seconds ([filecoin-project/lotus#9460](https://github.com/filecoin-project/lotus/pull/9460))
- Makefile: Drop rarely used binaries from build-devnets (#9513) ([filecoin-project/lotus#9513](https://github.com/filecoin-project/lotus/pull/9513))
- _ci_ Remove unneeded homebrew deps ([filecoin-project/lotus#9559](https://github.com/filecoin-project/lotus/pull/9559))
- _ci_: Have apt-get wait until it can get a lock in packer builds ([filecoin-project/lotus#9534](https://github.com/filecoin-project/lotus/pull/9534))
- _ci_ Appimage go1.18.1 fix ([filecoin-project/lotus#9496](https://github.com/filecoin-project/lotus/pull/9496))
- _ci_: Fix failing Digital Ocean and Amazon Machine Image release process ([filecoin-project/lotus#9425](https://github.com/filecoin-project/lotus/pull/9425))
- _ci_: Don't publish new homebrew releases for RC builds ([filecoin-project/lotus#9350](https://github.com/filecoin-project/lotus/pull/9350))
- _ci_: Use golang 1.18.1 to build appimage ([filecoin-project/lotus#9386](https://github.com/filecoin-project/lotus/pull/9386))
- _ci_ Refactor release pipeline to better support m1 builds ([filecoin-project/lotus#9600](https://github.com/filecoin-project/lotus/pull/9600))
- _ci_: Rely on local env varibale instead of context ([filecoin-project/lotus#9740](https://github.com/filecoin-project/lotus/pull/9740))
- feat: shed: FIP0036 post poll result processing  ([filecoin-project/lotus#9387](https://github.com/filecoin-project/lotus/pull/9387))
- misc: github: Cleanup PR template ([filecoin-project/lotus#9472](https://github.com/filecoin-project/lotus/pull/9472))
- docs: release template: Mention codegen in release prep ([filecoin-project/lotus#9430](https://github.com/filecoin-project/lotus/pull/9430))
- chore: merge releases (v1.17.2) into master ([filecoin-project/lotus#9433](https://github.com/filecoin-project/lotus/pull/9433))
- chore: merge release/v1.18.0 into master ([filecoin-project/lotus#9597](https://github.com/filecoin-project/lotus/pull/9597))
- chore:shed: Teach shed/sim to understand --tipset=@nnn notation ([filecoin-project/lotus#9434](https://github.com/filecoin-project/lotus/pull/9434))
- _chore_: Upgrade `hid` ([filecoin-project/lotus#9406](https://github.com/filecoin-project/lotus/pull/9406))
- chore: release: Update `release_issue_template` ([filecoin-project/lotus#9150](https://github.com/filecoin-project/lotus/pull/9150))
- chore: update lotus version to 1.19.0-rc1
- chore: merge release into master ([filecoin-project/lotus#9657](https://github.com/filecoin-project/lotus/pull/9657))
- Backport: #9061 rpc errors ([filecoin-project/lotus#9384](https://github.com/filecoin-project/lotus/pull/9384))
- shed: util: get all msig ([filecoin-project/lotus#9322](https://github.com/filecoin-project/lotus/pull/9322))
- fix: test: simplify TestDeadlineToggling ([filecoin-project/lotus#9356](https://github.com/filecoin-project/lotus/pull/9356))
- fix: build: set PropagationDelaySecs correctly ([filecoin-project/lotus#9358](https://github.com/filecoin-project/lotus/pull/9358))
- fix: test: flaky TestDeadlineToggling around nulls (#9354) ([filecoin-project/lotus#9354](https://github.com/filecoin-project/lotus/pull/9354))
- fix: retrievals: price-per-byte calculation fix ([filecoin-project/lotus#9353](https://github.com/filecoin-project/lotus/pull/9353))
- fix: docs: update Go-badge in readme ([filecoin-project/lotus#9347](https://github.com/filecoin-project/lotus/pull/9347))
- docs: release template: clarify location of version.go ([filecoin-project/lotus#9338](https://github.com/filecoin-project/lotus/pull/9338))
- build: Bump version to v1.17.3-dev ([filecoin-project/lotus#9337](https://github.com/filecoin-project/lotus/pull/9337))
- github.com/filecoin-project/go-fil-markets (v1.24.0-v17 -> v1.25.0):
- Merge branch 'release/v1.24.3'
- Update ffi and update markets to v9 (#751) (#761) ([filecoin-project/go-fil-markets#761](https://github.com/filecoin-project/go-fil-markets/pull/761))
- chore: extract Provider piece logic to separate file (#750) ([filecoin-project/go-fil-markets#750](https://github.com/filecoin-project/go-fil-markets/pull/750))
- Merge branch 'release/v1.24.2'
- Feat/support custom metadata (#759) ([filecoin-project/go-fil-markets#759](https://github.com/filecoin-project/go-fil-markets/pull/759))
- Revert "Update ffi and update markets to v9 (#751)" (#755) ([filecoin-project/go-fil-markets#755](https://github.com/filecoin-project/go-fil-markets/pull/755))
- Update ffi and update markets to v9 (#751) ([filecoin-project/go-fil-markets#751](https://github.com/filecoin-project/go-fil-markets/pull/751))
- release: v1.24.0 ([filecoin-project/go-fil-markets#745](https://github.com/filecoin-project/go-fil-markets/pull/745))
- github.com/filecoin-project/go-state-types (v0.9.8 -> v0.9.9):

## lotus-market EOL notice 

As mentioned in [lotus v1.17.0 release notes](https://github.com/filecoin-project/lotus/releases/tag/v1.17.0), markets related features, enhancements and fixes is now lower priority for Lotus. We recommend our users to migrate to other deal making focused software, like [boost](https://boost.filecoin.io/) as soon as possible. That being said, the lotus maintainers will be:
-  Lotus maintainers will stop supporting lotus-market subcomponent/**storage** deal making related issues or enhancements on Jan 31, 2023.
- In Q2 2023, we will be deprecating/removing lotus-market related code from this repository.

If you have any questions or concerns, please raise them in [Lotus discussion](https://github.com/filecoin-project/lotus/discussions/categories/market)!

## Contributors

| Contributor | Commits | Lines ± | Files Changed |
|-------------|---------|---------|---------------|
| Geoff Stuart | 69 | +4745/-19478 | 405 |
| Shrenuj Bansal | 39 | +5257/-2183 | 243 |
| Łukasz Magiera | 32 | +2763/-730 | 169 |
| Aayush | 47 | +1439/-1138 | 157 |
| Ian Davis | 21 | +556/-1065 | 41 |
| Rod Vagg | 5 | +657/-320 | 18 |
| jennijuju | 4 | +632/-317 | 6 |
| Aayush Rajasekaran | 13 | +700/-135 | 18 |
| Jennifer Wang | 14 | +740/-54 | 25 |
| ZenGround0 | 1 | +193/-195 | 14 |
| Hannah Howard | 4 | +138/-122 | 52 |
| Steven Allen | 4 | +105/-24 | 11 |
| zenground0 | 9 | +109/-16 | 14 |
| Peter Rabbitson | 1 | +27/-23 | 3 |
| hannahhoward | 2 | +49/-0 | 2 |
| Airenas Vaičiūnas | 2 | +31/-16 | 2 |
| simlecode | 6 | +19/-10 | 12 |
| Phi | 5 | +16/-10 | 7 |
| sectrgt | 2 | +18/-0 | 2 |
| Jiaying Wang | 2 | +4/-4 | 3 |
| Rob Quist | 1 | +3/-1 | 1 |
| Jakub Sztandera | 1 | +1/-1 | 1 |

# 1.18.2 / 2022-12-10

This is an OPTIONAL patch release that fixes a recently reported bug, where the miner process crashes due to a panic during an AddPiece process. More details can be found [here](https://github.com/filecoin-project/lotus/pull/9822).


# 1.18.1 / 2022-11-28

This is a small OPTIONAL patch release for the mandatory v1.18.0 release that supports the Filecoin nv17 Shark Upgrade. 
We highly recommend you to read the full [v1.18.0 release note](https://github.com/filecoin-project/lotus/releases/tag/v1.18.0) if you haven't already.

Note to SPs:
If you are running into issue with updating your miner node from an earlier release and is failing to restart your miner, check your `journalctl` and see if you noticed the following error:
```
New sector storage: <%d>
Nov 19 15:03:43 g0lotus01 lotus-miner[<id>]: ERROR: creating node: starting node: could not build arguments for function "reflect".makeFuncStub (/usr/local/go/src/reflect/asm_amd64.s:28): failed to build *paths.Local: received non-nil error from function "reflect".makeFuncStub (/usr/local/go/src/reflect/asm_amd64.s:28): opening path /media/data1/lotusstorage: path with ID <%d> already opened: '<path>'
```
If so, this check is introduced via [#9032](https://github.com/filecoin-project/lotus/pull/9032), precisely this [line](https://github.com/filecoin-project/lotus/blame/master/storage/paths/local.go#L164-L166
). It's added to prevents double-attaching paths given it's now possible to manipulate paths at runtime. Verify storage.json configs if you encounter this error or remove the undesired depulicated path as you see fit accordingly.

## Bug Fixes

- fix: cli: check found before dereferencing SectorInfo #9703

# 1.18.0 / 2022-11-15

> ⚠️ **Please note that from Lotus v1.17.2&^ will require a Go-version of v1.18.1&^**

This is the final release of the upcoming MANDATORY release of Lotus that introduces [Filecoin network v17,
codenamed the Shark upgrade](https://github.com/filecoin-project/community/discussions/74?sort=top#discussioncomment-3825422). Shark upgrade delivers a wave of protocol refinements that will allow for useful smart contracts to be written using the FVM (eg. programmable markets, lending contracts, etc.).

**The Filecoin mainnet is scheduled to upgrade to nv17 at epoch 2383680, on Nov 30th on 2022-11-30T14:00:00Z. All node operators, including storage providers, must upgrade to this release before that time. Storage providers must update their daemons, miners, market and worker(s)/boost.**

The Shark upgrade introduces the following FIPs, delivered in [actors v9](https://github.com/filecoin-project/builtin-actors/releases/tag/v9.0.3):
- [FIP0029 Beneficiary Address for Storage Providers](https://github.com/filecoin-project/FIPs/blob/master/FIPS/fip-0029.md): step towards better lending market for SP
- [FIP0034 Fix PreCommit Deposit Independent of Sector Content](https://github.com/filecoin-project/FIPs/blob/master/FIPS/fip-0034.md): resolves a significant weakening of Filecoin PoRep’s security guarantees
  - ❗Pre-commit deposit will be calculated as the 20-day projection of expected reward earned by a sector with **a sector quality of 10 (i.e. full of verified deals)**, regardless of sector content. The Initial Pledge value, due when the sector is proven, is left **unchanged**.
- [FIP0041 Forward Compatibility for PreCommit](https://github.com/filecoin-project/FIPs/blob/master/FIPS/fip-0041.md): enables a cleaner and easier transition to Programmable Storage Markets
- [FIP0044 Standard Message Authentication](https://github.com/filecoin-project/FIPs/blob/master/FIPS/fip-0044.md): enable metadata authentication for user defined actor
- [FIP0045 Decoupling Fil+ from Marketplace](https://github.com/filecoin-project/FIPs/blob/master/FIPS/fip-0045.md): DataCap and the 10x QAP is now only associated with how long DATA is wanted to be stored on the network.
  - This is a transitional state to enabling far more efficient and dynamic storage markets on Filecoin network in the future.
  - ⭐️ First Fungible Token Contract - Datacap Actor, on Filecoin!  ([fungible token standard](https://github.com/filecoin-project/FIPs/blob/master/FRCs/frc-0046.md), [token contract library](https://github.com/helix-onchain/filecoin/tree/5455f4f831e0f3f20005a9a789623d7ad6dada15/frc46_token)).
  - For storage deal participants (clients and storage providers):
    - `PublishStorageDeals`/`ProveCommit(Aggregate)`/`ProveReplicaUpdates` message that includes verified deals will see a gas usage increase, more details can be found [here](https://github.com/filecoin-project/FIPs/blob/385f069b3b146c5fef4fdc1109a0e2f35f399e48/FIPS/fip-0045.md?plain=1#L784)
    -  `Term` is introduced for defining how long the DataCap is assigned to a piece of data. Anyone who cares about that piece of data may extend the _term_, which incentives SPs to store the data longer on the network without a new deal/resealing.
    - There is no  more diluted verified deal QAP due to deal/sector space time for new sectors that contains verified deals after this upgrade.
    - SPs may enjoy 90 days of extra QAP than deal duration by default, given `term_max` is always `deal duration + 90 days`.
❗ We highly recommend all lotus users, especially storage providers, developers and clients to read the FIPs in detail to understand the protocol changes and potential impact to network participants!
      
## Snapshots

The [#fil-infra](https://filecoinproject.slack.com/archives/C039RBG3RPC) team at PL has launched a brand new Lightweight Filecoin Chain Snapshots Service to support chain management needs for the node operators, check [here](https://www.notion.so/pl-strflt/Lightweight-Filecoin-Chain-Snapshots-17e4c386f35c44548f5863afb7b5e024) for the full detail. 
We are planning to switch [the snapshot service listed in lotus docs](https://lotus.filecoin.io/lotus/manage/chain-management/#lightweight-snapshot) to the new Lightweight Filecoin Chain Snapshots Service by EOY, and deprecate public support of the current snapshots production. We recommend all users to test and switch the new service ASAP, and if you run into any issue, please report them [here](https://github.com/filecoin-project/filecoin-chain-archiver/discussions/new?category=feedback) and the team would be happy to support you! For the main differences between the old & the new service, checkout the FAQ section [here](https://www.notion.so/pl-strflt/Lightweight-Filecoin-Chain-Snapshots-17e4c386f35c44548f5863afb7b5e024)

## Migration 

We are expecting a heavier than normal state migration for this upgrade due to the amount of the state changes introduced.
All node operators, including storage providers, should be aware that two pre-migrations are being scheduled. The first pre-migration will begin at 2022-11-30T12:00:00Z (120 minutes before the real upgrade), the second pre-migration will begin at 2022-11-30T13:45:00Z (7.5 minutes before the real upgrade). 
The first pre-migration will take up to 1.5hr, depending on the amount of the historical state in the node blockstore and the hardware specs the node is running on. During this time, expect slower block validation times, increased CPU and memory usage, and longer delays for API queries. 
We recommend node operators (who haven't enbabled splistore `universal` mode) that do not care about historical chain states, to prune the chain blockstore by syncing from a snapshot 1-2 days before the upgrade.
Note to full archival node operators: you may expect a migration that takes up to 20 min upon the upgrade, during this period your node will fall out of sync and your chain service may have some disruption. However, you can expect the node to catch up soon after the migration completes.

### v9 Built-in actor bundles

Bundles for all networks(mainnet, calibnet, and etc) are included in the lotus source tree (`build/actors/`) and embedded on build, for v9 actors you can find it [here](https://github.com/filecoin-project/lotus/blob/master/build/actors/v9.tar.zst). 
Reminder: Lotus verifies that the bundle CIDs are the right ones upon build & upgrade against the values in `build/builtin_actors_gen.go`, according to the network you are building. You may also check the bundle manifest CID matches the bundle gen-ed values by running `lotus state actor-cids --network-version 17`.

The manifest CID & full list of actor code CIDs for nv17 using [actor v9](https://github.com/filecoin-project/builtin-actors/releases/tag/v9.0.3) is:

```
"_manifest":        "bafy2bzaceb6j6666h36xnhksu3ww4kxb6e25niayfgkdnifaqi6m6ooc66i6i"
"account":          "bafk2bzacect2p7urje3pylrrrjy3tngn6yaih4gtzauuatf2jllk3ksgfiw2y"
"cron":             "bafk2bzacebcec3lffmos3nawm5cvwehssxeqwxixoyyfvejy7viszzsxzyu26"
"datacap":          "bafk2bzacebb6uy2ys7tapekmtj7apnjg7oyj4ia5t7tlkvbmwtxwv74lb2pug"
"init":             "bafk2bzacebtdq4zyuxk2fzbdkva6kc4mx75mkbfmldplfntayhbl5wkqou33i"
"multisig":         "bafk2bzacec4va3nmugyqjqrs3lqyr2ij67jhjia5frvx7omnh2isha6abxzya"
"paymentchannel":   "bafk2bzacebhdvjbjcgupklddfavzef4e4gnkt3xk3rbmgfmk7xhecszhfxeds"
"reward":           "bafk2bzacebezgbbmcm2gbcqwisus5fjvpj7hhmu5ubd37phuku3hmkfulxm2o"
"storagemarket":    "bafk2bzacec3j7p6gklk64stax5px3xxd7hdtejaepnd4nw7s2adihde6emkcu"
"storageminer":     "bafk2bzacedyux5hlrildwutvvjdcsvjtwsoc5xnqdjl73ouiukgklekeuyfl4"
"storagepower":     "bafk2bzacedsetphfajgne4qy3vdrpyd6ekcmtfs2zkjut4r34cvnuoqemdrtw"
"system":           "bafk2bzaceagvlo2jtahj7dloshrmwfulrd6e2izqev32qm46eumf754weec6c"
"verifiedregistry": "bafk2bzacecf3yodlyudzukumehbuabgqljyhjt5ifiv4vetcfohnvsxzynwga"
```

## New Features
- Integrate actor v9:
  - test: Add invariance checks to v17 migration test ([filecoin-project/lotus#9454](https://github.com/filecoin-project/lotus/pull/9454))
- Implement and support [FIP0045 Decoupling Fil+ from Marketplace](https://github.com/filecoin-project/FIPs/blob/master/FIPS/fip-0045.md):
  - fix: state: add datacap actor to actors registry ([filecoin-project/lotus#9476](https://github.com/filecoin-project/lotus/pull/9476))
  - feat: actors: Integrate builtin-actors changes for FIP-0045 ([filecoin-project/lotus#9355](https://github.com/filecoin-project/lotus/pull/9355))
  - feat: actors: Integrate datacap actor into lotus (#9348) ([filecoin-project/lotus#9348](https://github.com/filecoin-project/lotus/pull/9348))
  - feat: cli: Add commands for listing allocations and removing expired allocations ([filecoin-project/lotus#9468](https://github.com/filecoin-project/lotus/pull/9468))
  - feat: sealing pipeline: Prepare deal assigning logic for FIP-45 ([filecoin-project/lotus#9412](https://github.com/filecoin-project/lotus/pull/9412))
  - feat: add API methods to get allocations and claims ([filecoin-project/lotus#9437](https://github.com/filecoin-project/lotus/pull/9437))
- Implement and support [FIP0029 Beneficiary Address for Storage Providers](https://github.com/filecoin-project/FIPs/blob/master/FIPS/fip-0029.md)
  - feat: api/cli: beneficiary withdraw api and cli #9296
  - feat: api/cli: change beneficiary propose and confirm for actors and multisigs. #9307
  
## Improvements
- feat: wdpost: Add ability to only have single partition per msg for partitions with recovery sectors ([filecoin-project/lotus#9427](https://github.com/filecoin-project/lotus/pull/9427))
- feat: API:  support typed errors over RPC ([filecoin-project/lotus#9061](https://github.com/filecoin-project/lotus/pull/9061))
- feat: refactor: remove NewestNetworkVersion ([filecoin-project/lotus#9351](https://github.com/filecoin-project/lotus/pull/9351))
- chore: actors: Allow builtin-actors to return a map of methods (#9342) ([filecoin-project/lotus#9342](https://github.com/filecoin-project/lotus/pull/9342))

## Dependencies
- Update FFI ([filecoin-project/lotus#9484](https://github.com/filecoin-project/lotus/pull/9484))
- chore: deps: update go-state-types and builtin-actors for v9 release ([filecoin-project/lotus#9485](https://github.com/filecoin-project/lotus/pull/9485))
- deps: backport: #9455 ([filecoin-project/lotus#9463](https://github.com/filecoin-project/lotus/pull/9463))
- Deps: Update go-fil-markets to 1.24.0-v17 ([filecoin-project/lotus#9450](https://github.com/filecoin-project/lotus/pull/9450))
- github.com/filecoin-project/go-jsonrpc (v0.1.7 -> v0.1.8)
- github.com/filecoin-project/go-state-types (v0.1.12-beta -> v0.9.0):

## Others
- fix: upgrade: no splash banner for nv17 :( ([filecoin-project/lotus#9486](https://github.com/filecoin-project/lotus/pull/9486))
- chore: build: add calib upgrade param for shark ([filecoin-project/lotus#9483](https://github.com/filecoin-project/lotus/pull/9483))
- chore: update butterfly artifacts ([filecoin-project/lotus#9467](https://github.com/filecoin-project/lotus/pull/9467))
- chore: butterfly: update assets ([filecoin-project/lotus#9462](https://github.com/filecoin-project/lotus/pull/9462))
- Delete lotus-pond (#9352) ([filecoin-project/lotus#9352](https://github.com/filecoin-project/lotus/pull/9352))
- build: set version to v1.18.0-dev

## lotus-market EOL notice 

As mentioned in [lotus v1.17.0 release notes](https://github.com/filecoin-project/lotus/releases/tag/v1.17.0), markets related features, enhancements and fixes is now lower priority for Lotus. We recommend our users to migrate to other deal making focused software, like [boost](https://boost.filecoin.io/) as soon as possible. That being said, the lotus maintainers will be:
-  Lotus maintainers will stop supporting lotus-market subcomponent/**storage** deal making related issues or enhancements on Jan 31, 2023.
- In Q2 2023, we will be deprecating/removing lotus-market related code from this repository.
If you have any questions or concerns, please raise them in [Lotus discussion](https://github.com/filecoin-project/lotus/discussions/categories/market)!


## Contributors

| Contributor | Commits | Lines ± | Files Changed |
|-------------|---------|---------|---------------|
| @geoff-vball | 73 | +14533/-19712 | 509 |
| @arajasek | 16 | +2230/-303 | 49 |
| @arajasek | 29 | +701/-297 | 117 |
| @magik6k | 5 | +429/-135 | 45 |
| @Frrist | 1 | +246/-203 | 25 |
| @stebalien | 2 | +323/-2 | 6 |
| @shrenujbansal  | 3 | +176/-61 | 10 |
| @ZenGround0 | 2 | +78/-38 | 5 |
| @jennijuju | 8 | +97/-18 | 16 |
| @simlecode | 5 | +18/-9 | 11 |
| Kevin Li | 1 | +7/-0 | 1 |
| @zenground0 | 2 | +3/-3 | 3 |
| @jennijuju | 1 | +3/-3 | 2 |
| Rod Vagg | 1 | +3/-2 | 2 |
| @jennijuju | 1 | +2/-2 | 2 |
| Peter Rabbitson | 1 | +3/-0 | 1 |
| Jakub Sztandera | 1 | +1/-1 | 1 |

# v1.17.2 / 2022-10-05

This is an OPTIONAL release of Lotus. This feature release introduces new sector number management APIs in Lotus that enables all the Sealing-as-a-Service and Lotus interactions needed to function. The default propagation delay setting for storage providers has also been changed, as well as numerous other features and enhancements. Check out the sub-bullet points in the feature and enhancement section to get a short description about each feature and enhancements.

### Highlights

🦭 **SaaS** 🦭
New sector management APIs makes it possible to import partially sealed sectors into Lotus. This release implements all SaaS<->Lotus interactions needed for such services to work. Deep dive into the new APIs here: https://github.com/filecoin-project/lotus/discussions/9079#discussioncomment-3652044

⏳ **Propagation delay** ⌛️
In v1.17.2 the default PropagationDelay has been raised from 6 seconds -> 10 seconds, and you can tune this yourself with the `PROPAGATION_DELAY_SECS` environment variable. This means you will now wait for 10 seconds for other blocks to arrive from the network before computing a winningPoSt (if eligible). In your `lotus-miner` logs that means you will see this "baseDeltaSeconds": 10 as default.

⚠️ **Please note that Lotus v1.17.2 will require a Go-version of v1.18.1 or higher!**

## New features
- feat: sealing: Partially sealed sector import ([filecoin-project/lotus#9210](https://github.com/filecoin-project/lotus/pull/9210))
  - Implements support for importing (partially) sealed sectors which is needed for enabling external sealing services.
- feat: sealing: Use bitfields to manage sector numbers ([filecoin-project/lotus#9183](https://github.com/filecoin-project/lotus/pull/9183))
  - Needed for Sealing-as-a-Service. Move sector number assigning logic to use stored bitfields instead of stored counters. Makes it possible to reserve ranges of sector numbers, see the sector assigner state and view sector number reservations.
- feat: env: propagation delay ([filecoin-project/lotus#9290](https://github.com/filecoin-project/lotus/pull/9290))
  - The default propagation delay is raised to 10 seconds from 6 seconds. Ability to set it yourself with the `PROPAGATION_DELAY_SECS` environment variable.
- feat: cli: lotus info cmd ([filecoin-project/lotus#9233](https://github.com/filecoin-project/lotus/pull/9233))
  - A new `lotus info` command that prints useful node information in one place.
- feat: proving: Introduce manual sector fault recovery (#9144) ([filecoin-project/lotus#9144](https://github.com/filecoin-project/lotus/pull/9144))
  - Allow users to declare fault recovery messages manually with the `lotus-miner proving recover-faults` command, rather than waiting for it to happen automatically before windowPost.
- feat: api: Reintroduce StateActorManifestCID ([filecoin-project/lotus#9201](https://github.com/filecoin-project/lotus/pull/9201))
  - Adds ability to retrieve the Actor Manifest CID through the api.
- feat: message: Add uuid to mpool message sent to chain node from miner ([filecoin-project/lotus#9174](https://github.com/filecoin-project/lotus/pull/9174))
  - Adds a UUID to each message sent by the `lotus-miner` to the daemon. A requirement needed for https://github.com/filecoin-project/lotus/issues/9130
- feat: message: Add retries to mpool push message from lotus-miner ([filecoin-project/lotus#9177](https://github.com/filecoin-project/lotus/pull/9177))
  - Retries to mpool push message API in case of unavailability of the lotus chain node.

**Network 17 related features :**
- feat: network: add nv17 and integrate the corresponding go state type ([filecoin-project/lotus#9267](https://github.com/filecoin-project/lotus/pull/9267))
- feat: cli: print beneficiary info in state miner-info ([filecoin-project/lotus#9308](https://github.com/filecoin-project/lotus/pull/9308))
- feat: api/cli: change beneficiary propose and confirm for actors and multisigs. ([filecoin-project/lotus#9307](https://github.com/filecoin-project/lotus/pull/9307))
- feat: api/cli: beneficiary withdraw api and cli ([filecoin-project/lotus#9296](https://github.com/filecoin-project/lotus/pull/9296))

## Enhancements
- feat: sectors renew --only-cc ([filecoin-project/lotus#9184](https://github.com/filecoin-project/lotus/pull/9184))
  - Exlude extending deal-related sectors with the `--only-cc` option when using the `lotus-miner sectors renew`
- feat: miner: display updated & update-cache for storage list ([filecoin-project/lotus#9323](https://github.com/filecoin-project/lotus/pull/9323))
  - Show amount of `updated` & `update-cache` sectors in each storage path in the `lotus-miner storage list` output
- feat: add descriptive errors to markets event handler ([filecoin-project/lotus#9326](https://github.com/filecoin-project/lotus/pull/9326))
  - More descriptive market error logs
- feat: cli: Add option to terminate sectors from worker address ([filecoin-project/lotus#9291](https://github.com/filecoin-project/lotus/pull/9291))
  - Adds a flag to allow either owner address or worker address to send terminate sectors message.
- fix: cli: actor-cids cli command now defaults to current network ([filecoin-project/lotus#9321](https://github.com/filecoin-project/lotus/pull/9321))
  - Makes the command defaults to the current network.
- fix: ux: Output bytes in `lotus client commP` cmd ([filecoin-project/lotus#9189](https://github.com/filecoin-project/lotus/pull/9189))
  - Adds an additional line that outputs bytes in the `lotus client commP` command.
- fix: sealing: Add information on what worker a job was assigned to in logs ([filecoin-project/lotus#9151](https://github.com/filecoin-project/lotus/pull/9151))
  - Adds the worker hostname into the assignment logs.
- refactor: sealing pipeline: Remove useless storage adapter code ([filecoin-project/lotus#9142](https://github.com/filecoin-project/lotus/pull/9142)
  - Remove proxy code in `storage/miner.go` / `storage/miner_sealing.go`, call the pipeline directly instead.

## Bug fixes
- fix: ffiwrapper: Close readers in AddPiece ([filecoin-project/lotus#9328](https://github.com/filecoin-project/lotus/pull/9328))
- fix: sealing: Drop unused PreCommitInfo from pipeline.SectorInfo ([filecoin-project/lotus#9325](https://github.com/filecoin-project/lotus/pull/9325))
- fix: cli: fix panic in `lotus-miner actor control list` ([filecoin-project/lotus#9241](https://github.com/filecoin-project/lotus/pull/9241))
- fix: sealing: Abort upgrades in sectors with no deals ([filecoin-project/lotus#9310](https://github.com/filecoin-project/lotus/pull/9310))
- fix: sealing: Make DataCid resource env vars make more sense ([filecoin-project/lotus#9231](https://github.com/filecoin-project/lotus/pull/9231))
- fix: cli: Option to specify --from msg sender ([filecoin-project/lotus#9237](https://github.com/filecoin-project/lotus/pull/9237))
- fix: ux: better ledger rejection error ([filecoin-project/lotus#9242](https://github.com/filecoin-project/lotus/pull/9242))
- fix: ux: msg receipt for actor withdrawal ([filecoin-project/lotus#9155](https://github.com/filecoin-project/lotus/pull/9155))
- fix: ux: exclude negative available balance from spendable amount ([filecoin-project/lotus#9182](https://github.com/filecoin-project/lotus/pull/9182))
- fix: sealing: Avoid panicking in handleUpdateActivating on startup ([filecoin-project/lotus#9331](https://github.com/filecoin-project/lotus/pull/9331))
- fix: api: DataCid - ensure reader is closed ([filecoin-project/lotus#9230](https://github.com/filecoin-project/lotus/pull/9230))
- fix: verifreg: serialize RmDcProposalID as int, not tuple ([filecoin-project/lotus#9206](https://github.com/filecoin-project/lotus/pull/9206))
- fix: api: Ignore uuid check for messages with uuid not set ([filecoin-project/lotus#9303](https://github.com/filecoin-project/lotus/pull/9303))
- fix: cgroupV1: memory.memsw.usage_in_bytes: no such file or directory ([filecoin-project/lotus#9202](https://github.com/filecoin-project/lotus/pull/9202))
- fix: miner: init miner's with 32GiB sectors by default ([filecoin-project/lotus#9364](https://github.com/filecoin-project/lotus/pull/9364))
- fix: worker: Close all storage paths on worker shutdown ([filecoin-project/lotus#9153](https://github.com/filecoin-project/lotus/pull/9153))
- fix: build: set PropagationDelaySecs correctly ([filecoin-project/lotus#9358](https://github.com/filecoin-project/lotus/pull/9358))
- fix: renew --only-cc with sectorfile ([filecoin-project/lotus#9428](https://github.com/filecoin-project/lotus/pull/9428))

## Dependency updates
- github.com/filecoin-project/go-fil-markets (v1.23.1 -> v1.24.0)
- github.com/filecoin-project/go-jsonrpc (v0.1.5 -> v0.1.7)
- github.com/filecoin-project/go-state-types (v0.1.10 -> v0.1.12-beta)
- github.com/filecoin-project/go-commp-utils/nonffi (null -> v0.0.0-20220905160352-62059082a837)
- deps: go-libp2p-pubsub v0.8.0 ([filecoin-project/lotus#9229](https://github.com/filecoin-project/lotus/pull/9229))
- deps: libp2p v0.22 ([filecoin-project/lotus#9216](https://github.com/filecoin-project/lotus/pull/9216))
- deps: Use latest cbor-gen ([filecoin-project/lotus#9335](https://github.com/filecoin-project/lotus/pull/9335))
- chore: update bitswap and some libp2p packages ([filecoin-project/lotus#9279](https://github.com/filecoin-project/lotus/pull/9279))

## Others
- chore: merge releases into master after v1.17.1 release ([filecoin-project/lotus#9283](https://github.com/filecoin-project/lotus/pull/9283))
- chore: docs: Fix dead links to docs.filecoin.io ([filecoin-project/lotus#9304](https://github.com/filecoin-project/lotus/pull/9304))
- chore: deps: update FFI ([filecoin-project/lotus#9330](https://github.com/filecoin-project/lotus/pull/9330))
- chore: seed: add cmd for adding signers to rkh to genesis ([filecoin-project/lotus#9198](https://github.com/filecoin-project/lotus/pull/9198))
- chore: fix typo in comment ([filecoin-project/lotus#9161](https://github.com/filecoin-project/lotus/pull/9161))
- chore: cli: cleanup and standardize cli ([filecoin-project/lotus#9317](https://github.com/filecoin-project/lotus/pull/9317))
- chore: versioning: Bump version to v1.17.2-dev ([filecoin-project/lotus#9147](https://github.com/filecoin-project/lotus/pull/9147))
- chore: release: v1.17.2-rc1 ([filecoin-project/lotus#9339](https://github.com/filecoin-project/lotus/pull/9339))
- feat: shed: add a --max-size flag to vlog2car ([filecoin-project/lotus#9212](https://github.com/filecoin-project/lotus/pull/9212))
- fix: docsgen: revert rename of API Name to Num ([filecoin-project/lotus#9315](https://github.com/filecoin-project/lotus/pull/9315))
- fix: ffi: Revert accidental filecoin-ffi downgrade from #9144 ([filecoin-project/lotus#9277](https://github.com/filecoin-project/lotus/pull/9277))
- fix: miner: Call SyncBasefeeCheck from `lotus info` ([filecoin-project/lotus#9281](https://github.com/filecoin-project/lotus/pull/9281))
- fix: mock sealer: grab lock in ReadPiece ([filecoin-project/lotus#9207](https://github.com/filecoin-project/lotus/pull/9207))
- refactor: use `os.ReadDir` for lightweight directory reading ([filecoin-project/lotus#9282](https://github.com/filecoin-project/lotus/pull/9282))
- tests: cli: Don't panic with no providers in client retrieve ([filecoin-project/lotus#9232](https://github.com/filecoin-project/lotus/pull/9232))
- build: artifacts: butterfly ([filecoin-project/lotus#9027](https://github.com/filecoin-project/lotus/pull/9027))
- build: Use lotus snap (and fix typo) for packer builds ([filecoin-project/lotus#9152](https://github.com/filecoin-project/lotus/pull/9152))
- build: Update xcode version for macos builds ([filecoin-project/lotus#9170](https://github.com/filecoin-project/lotus/pull/9170))
- ci: build: Snap daemon autorun disable ([filecoin-project/lotus#9167](https://github.com/filecoin-project/lotus/pull/9167))
- ci: Use golang 1.18.1 to build appimage ([filecoin-project/lotus#9389](https://github.com/filecoin-project/lotus/pull/9389))
- ci: Don't publish new homebrew releases for RC builds ([filecoin-project/lotus#9350](https://github.com/filecoin-project/lotus/pull/9350))
- Merge branch 'deps/go-libp2p-v0.21'

Contributors

| Contributor | Commits | Lines ± | Files Changed |
|-------------|---------|---------|---------------|
| Aayush Rajasekaran | 8 | +23010/-2122 | 109 |
| Aayush | 15 | +6168/-2679 | 360 |
| Łukasz Magiera | 69 | +6462/-2137 | 606 |
| Geoff Stuart | 19 | +3080/-1177 | 342 |
| Marco Munizaga | 16 | +543/-424 | 41 |
| Shrenuj Bansal | 30 | +485/-419 | 88 |
| LexLuthr | 3 | +498/-12 | 19 |
| Phi | 15 | +330/-70 | 17 |
| Jennifer Wang | 7 | +132/-12 | 11 |
| TippyFlitsUK | 1 | +43/-45 | 12 |
| Steven Allen | 1 | +18/-28 | 2 |
| Frrist | 1 | +19/-11 | 2 |
| Eng Zer Jun | 1 | +14/-11 | 6 |
| Dirk McCormick | 2 | +23/-1 | 3 |
| Ian Davis | 3 | +7/-9 | 3 |
| Masih H. Derkani | 1 | +11/-0 | 1 |
| Anton Evangelatov | 1 | +11/-0 | 1 |
| Yu | 2 | +4/-4 | 5 |
| Hannah Howard | 1 | +4/-4 | 1 |
| Phi-rjan | 1 | +1/-2 | 1 |
| Jiaying Wang | 1 | +3/-0 | 1 |
| nujz | 1 | +1/-1 | 1 |
| Rob Quist | 1 | +1/-1 | 1 |

# v1.17.1 / 2022-09-06

This is an optional release of Lotus. This release introduces the [Splitstore v2 - beta](https://github.com/filecoin-project/lotus/blob/master/blockstore/splitstore/README.md)(beta). Splitstore aims to reduce the node performance impact that's caused by the Filecoin's very large, and continuously growing datastore. Splitstore v2 introduces  the coldstore auto prune/GC feature & some improvements for the hotstore.  We welcome all lotus users to join the early testers and try the new Splitstore out, you can leave any feedback or report issues in [this discussion](https://github.com/filecoin-project/lotus/discussions/9179) or create an issue. As always,  multiple small bug fixes, new features & improvements are also included in this release.


## New features

- feat:chain:splitstore auto prune ([filecoin-project/lotus#9123](https://github.com/filecoin-project/lotus/pull/9123))
  - Trigger SplitStore chain prune on head events. [Link to the documentation](https://lotus.filecoin.io/lotus/manage/chain-management/#cold-store-garbage-collection)
- feat:chain:splitstore chain prune ([filecoin-project/lotus#9056](https://github.com/filecoin-project/lotus/pull/9056))
  - Adds `chain prune` command to trigger manual garbage collection. [Link to the documentation](https://lotus.filecoin.io/lotus/manage/chain-management/#cold-store-garbage-collection)
- feat: storage: Path type filters ([filecoin-project/lotus#9013](https://github.com/filecoin-project/lotus/pull/9013))
  - Adds new fields to `sectorstore.json` to allow file type filtering. [Link to the documentation](https://lotus.filecoin.io/storage-providers/operate/custom-storage-layout/#filter-sector-types-1)
- feat: sealing: storage redeclare/detach ([filecoin-project/lotus#9032](https://github.com/filecoin-project/lotus/pull/9032))
  - Adds new Lotus commands to detach and redeclare storage paths. [Link to the documentation](https://lotus.filecoin.io/storage-providers/operate/custom-storage-layout/#detach-storage-paths)
- feat: worker: Add stop cmd for lotus worker ([filecoin-project/lotus#9101](https://github.com/filecoin-project/lotus/pull/9101))
  - Adds new `lotus-worker stop` command. [Link to the documentation](https://lotus.filecoin.io/storage-providers/seal-workers/seal-workers/#stop-the-worker)
- feat: market: Add lotus-shed cmd to get total active deal storage ([filecoin-project/lotus#9113](https://github.com/filecoin-project/lotus/pull/9113))
  - `get-deals-total-storage` - View the total storage available in all active market deals
- feat: wdpost: Envvar for limiting recovering sectors ([filecoin-project/lotus#9106](https://github.com/filecoin-project/lotus/pull/9106))
  - Adds new envvar to limit the number of sectors declared in the recover message


## Improvements

- feat: sealing: Allow overriding worker hostname ([filecoin-project/lotus#9116](https://github.com/filecoin-project/lotus/pull/9116))
- feat: build: run fiximports on make actors-gen ([filecoin-project/lotus#9114](https://github.com/filecoin-project/lotus/pull/9114))
- feat: FVM: always enable tracing for user-triggered executions ([filecoin-project/lotus#9036](https://github.com/filecoin-project/lotus/pull/9036))
- feat: miner cli: proving deadline command enchantments ([filecoin-project/lotus#9109](https://github.com/filecoin-project/lotus/pull/9109))
- FVM: Use MaxInt64 for Implicit Message gas limits ([filecoin-project/lotus#9037](https://github.com/filecoin-project/lotus/pull/9037))
- lotus shed addr decode
- push lotus-gateway to docker hub ([filecoin-project/lotus#8969](https://github.com/filecoin-project/lotus/pull/8969))
- Review Response
- test: net: net and conngater tests ([filecoin-project/lotus#8084](https://github.com/filecoin-project/lotus/pull/8084))
- Update FFI ([filecoin-project/lotus#9139](https://github.com/filecoin-project/lotus/pull/9139))

## Bug Fixes

- backport: 9153: detach storage on worker shutdown ([filecoin-project/lotus#9127](https://github.com/filecoin-project/lotus/pull/9165))
- fix makegen
- fix: build: use GOCC when building lotus-fountain ([filecoin-project/lotus#9127](https://github.com/filecoin-project/lotus/pull/9127))
- fix: ci: Forgot a .sh on the end of a the new publish script ([filecoin-project/lotus#9088](https://github.com/filecoin-project/lotus/pull/9088))
- fix: cli: ./lotus-miner actor control list, if the owner is not account ([filecoin-project/lotus#9072](https://github.com/filecoin-project/lotus/pull/9072))
- fix: deps: update FFI to fix a slow memory leak ([filecoin-project/lotus#9042](https://github.com/filecoin-project/lotus/pull/9042))
- fix: FVM: record message applied metrics ([filecoin-project/lotus#9052](https://github.com/filecoin-project/lotus/pull/9052))
- fix: gas: estimate gas with a zero base-fee ([filecoin-project/lotus#8991](https://github.com/filecoin-project/lotus/pull/8991))
- fix: post: restrict recoveries per deadline ([filecoin-project/lotus#9111](https://github.com/filecoin-project/lotus/pull/9111))
- fix: sealing: Workaround for sealing bug ([filecoin-project/lotus#9043](https://github.com/filecoin-project/lotus/pull/9043))
- fix: storage: don't panic in getCommitCutoff when precommit is not found ([filecoin-project/lotus#9141](https://github.com/filecoin-project/lotus/pull/9141))
- fix: test: deflake TestQuotePriceForUnsealedRetrieval ([filecoin-project/lotus#9084](https://github.com/filecoin-project/lotus/pull/9084))

## Dependency Updates

- github.com/multiformats/go-multibase (v0.0.3 -> v0.1.1)

## Others

- chore: ci: Update xcode version for macos builds ([filecoin-project/lotus#9164)](https://github.com/filecoin-project/lotus/pull/9164))
- Merge branch 'docs/ysrotciv-desc'
- Merge branch 'feat/f8-worker-env'
- Merge branch 'LexLuthr-feat/minerWithdrawBalanceAPI'
- Merge branch 'LexLuthr-feat/SchedRemoveRequest'
- base256emoji ([filecoin-project/lotus#9038)](https://github.com/filecoin-project/lotus/pull/9038))
- chore: interop: update interop assets ([filecoin-project/lotus#9093)](https://github.com/filecoin-project/lotus/pull/9093))
- chore: merge: releases (v1.17.0) to master ([filecoin-project/lotus#9146)](https://github.com/filecoin-project/lotus/pull/9146))
- chore: sealer: Fixup typos ([filecoin-project/lotus#9040)](https://github.com/filecoin-project/lotus/pull/9040))
- chore:docs:remove readme reference to deprecated specs-actors ([filecoin-project/lotus#8984)](https://github.com/filecoin-project/lotus/pull/8984))
- ci : Change default shell options for snapcraft publish ([filecoin-project/lotus#9122)](https://github.com/filecoin-project/lotus/pull/9122))
- ci: More tweaks to snapcraft release process ([filecoin-project/lotus#9090)](https://github.com/filecoin-project/lotus/pull/9090))
- ci: Publish to both lotus and lotus-filecoin for snap ([filecoin-project/lotus#9119)](https://github.com/filecoin-project/lotus/pull/9119))
- ci: Run snap builds for lotus and lotus-filecoin in parallel ([filecoin-project/lotus#9133)](https://github.com/filecoin-project/lotus/pull/9133))
- ci: Switches goreleaser notes back to default (keep-existing) ([filecoin-project/lotus#9120)](https://github.com/filecoin-project/lotus/pull/9120))
- ci: update snapcraft and release flow logic ([filecoin-project/lotus#8994)](https://github.com/filecoin-project/lotus/pull/8994))
- ci: Use goreleaser to build macos universal binaries (including M1 macs) ([filecoin-project/lotus#9096)](https://github.com/filecoin-project/lotus/pull/9096))
- ci:testing:remove codecov ([filecoin-project/lotus#9062)](https://github.com/filecoin-project/lotus/pull/9062))


Contributors

| Contributor | Commits | Lines ± | Files Changed |
|-------------|---------|---------|---------------|
| Łukasz Magiera | 34 | +2329/-317 | 163 |
| ZenGround0 | 2 | +1527/-89 | 38 |
| Ian Davis | 14 | +751/-232 | 30 |
| LexLuthr | 17 | +480/-225 | 63 |
| TheMenko | 4 | +323/-61 | 5 |
| Aayush | 10 | +285/-92 | 30 |
| beck | 3 | +143/-93 | 3 |
| Steven Allen | 4 | +95/-75 | 9 |
| zenground0 | 5 | +44/-116 | 9 |
| Shrenuj Bansal | 7 | +136/-7 | 16 |
| Patrick Deuse | 3 | +76/-57 | 3 |
| Jennifer Wang | 3 | +6/-52 | 11 |
| zl | 2 | +20/-16 | 2 |
| Aayush Rajasekaran | 2 | +6/-6 | 2 |
| Clint Armstrong | 1 | +7/-3 | 1 |
| Cory Schwartz | 2 | +9/-0 | 2 |
| Jorropo | 1 | +3/-2 | 2 |
| Geoff Stuart | 1 | +5/-0 | 1 |
| Frank Y | 1 | +2/-2 | 2 |
| Aloxaf | 1 | +2/-2 | 1 |


# Lotus changelog

# v1.17.0 / 2022-08-02

This is an optional release of Lotus. This feature release introduces a lot of new sealing and scheduler improvements, and many other functionalities and bug fixes.

PSA: Markets related features, enhancements and fixes is now lower priority for Lotus, and is going to be in the hands of [Boost](https://boost.filecoin.io), built by the amazing [Bedrock team](https://www.notion.so/pl-strflt/Bedrock-2e956d5d8143432080a1d84435ccf0ff). You can find Lotus mission scope [here](https://www.notion.so/Lotus-8352bbb6c321431abd8790a7a3401ed3#805c645f592840ad893c272723362d3d)

## New features

- feat: worker: lotus-worker run --no-default ([filecoin-project/lotus#8672](https://github.com/filecoin-project/lotus/pull/8672))
  - Makes it very easy to spin up workers that make the compute tasks opt-in, instead of the default opt-out. Also makes it very easy to create storage-only workers. [Link to the documentation](https://lotus.filecoin.io/storage-providers/seal-workers/seal-workers/#run-the-worker)
- feat: sched: Per worker concurrent task count limits ([filecoin-project/lotus#8725](https://github.com/filecoin-project/lotus/pull/8725))
  - Set the maximum number of tasks running it parallel on workers by exporting env-variables: `[short task type]_[sector size]_MAX_CONCURRENT=[limit]`. [Link to documentation](https://lotus.filecoin.io/storage-providers/seal-workers/seal-workers/#limit-tasks-run-in-parallel)
- feat: sched: Finalize* move selectors ([filecoin-project/lotus#8710](https://github.com/filecoin-project/lotus/pull/8710))
  - Allows you to force all Finalize tasks to run on workers with local access to both long-term storage and the sealing path containing the sector.
- feat: sched: Add scheduler interfaces, configurable assigner ([filecoin-project/lotus#8700](https://github.com/filecoin-project/lotus/pull/8700)) 
  - Introduce a new simpler worker assigning logic which will attempt to assign tasks to as many workers as possible and ignore worker utilization. [Link to documentation](https://lotus.filecoin.io/storage-providers/advanced-configurations/sealing/#worker-assigning-logic)
- feat: bench: simple sealing operations commands ([filecoin-project/lotus#8373](https://github.com/filecoin-project/lotus/pull/8373))
  - Allows you to only test the performance of a single task. [Read the documentation](https://lotus.filecoin.io/storage-providers/operate/benchmarks/#single-task-benchmark).
- feat: miner cli: sealing data-cid command ([filecoin-project/lotus#8715](https://github.com/filecoin-project/lotus/pull/8715))
  - Makes it possible to compute data CIDs on lotus workers.
- feat: precommits info ([filecoin-project/lotus#8696](https://github.com/filecoin-project/lotus/pull/8696))
  - Check the on-chain precommit info with the `lotus-miner sectors precommits` command.
- feat: dagstore: add dagstore register-shard command ([filecoin-project/lotus#8645](https://github.com/filecoin-project/lotus/pull/8645))
  - If you have broken indexes in your market’s dagstore, you can try to recover it by using `lotus-miner dagstore register-shard`. [Link to documentation](https://lotus.filecoin.io/kb/dagstore-register/)
- feat: Implement cli command for compactPartitions ([filecoin-project/lotus#8637](https://github.com/filecoin-project/lotus/pull/8637))
  - Remove dead sectors from partitions and reduce the number of partitions used if possible with the `lotus-miner sectors compact-partitions`command. [Link to documentation](https://lotus.filecoin.io/storage-providers/operate/daily-chores/#compacting-partitions)
- feat: recovery: Config for maximum partition count per message ([filecoin-project/lotus#8986](https://github.com/filecoin-project/lotus/pull/8986)
  - Adds config for setting the maximum amount of partitions to declare in a DeclareFaultsRecovered message [Link to documentation](https://lotus.filecoin.io/storage-providers/seal-workers/post-workers/#multiple-partitions)
- feat: wdpost: Config for maximum partition count per message ([filecoin-project/lotus#8982](https://github.com/filecoin-project/lotus/pull/8982))
  - Adds config for setting the maximum amount of partitions to prove in a SubmitWindowPoSt message [Link to documentation](https://lotus.filecoin.io/storage-providers/seal-workers/post-workers/#multiple-partitions)
- feat: sealer: Config for disabling builtin PoSt / PoSt pre-checks ([filecoin-project/lotus#8959](https://github.com/filecoin-project/lotus/pull/8959))
  - Adds the ability to fully disable PoSt tasks on the `lotus-miner` and disabling windowPoSt pre-checks. [Link to documentation](https://lotus.filecoin.io/storage-providers/advanced-configurations/workers/#post-computations)
- feat: add create ledger wallet address by account index command ([filecoin-project/lotus#8657](https://github.com/filecoin-project/lotus/pull/8657))
 
## Improvements

- feat: wdpost: Ignore faults in lotus-miner proving compute window-post ([filecoin-project/lotus#8737](https://github.com/filecoin-project/lotus/pull/8737))
- feat: cli: Nicer net stat ([filecoin-project/lotus#8797](https://github.com/filecoin-project/lotus/pull/8797))
- feat: networking: add healthz and livez endpoints ([filecoin-project/lotus#8692](https://github.com/filecoin-project/lotus/pull/8692))
- feat: Snap Deals full unseal ([filecoin-project/lotus#8478](https://github.com/filecoin-project/lotus/pull/8478))
- feat: cli: Hide sector nums in 'proving deadline' by default ([filecoin-project/lotus#8952](https://github.com/filecoin-project/lotus/pull/8952))
- feat: Add rate limiting to the lotus gateway ([filecoin-project/lotus#8517](https://github.com/filecoin-project/lotus/pull/8517))
- feat: networking: disconnect cmd ([filecoin-project/lotus#8955](https://github.com/filecoin-project/lotus/pull/8955))
- feat: dagstore: Add DestroyShard() in dagstore wrapper ([filecoin-project/lotus#9010](https://github.com/filecoin-project/lotus/pull/9010))
- feat: shed: report the "user version" ([filecoin-project/lotus#8864](https://github.com/filecoin-project/lotus/pull/8864))
- feat: lotus-shed get remote peer hello message ([filecoin-project/lotus#8787](https://github.com/filecoin-project/lotus/pull/8787))
- feat: only enable rcmgr by default in full nodes ([filecoin-project/lotus#8769](https://github.com/filecoin-project/lotus/pull/8769))
- feat: refactor: actor bundling system (#8838) ([filecoin-project/lotus#8838](https://github.com/filecoin-project/lotus/pull/8838))
- feat: migration: Implement function to migrate actors with only code changes ([filecoin-project/lotus#8843](https://github.com/filecoin-project/lotus/pull/8843))
- feat: conformance & tvx: support ReportConsensusFault messages ([filecoin-project/lotus#8302](https://github.com/filecoin-project/lotus/pull/8302))
- feat: wdpost: Envvar for limiting recovering sectors ([filecoin-project/lotus#9106](https://github.com/filecoin-project/lotus/pull/9106))
- fix: post: restrict recoveries per deadline ([filecoin-project/lotus#9111](https://github.com/filecoin-project/lotus/pull/9111))
- ux: print absolute time for proving period start in proving cli ([filecoin-project/lotus#8954](https://github.com/filecoin-project/lotus/pull/8954))
- chore: storage refactors part 1 ([filecoin-project/lotus#8858](https://github.com/filecoin-project/lotus/pull/8858))
- chore: sealing pipeline: Remove adapter code (storage refactors part 2) ([filecoin-project/lotus#8871](https://github.com/filecoin-project/lotus/pull/8871))
- refactor: remove old BlockSyncProtocolID ([filecoin-project/lotus#8820](https://github.com/filecoin-project/lotus/pull/8820))

## Bug Fixes

- fix: format error log ([filecoin-project/lotus#8854](https://github.com/filecoin-project/lotus/pull/8854))
- fix: build: really make macos compatible (#8853) ([filecoin-project/lotus#8853](https://github.com/filecoin-project/lotus/pull/8853))
- fix: build: fix pack script and add calibrationnet to bundle ([filecoin-project/lotus#8852](https://github.com/filecoin-project/lotus/pull/8852))
- fix: build: fix 2k build params ([filecoin-project/lotus#8835](https://github.com/filecoin-project/lotus/pull/8835))
- Fix: PaychGetRestartAfterAddFundsMsg may stuck in forever waiting ([filecoin-project/lotus#8829](https://github.com/filecoin-project/lotus/pull/8829))
- fix: paych: Print "waiting for confirmation.." ([filecoin-project/lotus#8823](https://github.com/filecoin-project/lotus/pull/8823))
- fix: build: genesis miner network version ([filecoin-project/lotus#8756](https://github.com/filecoin-project/lotus/pull/8756))
- fix: bench: consistency in description ([filecoin-project/lotus#8777](https://github.com/filecoin-project/lotus/pull/8777))
- fix: worker: don't log normal storage stat calls ([filecoin-project/lotus#8744](https://github.com/filecoin-project/lotus/pull/8744))
- fix: worker: don't check params with --no-default when not needed ([filecoin-project/lotus#8741](https://github.com/filecoin-project/lotus/pull/8741))
- fix: Deduplicate parallel stat requests ([filecoin-project/lotus#8589](https://github.com/filecoin-project/lotus/pull/8589))
- fix: Delegate storage auth on market nodes ([filecoin-project/lotus#8978](https://github.com/filecoin-project/lotus/pull/8978))
- fix: post workers: check proving params on startup ([filecoin-project/lotus#8736](https://github.com/filecoin-project/lotus/pull/8736))
- fix: rpc: readd rpc.discover aliases; lotus-gateway openrpc ([filecoin-project/lotus#8738](https://github.com/filecoin-project/lotus/pull/8738))
- fix: change 1475 bootstrap peer ([filecoin-project/lotus#9008](https://github.com/filecoin-project/lotus/pull/9008))
- fix: verifreg: update deprecation log ([filecoin-project/lotus#8690](https://github.com/filecoin-project/lotus/pull/8690))
- fix: vm: support raw blocks in chain export ([filecoin-project/lotus#8691](https://github.com/filecoin-project/lotus/pull/8691))
- fix: deps: restore butterfly network genesis from v1.14.4 ([filecoin-project/lotus#8708](https://github.com/filecoin-project/lotus/pull/8708))
- fix: improve error message when maxPrice is too low ([filecoin-project/lotus#8818](https://github.com/filecoin-project/lotus/pull/8818))
- fix: msig cli: Check for existing signers in add-propose ([filecoin-project/lotus#8833](https://github.com/filecoin-project/lotus/pull/8833))
- Add new proofs version type ([filecoin-project/lotus#8848](https://github.com/filecoin-project/lotus/pull/8848))
- fix: Make cli deal command get Block Delay specific to build ([filecoin-project/lotus#8896](https://github.com/filecoin-project/lotus/pull/8896))
- fix: cli: Break out of retrieval if provider cancels ([filecoin-project/lotus#8912](https://github.com/filecoin-project/lotus/pull/8912))
- fix: appimage build ([filecoin-project/lotus#8931](https://github.com/filecoin-project/lotus/pull/8931))
- fix: incorrect usage of peer.IDFromString (should be peer.Decode) ([filecoin-project/lotus#8993](https://github.com/filecoin-project/lotus/pull/8993))
- fix: deps: update FFI to fix a slow memory leak ([filecoin-project/lotus#9044](https://github.com/filecoin-project/lotus/pull/9044))
- fix: sealing: hacky sealing fix backport ([filecoin-project/lotus#9055](https://github.com/filecoin-project/lotus/pull/9055))

## Dependency Updates

- github.com/filecoin-project/go-address (v0.0.6 -> v1.0.0)
- github.com/filecoin-project/go-fil-markets (v1.20.1 -> v1.23.1)
- github.com/filecoin-project/go-indexer-core (v0.2.8 -> v0.2.9)
- github.com/filecoin-project/go-data-transfer (v1.15.1 -> v1.15.2)
- github.com/filecoin-project/go-legs (v0.3.7 -> v0.4.4)
- github.com/filecoin-project/go-state-types (v0.1.8 -> v0.1.10)
- github.com/filecoin-project/index-provider (v0.5.0 -> v0.8.1)
- github.com/filecoin-project/specs-actors (v0.9.14 -> v0.9.15)
- github.com/filecoin-project/specs-actors/v3 (v3.1.1 -> v3.1.2)
- github.com/filecoin-project/specs-actors/v4 (v4.0.1 -> v4.0.2)
- github.com/filecoin-project/specs-actors/v5 (v5.0.4 -> v5.0.6)
- github.com/filecoin-project/specs-actors/v6 (v6.0.1 -> v6.0.2)
- github.com/filecoin-project/specs-actors/v7 (v7.0.0 -> v7.0.1)
- github.com/filecoin-project/specs-actors/v8 (null -> v8.0.1)
- github.com/filecoin-project/specs-storage (v0.2.4 -> v0.4.1)
- github.com/filecoin-project/storetheindex (v0.3.5 -> v0.4.17)
- deps: libp2p: update to the latest golibp2p tag ([filecoin-project/lotus#8704](https://github.com/filecoin-project/lotus/pull/8704))
- chore: update and fix libp2p ([filecoin-project/lotus#8996](https://github.com/filecoin-project/lotus/pull/8996))

## Others

- chore: fix imports conflict ([filecoin-project/lotus#8863](https://github.com/filecoin-project/lotus/pull/8863))
- chore: Fix imports ([filecoin-project/lotus#8859](https://github.com/filecoin-project/lotus/pull/8859))
- chore: backport: release v1.16.0 back to master ([filecoin-project/lotus#8855](https://github.com/filecoin-project/lotus/pull/8855))
- chore: bundle: remove wrongly committed bundle cars ([filecoin-project/lotus#8762](https://github.com/filecoin-project/lotus/pull/8762))
- docs:sealing:fix default miner config comments ([filecoin-project/lotus#8689](https://github.com/filecoin-project/lotus/pull/8689))
- ci: deps: Use testground-github-action from testground org ([filecoin-project/lotus#8490](https://github.com/filecoin-project/lotus/pull/8490))
 
Contributors

| Contributor | Commits | Lines ± | Files Changed |
|-------------|---------|---------|---------------|
| Masih H. Derkani | 153 | +15515/-16832 | 660 |
| Łukasz Magiera | 92 | +10429/-8024 | 1580 |
| Andrew Gillis | 43 | +4149/-1765 | 208 |
| Jennifer Wang | 10 | +1441/-1138 | 34 |
| Geoff Stuart | 18 | +1348/-859 | 113 |
| dirkmc | 11 | +1827/-210 | 70 |
| Aayush | 21 | +1134/-894 | 69 |
| Steven Allen | 9 | +743/-889 | 66 |
| Marco Munizaga | 15 | +990/-252 | 36 |
| gammazero | 47 | +681/-411 | 104 |
| Will | 4 | +514/-246 | 29 |
| web3-bot | 15 | +409/-348 | 20 |
| Steven Fraser | 1 | +671/-0 | 36 |
| Cory Schwartz | 27 | +520/-89 | 36 |
| Hannah Howard | 3 | +318/-105 | 8 |
| Piotr Galar | 2 | +337/-59 | 7 |
| swift-mx | 14 | +264/-131 | 17 |
| vyzo | 7 | +357/-15 | 16 |
| Petar Maymounkov | 6 | +221/-23 | 14 |
| LexLuthr | 7 | +182/-21 | 14 |
| Aayush Rajasekaran | 5 | +97/-70 | 33 |
| Raúl Kripalani | 5 | +87/-45 | 7 |
| unknown | 1 | +114/-0 | 8 |
| sti-bot | 44 | +54/-60 | 44 |
| Aarsh Shah | 2 | +61/-50 | 8 |
| Lucas Molas | 1 | +74/-27 | 3 |
| zenground0 | 8 | +80/-18 | 14 |
| Dirk McCormick | 3 | +52/-33 | 8 |
| frank | 3 | +73/-7 | 3 |
| Will Scott | 4 | +45/-11 | 5 |
| kaola526 | 5 | +44/-11 | 5 |
| dependabot[bot] | 3 | +16/-10 | 8 |
| zl | 1 | +15/-4 | 4 |
| Phi | 5 | +12/-6 | 6 |
| Marcin Rataj | 1 | +11/-7 | 1 |
| github-actions[bot] | 7 | +8/-8 | 7 |
| Anton Evangelatov | 2 | +13/-0 | 4 |
| Nicolas Gimenez | 1 | +12/-0 | 1 |
| Marten Seemann | 2 | +5/-7 | 5 |
| Chris Harden | 1 | +10/-0 | 2 |
| jennijuju | 1 | +4/-4 | 7 |
| Travis Person | 2 | +2/-6 | 2 |
| Rod Vagg | 1 | +3/-3 | 2 |
| Rob Quist | 1 | +3/-3 | 1 |
| Jiaying Wang | 1 | +2/-3 | 2 |
| zengroundumbass | 1 | +3/-1 | 1 |
| lifei | 1 | +1/-1 | 1 |
| Mike | 1 | +2/-0 | 1 |
| Hubert | 1 | +1/-1 | 1 |
| Daniel N | 1 | +1/-1 | 1 |
| BMZ | 1 | +1/-1 | 1 |

# 1.16.1 / 2022-07-07

This is an OPTIONAL PATCH releases for storage providers who have failed to publish `SubmitWindowedPoSt` due to out of gas error. The error log looks like `/wdpost_run.go:xxx	estimating gas	{"error": "estimating gas used: message execution failed: exit SysErrOutOfGas(7)...`.

## New Features

- feat: declare fault recovery: Config for maximum partition count per message (#8988 / #8986)
  - configure `MaxPartitionsPerRecoveryMessage` in miner configuration setting.
- feat: wdpost: Config for maximum partition count per message (#8982 / #8986)
  - configure `MaxPartitionsPerPoStMessage` in miner configuration setting.
  
# 1.16.0 / 2022-06-24

This is a MANDATORY release of Lotus that introduces [Filecoin network v16,
codenamed the Skyr upgrade](https://github.com/filecoin-project/community/discussions/74?sort=new#discussioncomment-2392151).

The network is scheduled to upgrade to nv16 at epoch 1960320, on July 6th at 2022-07-06T14:00:00Z. All node operators, including storage providers, must upgrade to this release (or a later release) before that time. Storage providers must update their daemons, miners, market and worker(s).

Your lotus node will switch from the Legacy VM (that depended on go-based specs-actors) to Filecoin Virtual Machine FVM (that uses Rust-based builtin-actors) atomically upon the upgrade.

The Skyr upgrade introduces the following FIPs, enhancements and bug fixes, delivered in [built-actors v8](https://github.com/filecoin-project/builtin-actors/releases/tag/v8.0.0) and [ref-fvm v1.0.0](https://github.com/filecoin-project/ref-fvm/releases/tag/fvm%40v1.0.0):,

- [FIP-0030](https://github.com/filecoin-project/FIPs/blob/master/FIPS/fip-0030.md)
- [FIP-0031](https://github.com/filecoin-project/FIPs/blob/master/FIPS/fip-0031.md)
- [FIP-0032](https://github.com/filecoin-project/FIPs/blob/master/FIPS/fip-0032.md))
- [FIP-0027](https://github.com/filecoin-project/FIPs/blob/master/FIPS/fip-0027.md)
- [Bug fix for the ProveReplicaUpdates method](https://github.com/filecoin-project/builtin-actors/pull/138)
- [New proofs version for SnarkPack](https://github.com/filecoin-project/builtin-actors/pull/474/commits/3027c365f516e1cba6f156d4fb9dbd8c893d5b62)


## 🆕 Things you may wanna know

### Actor Code CIDs

As stated in [FIP-0031](https://github.com/filecoin-project/FIPs/blob/master/FIPS/fip-0031.md)- [structure of the code cid](https://github.com/filecoin-project/FIPs/blob/master/FIPS/fip-0031.md#structure-of-code-cids), system actors' code CIDs will be real content-addressing

For lotus users, we are making the change minimal for you. This means the `CODE` output when you run `lotus state get-actor` will now be the actual CID that represents the executable code for the actor, followed by wrapped synthetic id like the ones you've got before, i.e `fil/8/system`.

Moreover, this also means that in the future, whenever the actor code changes, the CID changes accordingly, and a network upgrade is needed for the network participants to have consensus over what executable code we should use for each system actor.

### Built-in actor bundles

As the network introduces FVM, it's also switching from spec-actor (written in GoLang) to [built-in actor](https://github.com/filecoin-project/builtin-actors) (written in rust), in which the latter comes with[ importable bundles](https://github.com/filecoin-project/builtin-actors#importable-bundle). This means, like filecoin proof parameters, node operators now also need to fetch the actor bundles according to the network versions for the nodes to remain operational.

Bundles for all networks(mainnet, calibnet, and etc) are included in the lotus source tree (`build/actors/`) and embedded on build. Lotus verifies that the bundle CIDs are the right ones upon build & upgrade against the values in `build/builtin_actors_gen.go`, according to the network you are building. You may also check the bundle manifest CID matches the bundle gen-ed values by running `lotus state actor-cids --network-version 16`.

The manifest CID & full list of actor code CIDs for nv16 using v8.0.0 is:

```
    "_manifest":         "bafy2bzacebogjbpiemi7npzxchgcjjki3tfxon4ims55obfyfleqntteljsea"
	"account":          "bafk2bzacedudbf7fc5va57t3tmo63snmt3en4iaidv4vo3qlyacbxaa6hlx6y"
	"cron":             "bafk2bzacecqb3eolfurehny6yp7tgmapib4ocazo5ilkopjce2c7wc2bcec62"
	"init":             "bafk2bzaceaipvjhoxmtofsnv3aj6gj5ida4afdrxa4ewku2hfipdlxpaektlw"
	"multisig":         "bafk2bzacebhldfjuy4o5v7amrhp5p2gzv2qo5275jut4adnbyp56fxkwy5fag"
	"paymentchannel":   "bafk2bzacebalad3f72wyk7qyilvfjijcwubdspytnyzlrhvn73254gqis44rq"
	"reward":           "bafk2bzacecwzzxlgjiavnc3545cqqil3cmq4hgpvfp2crguxy2pl5ybusfsbe"
	"storagemarket":    "bafk2bzacediohrxkp2fbsl4yj4jlupjdkgsiwqb4zuezvinhdo2j5hrxco62q"
	"storageminer":     "bafk2bzacecgnynvd3tene3bvqoknuspit56canij5bpra6wl4mrq2mxxwriyu"
	"storagepower":     "bafk2bzacebjvqva6ppvysn5xpmiqcdfelwbbcxmghx5ww6hr37cgred6dyrpm"
	"system":           "bafk2bzacedwq5uppsw7vp55zpj7jdieizirmldceehu6wvombw3ixq2tcq57w"
	"verifiedregistry": "bafk2bzaceb3zbkjz3auizmoln2unmxep7dyfcmsre64vnqfhdyh7rkqfoxlw4"
```

All bundles are also available at https://github.com/filecoin-project/builtin-actors/releases, thus you can also manually download the bundles and place them in the right path.

Note: use customized bundle will risk you to lose sync with the network!

To get Code CIDs:
- api:`StateActorCodeCIDs`
- cli: `lotus state actor-cids`
- cli: `lotus-shed cid inspect-bundle`

### Execution Trace

For developers that are dependent on lotus execution trace, you will need  to enable `LOTUS_VM_ENABLE_TRACING` envvar to get the exact execution trace response as before. Without the envvar enabled, `Subcall` details, Duration` and `GasCharges` fields will be missing from the new FVM trace.

### Deal Proposal Migration

All deal proposals with non-utf8 string as the label in the metadata store will perform a light migration to new format as defined in [v1.1.1](https://github.com/filecoin-project/go-fil-markets/pull/721).

## Others
- Resource manager is now only enabled by default on full daemon node. You can enable it manually for other nodes by setting env var `LOTUS_RCMGR` to `1`.
- Fix: drand: calculation of round from Filecoin epochs ([filecoin-project/lotus#8606](https://github.com/filecoin-project/lotus/pull/8606))

## Dependency Update
- chore: deps: update to go-libp2p v0.19.4 ([filecoin-project/lotus#8801](https://github.com/filecoin-project/lotus/pull/8801))
- github.com/filecoin-project/go-fil-markets (v1.20.1 -> v1.20.1-v16-2):
- github.com/filecoin-project/go-legs (v0.3.7 -> v0.3.10):
- github.com/filecoin-project/go-state-types (v0.1.8 -> v0.1.10):
- github.com/filecoin-project/specs-storage (v0.2.4 -> v0.4.1):

## Contributors

| Contributor | Commits | Lines ± | Files Changed |
|-------------|---------|---------|---------------|
| @geoff-vball | 37 | +10565/-8454 | 150 |
| @arajasek | 33 | +7964/-6340 | 473 |
| @arajasek | 37 | +6220/-6976 | 457 |
| @vyzo | 135 | +7287/-5380 | 546 |
| @ZenGround0 | 19 | +5958/-2920 | 226 |
| @stebalien | 18 | +1566/-1101 | 116 |
| Alex | 5 | +323/-2304 | 32 |
| @zenground0 | 9 | +583/-358 | 56 |
| @jennijuju | 5 | +853/-27 | 19 |
| @jennijuju | 24 | +392/-201 | 60 |
| Marco Munizaga | 3 | +236/-83 | 5 |
| @raulk| 9 | +93/-15 | 15 |
| @travisperson | 3 | +37/-37 | 12 |
| @Kubuxu | 1 | +41/-5 | 1 |
| @koalacxr | 1 | +29/-13 | 3 |
| @gammazero | 2 | +18/-10 | 4 |
| Peter Rabbitson | 1 | +5/-3 | 1 |
| Steve Loeppky | 1 | +6/-0 | 1 |
| @masih | 1 | +3/-3 | 2 |
| @magik6k | 1 | +4/-0 | 1 |
| @jennijuju | 1 | +2/-2 | 1 |
| tian zhou | 1 | +1/-1 | 1 |

# 1.15.3 / 2022-05-31

This is an optional release of lotus that include new APIs, some improvements and bug fixes.

## New Features
- feat: api: add StateGetNetworkParams api ([filecoin-project/lotus#8546](https://github.com/filecoin-project/lotus/pull/8546))
- feat: api: Implement StateLookupRobustAddress ([filecoin-project/lotus#8486](https://github.com/filecoin-project/lotus/pull/8486))
- sealing: DataCid on workers ([filecoin-project/lotus#8557](https://github.com/filecoin-project/lotus/pull/8557))
- feat: FVM: Support exectraces ([filecoin-project/lotus#8514](https://github.com/filecoin-project/lotus/pull/8514))

## Improvements
- ux: wallet: update delete usage ([filecoin-project/lotus#8442](https://github.com/filecoin-project/lotus/pull/8442))
- chore: config: default-disable kvlog ([filecoin-project/lotus#8477](https://github.com/filecoin-project/lotus/pull/8477))
- chore: cli: Alias cli commands for uniformity ([filecoin-project/lotus#8587](https://github.com/filecoin-project/lotus/pull/8587))

## Bug Fixes
- fix: Make deal making logs much less noisy ([filecoin-project/lotus#8622](https://github.com/filecoin-project/lotus/pull/8622))
- fix: mpool: avoid deadlock on unsubscribe  ([filecoin-project/lotus#8635](https://github.com/filecoin-project/lotus/pull/8635))
- fix: update StatApplied when fvm apply message ([filecoin-project/lotus#8545](https://github.com/filecoin-project/lotus/pull/8545))
- fix: ci: build macos and linux assets on tagged releases ([filecoin-project/lotus#8597](https://github.com/filecoin-project/lotus/pull/8597))
- fix: Clean up vanilla proof fetching errors for proper display ([filecoin-project/lotus#8564](https://github.com/filecoin-project/lotus/pull/8564))
- fix: Make markets logger less noisy when doing retrievals ([filecoin-project/lotus#8604](https://github.com/filecoin-project/lotus/pull/8604))
- fix: test: Fix flaky TestGatewayWalletMsig ([filecoin-project/lotus#8601](https://github.com/filecoin-project/lotus/pull/8601))
- fix: lotus-wallet: correct network in version ([filecoin-project/lotus#8563](https://github.com/filecoin-project/lotus/pull/8563))
- fix: worker: Download proofs if PRU2 is enabled ([filecoin-project/lotus#8555](https://github.com/filecoin-project/lotus/pull/8555))
- fix: ux: update `lotus-wallet run` description ([filecoin-project/lotus#8528](https://github.com/filecoin-project/lotus/pull/8528))
- fix: market: Infer index provider topic from network name by default ([filecoin-project/lotus#8526](https://github.com/filecoin-project/lotus/pull/8526))
- fix: storiface: Make FSOverhead numbers more accurate ([filecoin-project/lotus#8481](https://github.com/filecoin-project/lotus/pull/8481))
- fix: node: fix comment for IndexProvider ([filecoin-project/lotus#8480](https://github.com/filecoin-project/lotus/pull/8480))
- fix: sealing: fail to add expired precommits to a batch ([filecoin-project/lotus#8479](https://github.com/filecoin-project/lotus/pull/8479))
- fix:sealing:check index out of bounds against correct param length not return length ([filecoin-project/lotus#8475](https://github.com/filecoin-project/lotus/pull/8475))
- fix: sealing: Finalize snap sectors before submitting proofs ([filecoin-project/lotus#8582](https://github.com/filecoin-project/lotus/pull/8582))
- chore: fix lint issue ([filecoin-project/lotus#8531](https://github.com/filecoin-project/lotus/pull/8531))
- feat: vm: add actor error backtraces to FVM ([filecoin-project/lotus#8524](https://github.com/filecoin-project/lotus/pull/8524))

## Dependency Updates
- github.com/filecoin-project/specs-storage (v0.2.2 -> v0.2.3-0.20220426183226-1a0a63c5990f):
- deps: update go-libp2p@v0.19 ([filecoin-project/lotus#8511](https://github.com/filecoin-project/lotus/pull/8511))
- chore: deps: Use tagged version of specs-storage #8764

## Others
- chore: merge releases back into master ([filecoin-project/lotus#8638](https://github.com/filecoin-project/lotus/pull/8638))
- chore:ci:make codecov quiet ([filecoin-project/lotus#8600](https://github.com/filecoin-project/lotus/pull/8600))
- chore: version: bump the version to v1.15.3-dev ([filecoin-project/lotus#8473](https://github.com/filecoin-project/lotus/pull/8473))
- chore: .gitignore: ignore built in actor bundles ([filecoin-project/lotus#8590](https://github.com/filecoin-project/lotus/pull/8590))
- ci: deps: macos build deps ([filecoin-project/lotus#8581](https://github.com/filecoin-project/lotus/pull/8581))
- chore:chore:chore remove the wrong TODO ([filecoin-project/lotus#8586](https://github.com/filecoin-project/lotus/pull/8586))
- add 1475 bootstrapper ([filecoin-project/lotus#8495](https://github.com/filecoin-project/lotus/pull/8495))
- Bump version for xtools ([filecoin-project/lotus#8494](https://github.com/filecoin-project/lotus/pull/8494))
- chore: bundle: remove wrongly committed bundle cars #8763
## Contributors

| Contributor | Commits | Lines ± | Files Changed |
|-------------|---------|---------|---------------|
| @stebalien | 4 | +607/-95 | 19 |
| @magik6k  | 9 | +550/-37 | 43 |
| @geoff-vball | 5 | +279/-219 | 27 |
| @simlecode | 1 | +306/-39 | 20 |
| @arajasek | 1 | +256/-34 | 10 |
| @zenground0 | 11 | +214/-66 | 31 |
| @arajasek | 2 | +149/-99 | 8 |
| @vyzo | 3 | +125/-81 | 4 |
| @Masih| 1 | +134/-15 | 7 |
| @travisperson | 3 | +24/-32 | 6 |
| @Rjan | 6 | +16/-16 | 9 |
| @jennijuju | 3 | +9/-8 | 15 |
| Rob Quist | 3 | +12/-4 | 3 |
| @Icarus9913 | 1 | +3/-3 | 3 |
| @swift-mx | 1 | +3/-0 | 1 |
| @Phi-rjan | 1 | +1/-1 | 1 |
| @lifei | 1 | +1/-0 | 1 |


# 1.15.2 / 2022-05-06

This is a highly recommended feature lotus release v1.15.2. This feature release introduces many new features and  for SPs, including PoSt workers, sealing scheduler, snap deal queue and so on.

Note: You need to be using go v1.18.1&up from this release onwards.

## Highlights
### ❣️❣️❣️ PoSt Workers ❣️❣️❣️
‼️️Attention - the long-awaited yet highly requested PoSt workers, they are here! And they come in as a combo: you may setup PoSt workers for both winningPoSt or/and windowPoSt worker. You can also setup any number of PoSt workers as long as you have the hardware resources!
For more details and learn how to set it up, see the docs [here](https://lotus.filecoin.io/storage-providers/seal-workers/post-workers/). You can also find early result of the PoSt workers performance by the community [here](https://github.com/filecoin-project/lotus/discussions/8375).
- feat: PoSt workers ([filecoin-project/lotus#7971](https://github.com/filecoin-project/lotus/pull/7971))
- feat: storage: Parallel proving checks ([filecoin-project/lotus#8391](https://github.com/filecoin-project/lotus/pull/8391))
  - adjust `ParallelCheckLimit` according to your resource setup to get pre-post checkers run faster!

In addition, we also added some handy toolings:
- feat: miner: API/CLI to compute window-post ([filecoin-project/lotus#8389](https://github.com/filecoin-project/lotus/pull/8389))
  - run `lotus-miner proving compute window-post` to manually trigger a full windowPoSt computation for a specific deadline for full sanity checks.
- feat: miner cli: Separate proving workers command ([filecoin-project/lotus#8379](https://github.com/filecoin-project/lotus/pull/8379))
  - run `lotus-miner proving workers` to list all the PoSt workers that's attached
- feat: miner cli: proving check --faulty, faults in storage list sectors ([filecoin-project/lotus#8349](https://github.com/filecoin-project/lotus/pull/8349))
  - run `lotus-miner proving check --faulty` to identify the sectors that might be bad.

### 🔥🔥🔥 Sealing Scheduler Enhancement 🔥🔥🔥

Have you ever got a couple workers but only a few of them are super packed, while the rest are idling waiting for jobs? Now the task can be distributed more evenly with:
- feat: sched: Improve worker assigning logic ([filecoin-project/lotus#8447](https://github.com/filecoin-project/lotus/pull/8447))

### 🌟🌟🌟 Snap Deal Enhancements 🌟🌟🌟

The Filecoin Network introduced Snap Deal with the network v15 OhSnap upgrade, and lotus shipped v1.14.0 with basic snappy support for SP to use this feature. Since then, we have received good ux feedbacks and bug reports from the community, and we are introducing a couple enhancement for SPs to better leverage this feature.

- feat: sealing: Sector upgrade queue ([filecoin-project/lotus#8330](https://github.com/filecoin-project/lotus/pull/8330))
  - Snap up CCs to be ready for deals automatically, learn more [here](https://lotus.filecoin.io/storage-providers/operate/snap-deals/#snap-deal-queue)
- feat: sealing: More SnapDeals config knobs ([filecoin-project/lotus#8343](https://github.com/filecoin-project/lotus/pull/8343))
  - SPs can now set `PreferNewSectorsForDeals` and `MaxUpgradingSectors` to better manage their sealing/dealing pipeline.
- feat: config: Move MakeNewSectorForDeals config into the Sealing sectoin ([filecoin-project/lotus#8378](https://github.com/filecoin-project/lotus/pull/8378))
- fix: sealing: Release unsealed sector files after snapdeals abort ([filecoin-project/lotus#8438](https://github.com/filecoin-project/lotus/pull/8438))
- fix: sealing: always do cooldown in handleSubmitReplicaUpdateFailed ([filecoin-project/lotus#8353](https://github.com/filecoin-project/lotus/pull/8353))
- fix: storagefsm: Fix error loop on bad event ([filecoin-project/lotus#8338](https://github.com/filecoin-project/lotus/pull/8338))
- fix: sealing: Remove sector copies from workers after snapdeals ([filecoin-project/lotus#8329](https://github.com/filecoin-project/lotus/pull/8329))

## New Features
- enable rcmgr by default ([filecoin-project/lotus#8470](https://github.com/filecoin-project/lotus/pull/8470))
- feat: cli: lotus client list-asks --protocols ([filecoin-project/lotus#8464](https://github.com/filecoin-project/lotus/pull/8464))
- feat: shed: Multi-file vlog2car ([filecoin-project/lotus#8426](https://github.com/filecoin-project/lotus/pull/8426))
- feat: worker: check fd limit on startup ([filecoin-project/lotus#8390](https://github.com/filecoin-project/lotus/pull/8390))
- feat: lotus-shed: add command to compute state over a range of tipsets. ([filecoin-project/lotus#8371](https://github.com/filecoin-project/lotus/pull/8371))
- feat: cli/net: implement 'net ping' command ([filecoin-project/lotus#8357](https://github.com/filecoin-project/lotus/pull/8357))
- feat: stmgr: call: use a buffered concurrent-access blockstore ([filecoin-project/lotus#8358](https://github.com/filecoin-project/lotus/pull/8358))
- feat: infra/ci: add `lotus-test` image as CI build step ([filecoin-project/lotus#7956](https://github.com/filecoin-project/lotus/pull/7956))
- feat:  multisig: lotus-sheed miner-multisig change-worker command. ([filecoin-project/lotus#8281](https://github.com/filecoin-project/lotus/pull/8281))
- feat: Add additional test annotations (#8272) ([filecoin-project/lotus#8272](https://github.com/filecoin-project/lotus/pull/8272))

## Improvements
- Revert appimage removal ([filecoin-project/lotus#8439](https://github.com/filecoin-project/lotus/pull/8439))
- sealing: Don't panic in ReleaseUnsealed with no ranges ([filecoin-project/lotus#8461](https://github.com/filecoin-project/lotus/pull/8461))
- testkit: give up on waiting for the RPC server to shutdown after 1s ([filecoin-project/lotus#8450](https://github.com/filecoin-project/lotus/pull/8450))
- chore: events: implement event observer deregister method ([filecoin-project/lotus#8441](https://github.com/filecoin-project/lotus/pull/8441))
- Thread safe piecereader ([filecoin-project/lotus#8397](https://github.com/filecoin-project/lotus/pull/8397))
- VM: Refactor pricelist to be based on network versions ([filecoin-project/lotus#8369](https://github.com/filecoin-project/lotus/pull/8369))
- --max-piece-size in set-ask is no longer required ([filecoin-project/lotus#8361](https://github.com/filecoin-project/lotus/pull/8361))
- refactor: convert RepoType from int to interface ([filecoin-project/lotus#8086](https://github.com/filecoin-project/lotus/pull/8086))
- Shed: fix error message ([filecoin-project/lotus#8340](https://github.com/filecoin-project/lotus/pull/8340))

## Bug Fixes
- fix: FVM: add finality check for consensus faults ([filecoin-project/lotus#8452](https://github.com/filecoin-project/lotus/pull/8452))
- fix: market: Reuse the market `PubSub` in index provider ([filecoin-project/lotus#8443](https://github.com/filecoin-project/lotus/pull/8443))
- fix: market: set all index provider options based on lotus config ([filecoin-project/lotus#8444](https://github.com/filecoin-project/lotus/pull/8444))
- release worker tracker lock when call cb func ([filecoin-project/lotus#8206](https://github.com/filecoin-project/lotus/pull/8206))
- fix: node: Fix market node startup ([filecoin-project/lotus#8425](https://github.com/filecoin-project/lotus/pull/8425))
- fix: sealing: Fix PR1 worker selection ([filecoin-project/lotus#8420](https://github.com/filecoin-project/lotus/pull/8420))
- fix: go: make Go 1.18 builds work ([filecoin-project/lotus#8410](https://github.com/filecoin-project/lotus/pull/8410))
- fix: sealing: Added error checking ([filecoin-project/lotus#8404](https://github.com/filecoin-project/lotus/pull/8404))
- fix: ux: Change Propose-worker msg ([filecoin-project/lotus#8384](https://github.com/filecoin-project/lotus/pull/8384))
- fix: miner: dead loop on removing sector ([filecoin-project/lotus#8386](https://github.com/filecoin-project/lotus/pull/8386))
- fix: worker: Fix default value handling ([filecoin-project/lotus#8380](https://github.com/filecoin-project/lotus/pull/8380))
- Revert "Update params for interopnet for fvm" ([filecoin-project/lotus#8374](https://github.com/filecoin-project/lotus/pull/8374))
- fix: cli: Reset miner/ask lists in interactive deal 'miner' step (#8155) ([filecoin-project/lotus#8155](https://github.com/filecoin-project/lotus/pull/8155))
- fix:snapup: Rename error message ([filecoin-project/lotus#8370](https://github.com/filecoin-project/lotus/pull/8370))
- fix: multisig: Print "waiting for confirmation.." ([filecoin-project/lotus#8368](https://github.com/filecoin-project/lotus/pull/8368))
- fix: lotus-wallet: pass correct repo type to repo.Init ([filecoin-project/lotus#8356](https://github.com/filecoin-project/lotus/pull/8356))
- fix: avoid racy memstores when estimating gas ([filecoin-project/lotus#8351](https://github.com/filecoin-project/lotus/pull/8351))
- fix: itests: Don't hang on exit in MineBlocksMustPost ([filecoin-project/lotus#8345](https://github.com/filecoin-project/lotus/pull/8345))
- fix: miner cli: Estimate deal weight in sector list when upgrading ([filecoin-project/lotus#8336](https://github.com/filecoin-project/lotus/pull/8336))
- fix: sealing: FinalizeSector doesn't need sealed replica access ([filecoin-project/lotus#8337](https://github.com/filecoin-project/lotus/pull/8337))
- fix: cli: add ArgsUsage field to clientGetDealCmd ([filecoin-project/lotus#8241](https://github.com/filecoin-project/lotus/pull/8241))
- fix: market: Infer index provider topic from network name by default #8533
- fix: deps: Update to FFI with logger bump #8588
- fix: sealing: Finalize snap sectors before submitting proofs #8588

## Dependency Updates
- deps: update go-libp2p@v0.19 #8533
- deps: ffi: update ffi that includes the log fix #8577
- deps: ffi: pull ffi that includes the latest fvm ([filecoin-project/lotus#8424](https://github.com/filecoin-project/lotus/pull/8424))
- Update to go-log 2.5.1 ([filecoin-project/lotus#8422](https://github.com/filecoin-project/lotus/pull/8422))
- chore(deps): update go-data-transfer with fixes (master edition) ([filecoin-project/lotus#8411](https://github.com/filecoin-project/lotus/pull/8411))
- deps: update ffi with actor v7.1.0 and fvm that uses the bundle that includes the new manifest ([filecoin-project/lotus#8402](https://github.com/filecoin-project/lotus/pull/8402))
- Update to specs-storage v0.2.2 ([filecoin-project/lotus#8400](https://github.com/filecoin-project/lotus/pull/8400))
- chore: ffi: the latest fvm release ([filecoin-project/lotus#8381](https://github.com/filecoin-project/lotus/pull/8381))
- Update params for interopnet for fvm ([filecoin-project/lotus#8119](https://github.com/filecoin-project/lotus/pull/8119))
- github.com/filecoin-project/specs-storage (v0.2.0 -> v0.2.2):
- ci: deps: macos build deps #8588

## Others
- chore: merge releases back to master ([filecoin-project/lotus#8468](https://github.com/filecoin-project/lotus/pull/8468))
- Packer publish copy orb ([filecoin-project/lotus#8413](https://github.com/filecoin-project/lotus/pull/8413))
- chore: Remove temp gomock reflect file ([filecoin-project/lotus#8372](https://github.com/filecoin-project/lotus/pull/8372))
- chore: FVM: log when fvm is used ([filecoin-project/lotus#8363](https://github.com/filecoin-project/lotus/pull/8363))
- lib: extract unixfs filestore into lib ([filecoin-project/lotus#8354](https://github.com/filecoin-project/lotus/pull/8354))
- test: use `T.TempDir` to create temporary test directory ([filecoin-project/lotus#8295](https://github.com/filecoin-project/lotus/pull/8295))
- Update Dockerfile.lotus
- chore:sealing:remove endpoint from cli ([filecoin-project/lotus#8215](https://github.com/filecoin-project/lotus/pull/8215))
- chore: build: bump the master version to v1.15.2-dev ([filecoin-project/lotus#8322](https://github.com/filecoin-project/lotus/pull/8322))
- chore: fix lint issue #8533

## Contributors

| Contributor | Commits | Lines ± | Files Changed |
|-------------|---------|---------|---------------|
| @magik6k | 95 | +5147/-2922 | 401 |
| @mz-sirius | 3 | +1789/-546 | 48 |
| @nonsense  | 11 | +777/-567 | 121 |
| @arajasek | 11 | +336/-231 | 28 |
| Darko Brdareski | 1 | +463/-13 | 95 |
| @coryschwartz | 11 | +147/-217 | 13 |
| spark8899 | 2 | +300/-0 | 2 |
| @zenground0 | 2 | +6/-193 | 7 |
| Eng Zer Jun | 1 | +31/-158 | 11 |
| Kevin Li | 2 | +174/-0 | 14 |
| @arajasek | 5 | +85/-86 | 18 |
| @jennijuju | 1 | +0/-119 | 3 |
| @jennijuju | 1 | +0/-98 | 6 |
| @raulk | 1 | +60/-1 | 1 |
| @frrist | 1 | +56/-0 | 2 |
| @vyzo | 3 | +18/-16 | 5 |
| @Masih | 3 | +29/-4 | 3 |
| @jennijuju | 4 | +18/-11 | 11 |
| @hannahhoward | 1 | +13/-10 | 2 |
| @dirkmc | 1 | +21/-1 | 1 |
| koalacxr | 1 | +10/-11 | 4 |
| Aarsh Shah | 1 | +19/-1 | 1 |
| @Rjan | 6 | +10/-8 | 7 |
| @zl | 1 | +7/-1 | 1 |
| KAYUII | 1 | +3/-2 | 1 |
| @simlecode | 1 | +4/-0 | 1 |
| @dirkmc | 1 | +1/-3 | 1 |
| Jerry | 1 | +3/-0 | 1 |
| @steblian | 1 | +1/-1 | 1 |
| Geoff Stuart | 1 | +1/-0 | 1 |
| Florian Ruen | 1 | +0/-1 | 1 |

# 1.15.1 / 2022-04-07

This is a *HIGHLY recommended* feature release v1.15.1, especially for node operators and storage providers who want to be a part of the content addressing network of Filecoin and IPFS.
This feature release introduces Index Provider, GraphSync v2, and many other latest functionalities, improvements and bug fixes. More importantly, node operator can now enable the FVM(experimental) to sync mainnet!!

## Highlights

### 🔥🔥🔥 FVM (Experimental) 🔥🔥🔥
- feat: fvm: FVM integration  ([filecoin-project/lotus#8332](https://github.com/filecoin-project/lotus/pull/8332))
  The lotus team is excited to announce the launch of experimental non-programmable FVM on mainnet. By enabling `"LOTUS_USE_FVM_EXPERIMENTAL=1` envvar, the lotus daemon will be running the [WASM-compiled built-in actors](https://github.com/filecoin-project/builtin-actors) that is compatible with the existing chain(Network v15 OhSnap). If you are trying it out and having any questions or feedbacks, please leave a comment [here](https://github.com/filecoin-project/lotus/discussions/8334)!
  - chore: FVM: log when fvm is used([filecoin-project/lotus#8363](https://github.com/filecoin-project/lotus/pull/8363))
  - chore: ffi: the latest fvm release([filecoin-project/lotus#8382](https://github.com/filecoin-project/lotus/pull/8382))

### 🌟🌟🌟 Index Provider (Production Ready!) 🌟🌟🌟
- feat: markets: Integrate index ingest protocol and retrieve by any CID ([filecoin-project/lotus#7313](https://github.com/filecoin-project/lotus/pull/7313))

More and more useful data is being stored on Filecoin via deals made by clients to Storage Providers. The goal is that this content is discoverable when people need them. To achieve that goal, one of the projects [the Bedrock team](https://www.notion.so/pl-strflt/Bedrock-2e956d5d8143432080a1d84435ccf0ff) is working on is building an Indexer Ecosystem, a project that's focus on content addressing on Filecoin, then potentially have interoperability with IPFS in the future and eventually serve the retrieval market. The Indexer Ecosystem high level architecture overview diagram can be found [here](https://github.com/filecoin-project/storetheindex/blob/main/doc/indexer_ecosys.png) and a detailed write up about can be found [here](https://www.notion.so/pl-strflt/Introducing-Indexer-to-SP-90bf296794174a8281c121d4ce6747a0).

That being said, with this release, lotus Storage Providers can easily become an Index Provider and serve the Indexer Content Addressing System. Index Providers generate advertisements from the deals made by a storage provider and announces the data to the indexer nodes for further processing:
- To learn more about *what is an Index Provider and how to be an Index Provider*, read it [here](https://lotus.filecoin.io/storage-providers/operate/index-provider/) in lotus docuementation.
- An [one-off migration](https://lotus.filecoin.io/storage-providers/operate/index-provider/#first-time-migration) is needed in order for a Storage Provider to become an Index Provider and announce the proper formatted index. It's *highly recommended* for all Index Provider to do a [force bulk initialization](https://lotus.filecoin.io/storage-providers/configure/dagstore/#forcing-bulk-initialization) to enable index announcement on all existing deals.
  - Note that the Initialization places IO workload on your storage system. SP should set a proper `concurrency` based on your hardware or can stop/start initialization at their wish/convenience as proving deadlines approach and elapse, to avoid IOPS starvation or competition with window PoSt.
- After the first one-time migration, being an Index Provider barely puts any extra usage on SP's market system.
  - You can find the testing result by SPX fellows [here](https://github.com/filecoin-project/lotus/discussions/8087).

We recommend all Storage Providers that are serving deals in the Filecoin network to become a Index Provider, make the data you are storing discoverable for the retrieval market and retrieval clients!
- If you have any questions about becoming an index provider, or the indexer system in general, leave a comment [here](https://github.com/filecoin-project/lotus/discussions/8341).
- Follow the indexer project at https://github.com/filecoin-project/go-indexer-core.
- If you have any feature request or bug reports of running an index provider, create an issue in https://github.com/filecoin-project/index-provider.
- You may also join the #storetheindex channel in the Filecoin Slack to engage with the team & the community!

### ❗️❗️❗️ Dag Migration For New CAR index format in DagStore ❗️❗️❗️
The index provider leverages the latest CARv2 indexing format `MultihashIndexSorted`, which stores the multihash code as well as the digest of all CIDs in a CAR file. Thus, all Storage Providers SHOULD perform an one-off DAG mirgation to regenerate DagStore CARv2 indices. You have to do it to become an index provider, failing to do so may also impact your future deal making.
Follow the instruction [here](https://lotus.filecoin.io/storage-providers/operate/index-provider/) to perform the migration.

## New Features
- feat: sealing: Sector upgrade queue ([filecoin-project/lotus#8333](https://github.com/filecoin-project/lotus/pull/8333))
  - see more details in docs: [here](https://lotus.filecoin.io/storage-providers/operate/snap-deals/#snap-deal-queue)
- feat: market utils: Support unixfsnode in TraverseDag ([filecoin-project/lotus#8168](https://github.com/filecoin-project/lotus/pull/8168))
- feat: config: enable indexer providing by default ([filecoin-project/lotus#8314](https://github.com/filecoin-project/lotus/pull/8314))
- feat: api: Make ClientCalcCommP multithreaded ([filecoin-project/lotus#8276](https://github.com/filecoin-project/lotus/pull/8276))
- feat: config: Persistent subsystem log level config ([filecoin-project/lotus#8283](https://github.com/filecoin-project/lotus/pull/8283))
- feat: shed: blockstore/vlog to car export cmds ([filecoin-project/lotus#8265](https://github.com/filecoin-project/lotus/pull/8265))
- feat: shed: ItestD ([filecoin-project/lotus#8290](https://github.com/filecoin-project/lotus/pull/8290))
- feat: Make add piece idempotent ([filecoin-project/lotus#8160](https://github.com/filecoin-project/lotus/pull/8160))
- feat: paychmgr: Support paych funding (a.k.a. fast paid retrieval) ([filecoin-project/lotus#7883](https://github.com/filecoin-project/lotus/pull/7883))
- feat: ci: packer snap ([filecoin-project/lotus#7819](https://github.com/filecoin-project/lotus/pull/7819))
- feat: #6147: Include worker name in sealing errors ([filecoin-project/lotus#7844](https://github.com/filecoin-project/lotus/pull/7844))
- Feat: cli: Remove verified data cap ([filecoin-project/lotus#8175](https://github.com/filecoin-project/lotus/pull/8175))
- feat: gateway: add MsigGetVestingSchedule to gateway api ([filecoin-project/lotus#8104](https://github.com/filecoin-project/lotus/pull/8104))
- feat: itests: add itests ensemble mocknet getter ([filecoin-project/lotus#8157](https://github.com/filecoin-project/lotus/pull/8157))
- feat: lotus-miner sectors list --initial-pledge ([filecoin-project/lotus#8098](https://github.com/filecoin-project/lotus/pull/8098))
- Resource Manager Metrics ([filecoin-project/lotus#8089](https://github.com/filecoin-project/lotus/pull/8089))
- feat: cli: set current network version from params ([filecoin-project/lotus#8111](https://github.com/filecoin-project/lotus/pull/8111))
- feat: Snapdeals support in `storage find` CLI ([filecoin-project/lotus#8130](https://github.com/filecoin-project/lotus/pull/8130))

## Improvements
- improve resource manager integration ([filecoin-project/lotus#8318](https://github.com/filecoin-project/lotus/pull/8318))
- add check manual-stateless-deal with interactive deal making ([filecoin-project/lotus#7560](https://github.com/filecoin-project/lotus/pull/7560))
- test: cli: adding wallet tests ([filecoin-project/lotus#8079](https://github.com/filecoin-project/lotus/pull/8079))
- test: chain: unit tests for the syncer & sync manager ([filecoin-project/lotus#8072](https://github.com/filecoin-project/lotus/pull/8072))
- test: cli: unit tests for sync related commands ([filecoin-project/lotus#8080](https://github.com/filecoin-project/lotus/pull/8080))
- misc: wallet: wallet tests with annotations for system test matrix ([filecoin-project/lotus#7928](https://github.com/filecoin-project/lotus/pull/7928))
- test: Cli: add mempool tests ([filecoin-project/lotus#8162](https://github.com/filecoin-project/lotus/pull/8162))
- add a state-tree diff command to lotus shed ([filecoin-project/lotus#8081](https://github.com/filecoin-project/lotus/pull/8081))
- test: mempool: Add unit and integration tests ([filecoin-project/lotus#8017](https://github.com/filecoin-project/lotus/pull/8017))
- splistore cold object reification redux ([filecoin-project/lotus#8029](https://github.com/filecoin-project/lotus/pull/8029))
- test: cli: chain category unit tests ([filecoin-project/lotus#8048](https://github.com/filecoin-project/lotus/pull/8048))
- feat: config: Move MakeNewSectorForDeals config into the Sealing section([filecoin-project/lotus#8382](https://github.com/filecoin-project/lotus/pull/8382))

## Bug Fixes
- fix: FVM: add finality check for consensus faults #8452
- fix: market: Reuse the market PubSub in index provider #8451
- fix: market: set all index provider options based on lotus config #8444
- fix: sealing: Fix PR1 worker selection (#8421)
- fix: miner: dead loop on removing sector (#8421)
- fix: sealing: Remove sector copies from workers after snapdeals ([filecoin-project/lotus#8331](https://github.com/filecoin-project/lotus/pull/8331))
- fix: storagefsm: Fix error loop on bad event ([filecoin-project/lotus#8339](https://github.com/filecoin-project/lotus/pull/8339))
- fix: sealing: FinalizeSector doesn't need sealed replica access ([filecoin-project/lotus#8339](https://github.com/filecoin-project/lotus/pull/8339))
- fix: sealing: always do cooldown in handleSubmitReplicaUpdateFailed ([filecoin-project/lotus#8353](https://github.com/filecoin-project/lotus/pull/8353))
- fix: storage cli: Output primary sector status correctly ([filecoin-project/lotus#8320](https://github.com/filecoin-project/lotus/pull/8320))
- fix: sealing fsm: Handle inputLk correctly ([filecoin-project/lotus#8291](https://github.com/filecoin-project/lotus/pull/8291))
- fix: piece provider: Don't log CIDs as binary ([filecoin-project/lotus#8287](https://github.com/filecoin-project/lotus/pull/8287))
- fix:sealing:Log instead of error normal shutdown of state machine ([filecoin-project/lotus#8232](https://github.com/filecoin-project/lotus/pull/8232))
- fix:sealing:Handle finalize replica update failures in fsm ([filecoin-project/lotus#8229](https://github.com/filecoin-project/lotus/pull/8229))
- ci: appimage: re-install appimage CI ([filecoin-project/lotus#7943](https://github.com/filecoin-project/lotus/pull/7943))
- fix: sealing: PRU insufficient collateral  ([filecoin-project/lotus#8219](https://github.com/filecoin-project/lotus/pull/8219))
- fix: shed: diff command ([filecoin-project/lotus#8202](https://github.com/filecoin-project/lotus/pull/8202))
- Make `--lite` option visible in the lotus daemon help text  ([filecoin-project/lotus#8207](https://github.com/filecoin-project/lotus/pull/8207))
- fix:sealing:Less verbose sector manager logging ([filecoin-project/lotus#8213](https://github.com/filecoin-project/lotus/pull/8213))
- avoid panic ([filecoin-project/lotus#8205](https://github.com/filecoin-project/lotus/pull/8205))
- A package is vulnerable to Exposure of Sensitive Information  ([filecoin-project/lotus#8204](https://github.com/filecoin-project/lotus/pull/8204))
- fix: sealing: add flag usage ([filecoin-project/lotus#8190](https://github.com/filecoin-project/lotus/pull/8190))
- Fix the epoch used for gas in the message pool & validation ([filecoin-project/lotus#8163](https://github.com/filecoin-project/lotus/pull/8163))
- fix:sealing:really-do-it flag for abort upgrade ([filecoin-project/lotus#8181](https://github.com/filecoin-project/lotus/pull/8181))
- fix:proving:post check sector handles snap deals replica faults ([filecoin-project/lotus#8177](https://github.com/filecoin-project/lotus/pull/8177))
- fix: client: calculate commps for pieces bigger than 32GB ([filecoin-project/lotus#8179](https://github.com/filecoin-project/lotus/pull/8179))
- fix:cli:Continue instead of return error if no valid value is filled ([filecoin-project/lotus#8131](https://github.com/filecoin-project/lotus/pull/8131))
- fix: limit reification sizes ([filecoin-project/lotus#8149](https://github.com/filecoin-project/lotus/pull/8149))
- fix: state: Allow lotus-miner info to complete without admin permission ([filecoin-project/lotus#8057](https://github.com/filecoin-project/lotus/pull/8057))
- fix:paychan:deflake integration test ([filecoin-project/lotus#8088](https://github.com/filecoin-project/lotus/pull/8088))
- fix: worker: allow enable/disabling ReplicaUpdate tasks ([filecoin-project/lotus#8090](https://github.com/filecoin-project/lotus/pull/8090))
- don't fail reification on missing references ([filecoin-project/lotus#8128](https://github.com/filecoin-project/lotus/pull/8128))
- sealer: fix error message ([filecoin-project/lotus#8121](https://github.com/filecoin-project/lotus/pull/8121))
- don't track peer ids in rcmgr metrics ([filecoin-project/lotus#8099](https://github.com/filecoin-project/lotus/pull/8099))
- temporarily disable reification ([filecoin-project/lotus#8132](https://github.com/filecoin-project/lotus/pull/8132))
- [Describe]: when excute cmd "lotus-bench sealing" without "benchmark-… ([filecoin-project/lotus#8173](https://github.com/filecoin-project/lotus/pull/8173))

## Dependency Updates
- deps: update go-libp2p and go-libp2p-resource-manager ([filecoin-project/lotus#8289](https://github.com/filecoin-project/lotus/pull/8289))
- feat(deps): update to graphsync v0.13.0 with 2.0 protocol ([filecoin-project/lotus#8273](https://github.com/filecoin-project/lotus/pull/8273))
- dep: actor: get v7 ([filecoin-project/lotus#8194](https://github.com/filecoin-project/lotus/pull/8194))
- deps: update go-libp2p to v0.18 release  ([filecoin-project/lotus#8355](https://github.com/filecoin-project/lotus/pull/8355))
- github.com/filecoin-project/go-data-transfer (v1.14.1 -> v1.15.0):
- github.com/filecoin-project/go-fil-markets (v1.19.2 -> v1.20.1):
- deps: update go-libp2p to v0.18.0-rc5 ([filecoin-project/lotus#8169](https://github.com/filecoin-project/lotus/pull/8169))

## Others
- chore: build: backport releases ([filecoin-project/lotus#8192](https://github.com/filecoin-project/lotus/pull/8192))
- feat: build: bump the version to v1.15.1-dev ([filecoin-project/lotus#8073](https://github.com/filecoin-project/lotus/pull/8073))
- makefile: add make jen ([filecoin-project/lotus#8122](https://github.com/filecoin-project/lotus/pull/8122))
- chore: Merge releases into master ([filecoin-project/lotus#8156](https://github.com/filecoin-project/lotus/pull/8156))
- chore: ci: disable publish-packer #8451

# 1.15.0 / 2022-03-09

This is an optional release with retrieval improvements(client side), SP ux with unsealing, snap deals and regular deal making and many other new features, improvements and bug fixes.

## Highlights
- feat:sealing: StartEpochSealingBuffer triggers packing on time([filecoin-project/lotus#7905](https://github.com/filecoin-project/lotus/pull/7905))
  - use the `StartEpochSealingBuffer` configuration variable as a way to enforce that sectors are packed for sealing / updating no matter how many deals they have if the nearest deal start date is close enough to the present.
- feat: #6017 market: retrieval ask CLI command ([filecoin-project/lotus#7814](https://github.com/filecoin-project/lotus/pull/7814))
- feat(graphsync): allow setting of per-peer incoming requests for miners ([filecoin-project/lotus#7578](https://github.com/filecoin-project/lotus/pull/7578))
  - by setting `SimultaneousTransfersForStoragePerClient` in deal making configuration.
- Make retrieval even faster ([filecoin-project/lotus#7746](https://github.com/filecoin-project/lotus/pull/7746))
- feat: #7747 sealing: Adding conf variable for capping number of concurrent unsealing jobs (#7884) ([filecoin-project/lotus#7884](https://github.com/filecoin-project/lotus/pull/7884))
  - by setting `MaxConcurrentUnseals` in `DAGStoreConfig`

## New Features
- feat: mpool: Cache state nonces ([filecoin-project/lotus#8005](https://github.com/filecoin-project/lotus/pull/8005))
- chore: build: make the OhSnap epoch configurable by an envvar for devnets ([filecoin-project/lotus#7995](https://github.com/filecoin-project/lotus/pull/7995))
- Shed: Add a util to send a batch of messages ([filecoin-project/lotus#7667](https://github.com/filecoin-project/lotus/pull/7667))
- Add api for transfer diagnostics ([filecoin-project/lotus#7759](https://github.com/filecoin-project/lotus/pull/7759))
- Shed: Add a util to list terminated deals ([filecoin-project/lotus#7774](https://github.com/filecoin-project/lotus/pull/7774))
- Expose EnableGasTracing as an env_var ([filecoin-project/lotus#7750](https://github.com/filecoin-project/lotus/pull/7750))
- Command to list active sector locks ([filecoin-project/lotus#7735](https://github.com/filecoin-project/lotus/pull/7735))
- Initial switch to OpenTelemetry ([filecoin-project/lotus#7725](https://github.com/filecoin-project/lotus/pull/7725))

## Improvements
- splitstore sortless compaction ([filecoin-project/lotus#8008](https://github.com/filecoin-project/lotus/pull/8008))
- perf: chain: Make drand logs in daemon less noisy (#7955) ([filecoin-project/lotus#7955](https://github.com/filecoin-project/lotus/pull/7955))
- chore: shed: storage stats 2.0 ([filecoin-project/lotus#7941](https://github.com/filecoin-project/lotus/pull/7941))
- misc: api: Annotate lotus tests according to listed behaviors ([filecoin-project/lotus#7835](https://github.com/filecoin-project/lotus/pull/7835))
- some basic splitstore refactors ([filecoin-project/lotus#7999](https://github.com/filecoin-project/lotus/pull/7999))
- chore: sealer: quieten a log ([filecoin-project/lotus#7998](https://github.com/filecoin-project/lotus/pull/7998))
- tvx: supply network version when extracting messages. ([filecoin-project/lotus#7996](https://github.com/filecoin-project/lotus/pull/7996))
- chore: remove inaccurate comment in sealtasks ([filecoin-project/lotus#7977](https://github.com/filecoin-project/lotus/pull/7977))
- Refactor: VM: Remove the NetworkVersionGetter ([filecoin-project/lotus#7818](https://github.com/filecoin-project/lotus/pull/7818))
- refactor: state: Move randomness versioning out of the VM ([filecoin-project/lotus#7816](https://github.com/filecoin-project/lotus/pull/7816))
- updating to new datastore/blockstore code with contexts ([filecoin-project/lotus#7646](https://github.com/filecoin-project/lotus/pull/7646))
- Mempool msg selection should respect block message limits ([filecoin-project/lotus#7321](https://github.com/filecoin-project/lotus/pull/7321))
- Minor improvement for OpenTelemetry ([filecoin-project/lotus#7760](https://github.com/filecoin-project/lotus/pull/7760))
- Sort lotus-miner retrieval-deals by dealId ([filecoin-project/lotus#7749](https://github.com/filecoin-project/lotus/pull/7749))
- dagstore pieceReader: Always read full in ReadAt ([filecoin-project/lotus#7737](https://github.com/filecoin-project/lotus/pull/7737))

## Bug Fixes
- fix: sealing: Stop recovery attempts after fault ([filecoin-project/lotus#8014](https://github.com/filecoin-project/lotus/pull/8014))
- fix:snap: pay for the collateral difference needed if the miner available balance is insufficient ([filecoin-project/lotus#8234](https://github.com/filecoin-project/lotus/pull/8234))
- sealer: fix error message ([filecoin-project/lotus#8136](https://github.com/filecoin-project/lotus/pull/8136))
- typo in  variable name ([filecoin-project/lotus#8134](https://github.com/filecoin-project/lotus/pull/8134))
- fix: sealer: allow enable/disabling ReplicaUpdate tasks ([filecoin-project/lotus#8093](https://github.com/filecoin-project/lotus/pull/8093))
- chore: chain: fix log ([filecoin-project/lotus#7993](https://github.com/filecoin-project/lotus/pull/7993))
- Fix: chain: create a new VM for each epoch ([filecoin-project/lotus#7966](https://github.com/filecoin-project/lotus/pull/7966))
- fix: doc generation struct slice example value ([filecoin-project/lotus#7851](https://github.com/filecoin-project/lotus/pull/7851))
- fix: returned error not be accept correctly ([filecoin-project/lotus#7852](https://github.com/filecoin-project/lotus/pull/7852))
- fix: #7577 markets: When retrying Add Piece, first seek to start of reader ([filecoin-project/lotus#7812](https://github.com/filecoin-project/lotus/pull/7812))
- misc: n/a sealing: Fix grammatical error in a log warning message ([filecoin-project/lotus#7831](https://github.com/filecoin-project/lotus/pull/7831))
- sectors update-state checks if sector exists before changing its state ([filecoin-project/lotus#7762](https://github.com/filecoin-project/lotus/pull/7762))
- SplitStore: supress compaction near upgrades ([filecoin-project/lotus#7734](https://github.com/filecoin-project/lotus/pull/7734))

## Dependency Updates
- github.com/filecoin-project/go-commp-utils (v0.1.2 -> v0.1.3):
- github.com/filecoin-project/dagstore (v0.4.3 -> v0.4.4):
- github.com/filecoin-project/go-fil-markets (v1.13.4 -> v1.19.2):
- github.com/filecoin-project/go-statestore (v0.1.1 -> v0.2.0):
- github.com/filecoin-project/go-storedcounter (v0.0.0-20200421200003-1c99c62e8a5b -> v0.1.0):
- github.com/filecoin-project/specs-actors/v2 (v2.3.5 -> v2.3.6):
  - feat(deps): update markets stack ([filecoin-project/lotus#7959](https://github.com/filecoin-project/lotus/pull/7959))
  - Use go-libp2p-connmgr v0.3.1 ([filecoin-project/lotus#7957](https://github.com/filecoin-project/lotus/pull/7957))
  - dep/fix 7701 Dependency: update to ipld-legacy to v0.1.1 ([filecoin-project/lotus#7751](https://github.com/filecoin-project/lotus/pull/7751))

## Others
- chore: backport: release ([filecoin-project/lotus#8245](https://github.com/filecoin-project/lotus/pull/8245))
- Lotus release v1.15.0-rc3 ([filecoin-project/lotus#8236](https://github.com/filecoin-project/lotus/pull/8236))
- Lotus release v1.15.0-rc2 ([filecoin-project/lotus#8211](https://github.com/filecoin-project/lotus/pull/8211))
- Merge branch 'releases' into release/v1.15.0
- chore: build: backport releases ([filecoin-project/lotus#8193](https://github.com/filecoin-project/lotus/pull/8193))
- Merge branch 'releases' into release/v1.15.0
- bump the version to v1.15.0-rc1
- chore: build: v1.14.0 -> master ([filecoin-project/lotus#8053](https://github.com/filecoin-project/lotus/pull/8053))
- chore: merge release/v1.14.0 PRs into master ([filecoin-project/lotus#7979](https://github.com/filecoin-project/lotus/pull/7979))
- chore: update PR template ([filecoin-project/lotus#7918](https://github.com/filecoin-project/lotus/pull/7918))
- build: release: bump master version to v1.15.0-dev ([filecoin-project/lotus#7922](https://github.com/filecoin-project/lotus/pull/7922))
- misc: docs: remove issue number from the pr title ([filecoin-project/lotus#7902](https://github.com/filecoin-project/lotus/pull/7902))
- Snapcraft grade no develgrade ([filecoin-project/lotus#7802](https://github.com/filecoin-project/lotus/pull/7802))
- chore: create pull_request_template.md ([filecoin-project/lotus#7726](https://github.com/filecoin-project/lotus/pull/7726))
- Disable appimage ([filecoin-project/lotus#7707](https://github.com/filecoin-project/lotus/pull/7707))

## Contributors
| Contributor | Commits | Lines ± | Files Changed |
|-------------|---------|---------|---------------|
| @arajasek | 73 | +7232/-2778 | 386 |
| @zenground0 | 27 | +5604/-1049 | 219 |
| @vyzo | 118 | +4356/-1470 | 253 |
| @zl | 1 | +3725/-309 | 8 |
| @dirkmc | 7 | +1392/-1110 | 61 |
| arajasek | 37 | +221/-1329 | 90 |
| @magik6k | 33 | +1138/-336 | 101 |
| @whyrusleeping | 2 | +483/-585 | 28 |
| Darko Brdareski | 14 | +725/-276 | 154 |
| @rvagg | 2 | +43/-947 | 10 |
| @hannahhoward | 5 | +436/-335 | 31 |
| @hannahhoward | 12 | +507/-133 | 37 |
| @jennijuju | 27 | +333/-178 | 54 |
| @TheMenko | 8 | +237/-179 | 17 |
| c r | 2 | +227/-45 | 12 |
| @dirkmck | 12 | +188/-40 | 27 |
| @ribasushi | 3 | +128/-62 | 3 |
| @raulk | 6 | +128/-49 | 9 |
| @Whyrusleeping | 1 | +76/-70 | 8 |
| @Stebalien | 1 | +55/-37 | 1 |
| @jennijuju | 11 | +29/-16 | 11 |
| @aarshkshah1992 | 1 | +23/-19 | 5 |
| @travisperson | 1 | +0/-18 | 2 |
| @gstuart | 3 | +12/-1 | 3 |
| @coryschwartz | 4 | +5/-6 | 4 |
| @pefish | 1 | +4/-3 | 1 |
| @Kubuxu | 1 | +5/-2 | 2 |
| Colin Kennedy | 1 | +4/-2 | 1 |
| Rob Quist | 1 | +2/-2 | 1 |
| @shotcollin | 1 | +1/-1 | 1 |


# 1.14.4 / 2022-03-03

This is a *highly recommended* optional release for storage providers that are doing snap deals. This fix the bug
that causes some snap deal sectors are stuck in `FinalizeReplicaUpdate`. In addition, SPs should be able to force
update sectors status without getting blocked by `normal shutdown of state machine`.

# v1.14.3 / 2022-02-28

This is an **optional** release, that includes a fix to properly register the `--really-do-it` flag for abort-upgrade.

# 1.14.2 / 2022-02-24

This is an **optional** release of lotus, that's had a couple more improvements w.r.t Snap experience for storage providers in preparation of the[upcoming OhSnap upgrade](https://github.com/filecoin-project/community/discussions/74?sort=new#discussioncomment-1922550).

Note that the network is STILL scheduled to upgrade to v15 on March 1st at 2022-03-01T15:00:00Z. All node operators, including storage providers, must upgrade to at least Lotus v1.14.0 before that time. Storage providers must update their daemons, miners, and worker(s).

Wanna know how to Snap your deal? Check [this](https://github.com/filecoin-project/lotus/discussions/8141) out!

## Bug Fixes
- fix lotus-bench for sealing jobs (#8173)
- fix:sealing:really-do-it flag for abort upgrade (#8181)
- fix:proving:post check sector handles snap deals replica faults (#8177)
- fix: sealing: missing file type (#8180)

## Others
- Retract force-pushed v1.14.0 to work around stale gomod caches (#8159): We originally tagged v1.14.0 off the wrong
  commit and fixed that by a force push, in which is a really bad practise since it messes up the go mod. Therefore,
  we want to retract it and users may use v1.14.1&^.

## Contributors

| Contributor | Commits | Lines ± | Files Changed |
|-------------|---------|---------|---------------|
| @zenground0 | 2 | +73/-58 | 12 |
| @eben.xie | 1 | +7/-0 | 1 |
| @jennijuju | 1 | +4/-0 | 1 |
| @jennijuju | 1 | +2/-1 | 1 |
| @ribasushi | 1 | +2/-0 | 1 |

# 1.14.1 / 2022-02-18

This is an **optional** release of lotus, that fixes the incorrect *comment* of network v15 OhSnap upgrade **date**. Note the actual upgrade epoch in [v1.14.0](https://github.com/filecoin-project/lotus/releases/tag/v1.14.0) was correct.

# 1.14.0 / 2022-02-17

This is a MANDATORY release of Lotus that introduces [Filecoin network v15,
codenamed the OhSnap upgrade](https://github.com/filecoin-project/community/discussions/74?sort=new#discussioncomment-1922550).

The network is scheduled to upgrade to v15 on March 1st at 2022-03-01T15:00:00Z. All node operators, including storage providers, must upgrade to this release (or a later release) before that time. Storage providers must update their daemons, miners, and worker(s).

The OhSnap upgrade introduces the following FIPs, delivered in [actors v7](https://github.com/filecoin-project/specs-actors/releases/tag/v7.0.0):
- [FIP-0019 Snap Deals](https://github.com/filecoin-project/FIPs/blob/master/FIPS/fip-0019.md)
- [FIP-0028 Remove Datacap from Verified clients](https://github.com/filecoin-project/FIPs/pull/226)

It is recommended that storage providers download the new params before updating their node, miner, and workers. To do so:

- Download Lotus v1.14.0 or later
- run `make lotus-shed`
- run `./lotus-shed fetch-params` with the appropriate `proving-params` flag
- Upgrade the Lotus daemon and miner **when the previous step is complete**

All node operators, including storage providers, should be aware that a pre-migration will begin at 2022-03-01T13:30:00Z (90 minutes before the real upgrade). The pre-migration will take between 20 and 50 minutes, depending on hardware specs. During this time, expect slower block validation times, increased CPU and memory usage, and longer delays for API queries.

## New Features and Changes
- Integrate actor v7-rc1:
  - Integrate v7 actors ([#7617](https://github.com/filecoin-project/lotus/pull/7617))
  - feat: state: Fast migration for v15 ([#7933](https://github.com/filecoin-project/lotus/pull/7933))
  - fix: blockstore: Add missing locks to autobatch::Get() [#7939](https://github.com/filecoin-project/lotus/pull/7939))
  - correctness fixes for the autobatch blockstore ([#7940](https://github.com/filecoin-project/lotus/pull/7940))
- Implement and support [FIP-0019 Snap Deals](https://github.com/filecoin-project/FIPs/blob/master/FIPS/fip-0019.md)
  - chore: deps: Integrate proof v11.0.0 ([#7923](https://github.com/filecoin-project/lotus/pull/7923))
  - Snap Deals Lotus Integration: FSM Posting and integration test ([#7810](https://github.com/filecoin-project/lotus/pull/7810))
  - Feat/sector storage unseal ([#7730](https://github.com/filecoin-project/lotus/pull/7730))
  - Feat/snap deals storage ([#7615](https://github.com/filecoin-project/lotus/pull/7615))
  - fix: sealing: Add more deal expiration checks during PRU pipeline ([#7871](https://github.com/filecoin-project/lotus/pull/7871))
  - chore: deps: Update go-paramfetch ([#7917](https://github.com/filecoin-project/lotus/pull/7917))
  - feat: #7880 gas: add gas charge for VerifyReplicaUpdate ([#7897](https://github.com/filecoin-project/lotus/pull/7897))
  - enhancement: sectors: disable existing cc upgrade path 2 days before the upgrade epoch ([#7900](https://github.com/filecoin-project/lotus/pull/7900))

## Improvements
- updating to new datastore/blockstore code with contexts ([#7646](https://github.com/filecoin-project/lotus/pull/7646))
- reorder transfer checks so as to ensure sending 2B FIL to yourself fails if you don't have that amount ([#7637](https://github.com/filecoin-project/lotus/pull/7637))
- VM: Circ supply should be constant per epoch ([#7811](https://github.com/filecoin-project/lotus/pull/7811))

## Bug Fixes
- Fix: state: circsuypply calc around null blocks ([#7890](https://github.com/filecoin-project/lotus/pull/7890))
- Mempool msg selection should respect block message limits ([#7321](https://github.com/filecoin-project/lotus/pull/7321))
  SplitStore: supress compaction near upgrades ([#7734](https://github.com/filecoin-project/lotus/pull/7734))

## Others
- chore: create pull_request_template.md ([#7726](https://github.com/filecoin-project/lotus/pull/7726))

## Contributors

| Contributor | Commits | Lines ± | Files Changed |
|-------------|---------|---------|---------------|
| Aayush Rajasekaran | 41 | +5538/-1205 | 189 |
| zenground0 | 11 | +3316/-524 | 124 |
| Jennifer Wang | 29 | +714/-599 | 68 |
| ZenGround0 | 3 | +263/-25 | 11 |
| c r | 2 | +198/-30 | 6 |
| vyzo | 4 | +189/-7 | 7 |
| Aayush | 11 | +146/-48 | 49 |
| web3-bot | 10 | +99/-17 | 10 |
| Steven Allen | 1 | +55/-37 | 1 |
| Jiaying Wang | 5 | +30/-8 | 5 |
| Jakub Sztandera | 2 | +8/-3 | 3 |
| Łukasz Magiera | 1 | +3/-3 | 2 |
| Travis Person | 1 | +2/-2 | 2 |
| Rod Vagg | 1 | +2/-2 | 2 |

# v1.13.2 /  2022-01-09

Lotus v1.13.2 is a *highly recommended* feature release with remarkable retrieval improvements, new features like
worker management, schedule enhancements and so on.

## Highlights
- 🚀🚀🚀Improve retrieval deal experience
  - Testing result with MinerX.3 shows the retrieval deal success rate has increased dramatically with faster transfer
    speed, you can join or follow along furthur performance testings [here](https://github.com/filecoin-project/lotus/discussions/7874). We recommend application developers to integrate with the new
    retrieval APIs to provide a better client experience.
  - 🌟🌟🌟 Reduce retrieval Time-To-First-Byte over 100x ([#7693](https://github.com/filecoin-project/lotus/pull/7693))
    - This change makes most free, small retrievals sub-second
  - 🌟🌟🌟 Partial retrieval ux improvements ([#7610](https://github.com/filecoin-project/lotus/pull/7610))
    - New retrieval commands for clients:
      - `lotus client ls`: retrieve and list desired object links
      - `lotus client cat`: retrieve and print the data from the network
    - 🌟🌟 The monolith `ClientRetrieve` method was broken into:
      - `ClientRetrieve` which retrieves data into the local repo (or into an IPFS node if ipfs integration is enabled)
      - `ClientRetrieveWait` which will wait for the retrieval to complete
      - `ClientExport` which will export data from the local node
      - Note: this change only applies to v1 API. v0 API remains unchanged.
    - 🌟 Support for full ipld selectors was added (for example making it possible to only retrieve list of directories in a deal, without fetching any file data)
      - To learn more, see [here](https://github.com/filecoin-project/lotus/blob/0523c946f984b22b3f5de8cc3003cc791389527e/api/types.go#L230-L264)
- 🚀🚀 Sealing scheduler enhancements ([#7703](https://github.com/filecoin-project/lotus/pull/7703),
  [#7269](https://github.com/filecoin-project/lotus/pull/7269)), [#7714](https://github.com/filecoin-project/lotus/pull/7714)
  - Workers are now aware of cgroup memory limits
  - Multiple tasks which use a GPU can be scheduled on a single worker
  - Workers can override default resource table through env vars
    - Default value list: https://gist.github.com/magik6k/c0e1c7cd73c1241a9acabc30bf469a43
- 🚀🚀 Sector storage groups ([#7453](https://github.com/filecoin-project/lotus/pull/7453))
  - Storage groups allow for better control of data flow between workers, for example, it makes it possible to define that data from PC1 on a given worker has to have it's PC2 step executed on the same worker
  - To set it up, follow the instructions under the `Sector Storage Group` section [here](https://lotus.filecoin.io/docs/storage-providers/seal-workers/#lotus-worker-co-location)

## New Features
- Add RLE dump code ([#7691](https://github.com/filecoin-project/lotus/pull/7691))
- Shed: Add a util to list miner faults ([#7605](https://github.com/filecoin-project/lotus/pull/7605))
- lotus-shed msg: Decode submessages/msig proposals ([#7639](https://github.com/filecoin-project/lotus/pull/7639))
- CLI: Add a lotus multisig cancel command ([#7645](https://github.com/filecoin-project/lotus/pull/7645))
- shed: simple wallet balancer util ([#7414](https://github.com/filecoin-project/lotus/pull/7414))
  - balancing token balance between multiple accounts

## Improvements
- Add verbose mode to `lotus-miner pieces list-cids` ([#7699](https://github.com/filecoin-project/lotus/pull/7699))
- retrieval: Only output matching nodes, MatchPath dagspec ([#7706](https://github.com/filecoin-project/lotus/pull/7706))
- Cleanup partial retrieval codepaths ( zero functional changes ) ([#7688](https://github.com/filecoin-project/lotus/pull/7688))
- storage: Use 1M buffers for Tar transfers ([#7681](https://github.com/filecoin-project/lotus/pull/7681))
- Chore/dm level tests plus merkle proof cars ([#7673](https://github.com/filecoin-project/lotus/pull/7673))
- Shed: Add a util to create miners more easily ([#7595](https://github.com/filecoin-project/lotus/pull/7595))
- add timeout flag to wait-api command ([#7592](https://github.com/filecoin-project/lotus/pull/7592))
- add log for restart windows post scheduler ([#7613](https://github.com/filecoin-project/lotus/pull/7613))
- remove jaeger envvars ([#7631](https://github.com/filecoin-project/lotus/pull/7631))
- remove api and jaeger env from docker file ([#7624](https://github.com/filecoin-project/lotus/pull/7624))
- Wdpost worker: Reduce challenge confidence to 1 epoch ([#7572](https://github.com/filecoin-project/lotus/pull/7572))
- add additional methods to lotus gateway ([#7644](https://github.com/filecoin-project/lotus/pull/7644))
- Add caches to lotus-stats and splitcode ([#7329](https://github.com/filecoin-project/lotus/pull/7329))
- remote store: Remove debug printf ([#7664](https://github.com/filecoin-project/lotus/pull/7664))
- docsgen-cli: Handle commands with no description correctly ([#7659](https://github.com/filecoin-project/lotus/pull/7659))

## Bug Fixes
- fix docker logic error ([#7709](https://github.com/filecoin-project/lotus/pull/7709))
- add missing NodeType tag ([#7559](https://github.com/filecoin-project/lotus/pull/7559))
- checkCommit should return SectorCommitFailed ([#7555](https://github.com/filecoin-project/lotus/pull/7555))
- ffiwrapper: Validate PC2 by calling C1 with random seeds ([#7710](https://github.com/filecoin-project/lotus/pull/7710))

## Dependency Updates
- Update go-graphsync v0.10.6 ([#7708](https://github.com/filecoin-project/lotus/pull/7708))
- update go-libp2p-pubsub to v0.5.6 ([#7581](https://github.com/filecoin-project/lotus/pull/7581))
- Update go-state-types ([#7591](https://github.com/filecoin-project/lotus/pull/7591))
- disable mplex stream muxer ([#7689](https://github.com/filecoin-project/lotus/pull/7689))
- Bump ws from 5.2.2 to 5.2.3 in /lotuspond/front ([#7660](https://github.com/filecoin-project/lotus/pull/7660))
- Bump color-string from 1.5.3 to 1.6.0 in /lotuspond/front ([#7658](https://github.com/filecoin-project/lotus/pull/7658))
- Bump postcss from 7.0.17 to 7.0.39 in /lotuspond/front ([#7657](https://github.com/filecoin-project/lotus/pull/7657))
- Bump path-parse from 1.0.6 to 1.0.7 in /lotuspond/front ([#7656](https://github.com/filecoin-project/lotus/pull/7656))
- Bump tmpl from 1.0.4 to 1.0.5 in /lotuspond/front ([#7655](https://github.com/filecoin-project/lotus/pull/7655))
- Bump url-parse from 1.4.7 to 1.5.3 in /lotuspond/front ([#7654](https://github.com/filecoin-project/lotus/pull/7654))
- github.com/filecoin-project/go-state-types (v0.1.1-0.20210915140513-d354ccf10379 -> v0.1.1):

## Others
- Update archive script ([#7690](https://github.com/filecoin-project/lotus/pull/7690))

## Contributors

| Contributor | Commits | Lines ± | Files Changed |
|-------------|---------|---------|---------------|
| @magik6k | 89 | +5200/-1818 | 232 |
| Travis Person | 5 | +1473/-953 | 38 |
| @arajasek | 6 | +550/-38 | 19 |
| @clinta | 4 | +393/-123 | 26 |
| @ribasushi | 3 | +334/-68 | 7 |
| @jennijuju| 13 | +197/-120 | 67 |
| @Kubuxu | 10 | +153/-30 | 10 |
| @coryschwartz | 6 | +18/-26 | 6 |
| Marten Seemann | 2 | +6/-34 | 5 |
| @vyzo | 1 | +3/-3 | 2 |
| @hannahhoward | 1 | +3/-3 | 2 |
| @zenground0 | 2 | +2/-2 | 2 |
| @yaohcn | 2 | +2/-2 | 2 |
| @jennijuju | 1 | +1/-1 | 1 |
| @hunjixin | 1 | +1/-0 | 1 |



# v1.13.1 / 2021-11-26

This is an optional Lotus v1.13.1 release.

## New Features
- Shed: Add a util to find miner based on peerid ([filecoin-project/lotus#7544](https://github.com/filecoin-project/lotus/pull/7544))
- Collect and expose graphsync metrics  ([filecoin-project/lotus#7542](https://github.com/filecoin-project/lotus/pull/7542))
- Shed: Add a util to find the most recent null tipset ([filecoin-project/lotus#7456](https://github.com/filecoin-project/lotus/pull/7456))

## Improvements
- Show prepared tasks in sealing jobs ([filecoin-project/lotus#7527](https://github.com/filecoin-project/lotus/pull/7527))
- To make Deep happy ([filecoin-project/lotus#7546](https://github.com/filecoin-project/lotus/pull/7546))
- Expose per-state sector counts on the prometheus endpoint ([filecoin-project/lotus#7541](https://github.com/filecoin-project/lotus/pull/7541))
- Add storage-id flag to proving check ([filecoin-project/lotus#7479](https://github.com/filecoin-project/lotus/pull/7479))
- FilecoinEC: Improve a log message ([filecoin-project/lotus#7499](https://github.com/filecoin-project/lotus/pull/7499))
- itests: retry deal when control addr is out of funds ([filecoin-project/lotus#7454](https://github.com/filecoin-project/lotus/pull/7454))
- Normlize selector use within lotus ([filecoin-project/lotus#7467](https://github.com/filecoin-project/lotus/pull/7467))
- sealing: Improve scheduling of ready work ([filecoin-project/lotus#7335](https://github.com/filecoin-project/lotus/pull/7335))
- Remove dead example code + dep ([filecoin-project/lotus#7466](https://github.com/filecoin-project/lotus/pull/7466))

## Bug Fixes
- fix  the withdrawn amount unit ([filecoin-project/lotus#7563](https://github.com/filecoin-project/lotus/pull/7563))
- rename vm#make{=>Account}Actor(). ([filecoin-project/lotus#7562](https://github.com/filecoin-project/lotus/pull/7562))
- Fix used sector space accounting after AddPieceFailed ([filecoin-project/lotus#7530](https://github.com/filecoin-project/lotus/pull/7530))
- Don't remove sector data when moving data into a shared path ([filecoin-project/lotus#7494](https://github.com/filecoin-project/lotus/pull/7494))
- fix: support node instantiation in external packages ([filecoin-project/lotus#7511](https://github.com/filecoin-project/lotus/pull/7511))
- Stop adding Jennifer's $HOME to lotus docs ([filecoin-project/lotus#7477](https://github.com/filecoin-project/lotus/pull/7477))
- Bugfix: Use correct startup network versions ([filecoin-project/lotus#7486](https://github.com/filecoin-project/lotus/pull/7486))
- Dep upgrade pass ([filecoin-project/lotus#7478](https://github.com/filecoin-project/lotus/pull/7478))
- Remove obsolete GS testplan - it now lives in go-graphsync ([filecoin-project/lotus#7469](https://github.com/filecoin-project/lotus/pull/7469))
- sealing: Recover sectors after failed AddPiece ([filecoin-project/lotus#7444](https://github.com/filecoin-project/lotus/pull/7444))

## Dependency Updates
- Update go-graphsync v0.10.1 ([filecoin-project/lotus#7457](https://github.com/filecoin-project/lotus/pull/7457))
- update to proof v10.1.0 ([filecoin-project/lotus#7564](https://github.com/filecoin-project/lotus/pull/7564))
- github.com/filecoin-project/specs-actors/v6 (v6.0.0 -> v6.0.1):
- github.com/filecoin-project/go-jsonrpc (v0.1.4-0.20210217175800-45ea43ac2bec -> v0.1.5):
- github.com/filecoin-project/go-fil-markets (v1.13.1 -> v1.13.3):
- github.com/filecoin-project/go-data-transfer (v1.11.1 -> v1.11.4):
- github.com/filecoin-project/go-crypto (v0.0.0-20191218222705-effae4ea9f03 -> v0.0.1):
- github.com/filecoin-project/go-commp-utils (v0.1.1-0.20210427191551-70bf140d31c7 -> v0.1.2):
- github.com/filecoin-project/go-cbor-util (v0.0.0-20191219014500-08c40a1e63a2 -> v0.0.1):
- github.com/filecoin-project/go-address (v0.0.5 -> v0.0.6):
- unpin the yamux dependency ([filecoin-project/lotus#7532](https://github.com/filecoin-project/lotus/pull/7532)
- peerstore@v0.2.9 was withdrawn, let's not depend on it directly ([filecoin-project/lotus#7481](https://github.com/filecoin-project/lotus/pull/7481))
- chore(deps): use tagged github.com/ipld/go-ipld-selector-text-lite ([filecoin-project/lotus#7464](https://github.com/filecoin-project/lotus/pull/7464))
- Stop indirectly depending on deprecated github.com/prometheus/common ([filecoin-project/lotus#7473](https://github.com/filecoin-project/lotus/pull/7473))

## Others
- fix the changelog ([filecoin-project/lotus#7594](https://github.com/filecoin-project/lotus/pull/7594))
- v1.13.1-rc2 prep ([filecoin-project/lotus#7593](https://github.com/filecoin-project/lotus/pull/7593))
- lotus v1.13.1-rc1 ([filecoin-project/lotus#7569](https://github.com/filecoin-project/lotus/pull/7569))
- misc: back-port v1.13.0 back to master ([filecoin-project/lotus#7537](https://github.com/filecoin-project/lotus/pull/7537))
- Inline codegen ([filecoin-project/lotus#7495](https://github.com/filecoin-project/lotus/pull/7495))
- releases -> master ([filecoin-project/lotus#7507](https://github.com/filecoin-project/lotus/pull/7507))
- Make chocolate back to master ([filecoin-project/lotus#7493](https://github.com/filecoin-project/lotus/pull/7493))
- restore filters for the build-macos job ([filecoin-project/lotus#7455](https://github.com/filecoin-project/lotus/pull/7455))
- bump master to v1.13.1-dev ([filecoin-project/lotus#7451](https://github.com/filecoin-project/lotus/pull/7451))

Contributors

| Contributor | Commits | Lines ± | Files Changed |
|-------------|---------|---------|---------------|
| @magik6k | 27 | +1285/-531 | 76 |
| @ribasushi | 7 | +265/-1635 | 21 |
| @raulk | 2 | +2/-737 | 13 |
| @nonsens | 4 | +391/-21 | 19 |
| @arajasek | 6 | +216/-23 | 14 |
| @jennijuju| 8 | +102/-37 | 29 |
| Steven Allen | 2 | +77/-29 | 6 |
| @jennijuju | 4 | +19/-18 | 11 |
| @dirkmc | 2 | +9/-9 | 4 |
| @@coryschwartz | 1 | +16/-2 | 2 |
| @frrist | 1 | +12/-0 | 2 |
| @Kubuxu | 5 | +5/-5 | 5 |
| @hunjixin | 2 | +6/-3 | 2 |
| @vyzo | 1 | +3/-3 | 2 |
| @@rvagg | 1 | +3/-3 | 2 |
| @hannahhoward | 1 | +3/-2 | 2 |
| Marten Seemann | 1 | +3/-0 | 1 |
| @ZenGround0 | 1 | +1/-1 | 1 |


# v1.13.0 / 2021-10-18

Lotus v1.13.0 is a *highly recommended* feature release for all lotus users(i.e: storage providers, data brokers, application developers and so on) that supports the upcoming
[Network v14 Chocolate upgrade](https://github.com/filecoin-project/lotus/discussions/7431).
This feature release includes the latest functionalities and improvements, like data transfer rate-limiting for both storage and retrieval deals, proof v10 with CUDA support, etc. You can find more details in the Changelog below.

## Highlights
- Enable separate storage and retrieval transfer limits ([filecoin-project/lotus#7405](https://github.com/filecoin-project/lotus/pull/7405))
  - `SimultaneousTransfer` is now replaced by `SimultaneousTransfersForStorage` and `SimultaneousTransfersForRetrieval`, where users may set the amount of ongoing data transfer for storage and retrieval deals in parallel separately. The default value for both is set to 20.
  - If you are using the lotus client, these two configuration variables are under the `Client` section in `./lotus/config.toml`.
  - If you are a service provider, these two configuration variables should be set under the `Dealmaking` section in `/.lotusminer/config.toml`.
- Update proofs to v10.0.0 ([filecoin-project/lotus#7420](https://github.com/filecoin-project/lotus/pull/7420))
  - This version supports CUDA. To enable CUDA instead of openCL, build lotus with `FFI_USE_CUDA=1 FFI_BUILD_FROM_SOURCE=1 ...`.
  - You can find additional Nvidia driver installation instructions written by MinerX fellows [here](https://github.com/filecoin-project/lotus/discussions/7443#discussioncomment-1425274) and perf improvements result on PC2/C2/WindowPoSt computation on different profiles [here](https://github.com/filecoin-project/lotus/discussions/7443), most people observe a 30-50% decrease in computation time.

## New Features
- Feat/datamodel selector retrieval ([filecoin-project/lotus#6393](https://github.com/filecoin-project/lotus/pull/66393393))
  - This introduces a new RetrievalOrder-struct field and a CLI option that takes a string representation as understood by [https://pkg.go.dev/github.com/ipld/go-ipld-selector-text-lite#SelectorSpecFromPath](https://pkg.go.dev/github.com/ipld/go-ipld-selector-text-lite#SelectorSpecFromPath). This allows for partial retrieval of any sub-DAG of a deal provided the user knows the exact low-level shape of the deal contents.
    - For example, to retrieve the first entry of a UnixFS directory by executing, run `lotus client retrieve --miner f0XXXXX --datamodel-path-selector 'Links/0/Hash' bafyROOTCID ~/output`
- Expose storage stats on the metrics endpoint ([filecoin-project/lotus#7418](https://github.com/filecoin-project/lotus/pull/7418))
- feat: Catch panic to generate report and reraise ([filecoin-project/lotus#7341](https://github.com/filecoin-project/lotus/pull/7341))
  - Set `LOTUS_PANIC_REPORT_PATH` and `LOTUS_PANIC_JOURNAL_LOOKBACK` to get reports generated when a panic occurs on your daemon miner or workers.
- Add envconfig docs to the config ([filecoin-project/lotus#7412](https://github.com/filecoin-project/lotus/pull/7412))
  - You can now find supported env vars in [default-lotus-miner-config.toml](https://github.com/filecoin-project/lotus/blob/master/documentation/en/default-lotus-miner-config.toml).
- lotus shed: fr32 utils ([filecoin-project/lotus#7355](https://github.com/filecoin-project/lotus/pull/7355))
- Miner CLI: Allow trying to change owners of any miner actor ([filecoin-project/lotus#7328](https://github.com/filecoin-project/lotus/pull/7328))
- Add --unproven flag to the sectors list command ([filecoin-project/lotus#7308](https://github.com/filecoin-project/lotus/pull/7308))

## Improvements
- check for deal start epoch on SectorAddPieceToAny ([filecoin-project/lotus#7407](https://github.com/filecoin-project/lotus/pull/7407))
- Verify Voucher locks in VoucherValidUnlocked ([filecoin-project/lotus#5609](https://github.com/filecoin-project/lotus/pull/5609))
- Add more info to miner allinfo command ([filecoin-project/lotus#7384](https://github.com/filecoin-project/lotus/pull/7384))
- add `lotus-miner storage-deals list --format=json` with transfers ([filecoin-project/lotus#7312](https://github.com/filecoin-project/lotus/pull/7312))
- Fix formatting ([filecoin-project/lotus#7383](https://github.com/filecoin-project/lotus/pull/7383))
- GetCurrentDealInfo err: handle correctly err case ([filecoin-project/lotus#7346](https://github.com/filecoin-project/lotus/pull/7346))
- fix: Enforce verification key integrity check regardless of TRUST_PARAMS=1 ([filecoin-project/lotus#7327](https://github.com/filecoin-project/lotus/pull/7327))
- Show more deal states in miner info ([filecoin-project/lotus#7311](https://github.com/filecoin-project/lotus/pull/7311))
- Prep retrieval for selectors: no functional changes ([filecoin-project/lotus#7306](https://github.com/filecoin-project/lotus/pull/7306))
- Seed: improve helptext ([filecoin-project/lotus#7304](https://github.com/filecoin-project/lotus/pull/7304))
- Mempool: reduce size of sigValCache ([filecoin-project/lotus#7305](https://github.com/filecoin-project/lotus/pull/7305))
- Stop indirectly depending on deprecated github.com/prometheus/common ([filecoin-project/lotus#7474](https://github.com/filecoin-project/lotus/pull/7474))

## Bug Fixes
- StateSearchMsg: Correct usage of the allowReplaced flag ([filecoin-project/lotus#7450](https://github.com/filecoin-project/lotus/pull/7450))
- fix staging area path buildup ([filecoin-project/lotus#7363](https://github.com/filecoin-project/lotus/pull/7363))
- storagemgr: Cleanup workerLk around worker resources ([filecoin-project/lotus#7334](https://github.com/filecoin-project/lotus/pull/7334))
- fix: check padSector Cid ([filecoin-project/lotus#7310](https://github.com/filecoin-project/lotus/pull/7310))
- sealing: Recover sectors after failed AddPiece ([filecoin-project/lotus#7492](https://github.com/filecoin-project/lotus/pull/7492))
- fix: support node instantiation in external packages ([filecoin-project/lotus#7511](https://github.com/filecoin-project/lotus/pull/7511))
- Chore/backport cleanup withdrawn dependency ([filecoin-project/lotus#7482](https://github.com/filecoin-project/lotus/pull/7482))

## Dependency Updates
- github.com/filecoin-project/go-data-transfer (v1.10.1 -> v1.11.1):
- github.com/filecoin-project/go-fil-markets (v1.12.0 -> v1.13.1):
- github.com/filecoin-project/go-paramfetch (v0.0.2-0.20210614165157-25a6c7769498 -> v0.0.2):
- update go-libp2p to v0.15.0 ([filecoin-project/lotus#7362](https://github.com/filecoin-project/lotus/pull/7362))
- update to go-graphsync v0.10.1 ([filecoin-project/lotus#7359](https://github.com/filecoin-project/lotus/pull/7359))

## Others
- Chocolate to master ([filecoin-project/lotus#7440](https://github.com/filecoin-project/lotus/pull/7440))
- releases -> master ([filecoin-project/lotus#7403](https://github.com/filecoin-project/lotus/pull/7403))
- remove nerpanet related code  ([filecoin-project/lotus#7373](https://github.com/filecoin-project/lotus/pull/7373))
- sync branch main with master on updates ([filecoin-project/lotus#7366](https://github.com/filecoin-project/lotus/pull/7366))
- remove job to install jq ([filecoin-project/lotus#7309](https://github.com/filecoin-project/lotus/pull/7309))
- restore filters for the build-macos job ([filecoin-project/lotus#7455](https://github.com/filecoin-project/lotus/pull/7455))
- v1.13.0-rc2 ([filecoin-project/lotus#7458](https://github.com/filecoin-project/lotus/pull/7458))
- v1.13.0-rc1 ([filecoin-project/lotus#7452](https://github.com/filecoin-project/lotus/pull/7452))

## Contributors

| Contributor | Commits | Lines ± | Files Changed |
|-------------|---------|---------|---------------|
| @dirkmc | 8 | +845/-375 | 55 |
| @magik6k | 10 | +1056/-60 | 26 |
| @aarshkshah1992 | 6 | +813/-259 | 16 |
| @arajasek | 10 | +552/-251 | 43 |
| @ribasushi | 6 | +505/-78 | 22 |
| @jennijuju | 7 | +212/-323 | 34 |
| @nonsense | 10 | +335/-139 | 19 |
| @dirkmc | 8 | +149/-55 | 16 |
| @hannahhoward | 4 | +56/-32 | 17 |
| @rvagg | 4 | +61/-13 | 9 |
| @jennijuju | 2 | +0/-57 | 2 |
| @hannahhoward | 1 | +33/-18 | 7 |
| @Kubuxu | 8 | +27/-16 | 9 |
| @coryschwartz | 1 | +16/-2 | 2 |
| @travisperson | 1 | +14/-0 | 1 |
| @frrist | 1 | +12/-0 | 2 |
| @ognots | 1 | +0/-10 | 2 |
| @lanzafame  | 1 | +3/-3 | 1 |
| @jennijuju | 1 | +2/-2 | 1 |
| @swift-mx | 1 | +1/-1 | 1 |

# v1.12.0 / 2021-10-12

This is a mandatory release of Lotus that introduces [Filecoin Network v14](https://github.com/filecoin-project/community/discussions/74#discussioncomment-1398542), codenamed the Chocolate upgrade. The Filecoin mainnet will upgrade at epoch 1231620, on 2021-10-26T13:30:00Z.

The Chocolate upgrade introduces the following FIPs, delivered in [v6 actors](https://github.com/filecoin-project/specs-actors/releases/tag/v6.0.0)

- [FIP-0020](https://github.com/filecoin-project/FIPs/blob/master/FIPS/fip-0020.md): Add return value to `WithdrawBalance`
- [FIP-0021](https://github.com/filecoin-project/FIPs/blob/master/FIPS/fip-0021.md): Correct quality calculation on expiration
- [FIP-0022](https://github.com/filecoin-project/FIPs/blob/master/FIPS/fip-0022.md): Bad deals don't fail PublishStorageDeals
- [FIP-0023](https://github.com/filecoin-project/FIPs/blob/master/FIPS/fip-0023.md): Break ties between tipsets of equal weight
- [FIP-0024](https://github.com/filecoin-project/FIPs/blob/master/FIPS/fip-0024.md): BatchBalancer & BatchDiscount Post-HyperDrive Adjustment
- [FIP-0026](https://github.com/filecoin-project/FIPs/blob/master/FIPS/fip-0026.md): Extend sector faulty period from 2 weeks to 6 weeks

Note that this release is built on top of lotus v1.11.3. Enterprising users like storage providers, data brokers and others are recommended to use lotus v1.13.0 for latest new features, improvements and bug fixes.

## New Features and Changes
- Implement and support [FIP-0024](https://github.com/filecoin-project/FIPs/blob/master/FIPS/fip-0024.md) BatchBalancer & BatchDiscount Post-HyperDrive Adjustment:
  - Precommit batch balancer support/config ([filecoin-project/lotus#7410](https://github.com/filecoin-project/lotus/pull/7410))
    - Set `BatchPreCommitAboveBaseFee` to decide whether sending out a PreCommits in individual messages or in a batch.
    - The default value of `BatchPreCommitAboveBaseFee` and `AggregateAboveBaseFee` are now updated to 0.32nanoFIL.
- The amount of FIL withdrawn from `WithdrawBalance` from miner or market via lotus CLI is now printed out upon message landing on the chain.

## Improvements
- Implement [FIP-0023](https://github.com/filecoin-project/FIPs/blob/master/FIPS/fip-0023.md) (Break ties between tipsets of equal weight)
  - ChainStore: Add a tiebreaker rule for tipsets of equal weight ([filecoin-project/lotus#7378](https://github.com/filecoin-project/lotus/pull/7378))
- Randomness: Move getters from ChainAPI to StateAPI ([filecoin-project/lotus#7322](https://github.com/filecoin-project/lotus/pull/7322))

## Bug Fixes
- Fix Drand fetching around null tipsets ([filecoin-project/lotus#7376](https://github.com/filecoin-project/lotus/pull/7376))

## Dependency Updates
- Add [v6 actors](https://github.com/filecoin-project/specs-actors/releases/tag/v6.0.0)
  - **Protocol changes**
    - Multisig Approve only hashes when hash in params
    - FIP 0020 WithdrawBalance methods return withdrawn value
    - FIP 0021 Fix bug in power calculation when extending verified deals sectors
    - FIP 0022 PublishStorageDeals drops errors in batch
    - FIP 0024 BatchBalancer update and burn added to PreCommitBatch
    - FIP 0026 Add FaultMaxAge extension
    - Reduce calls to power and reward actors by passing values from power cron
    - Defensive programming hardening power cron against programmer error
  - **Implementation changes**
    - Move to xerrors
    - Improved logging: burn events are not logged with reasons and burned value.
- github.com/filecoin-project/go-state-types (v0.1.1-0.20210810190654-139e0e79e69e -> v0.1.1-0.20210915140513-d354ccf10379):

## Others
- v1.12.0-rc1 prep ([filecoin-project/lotus#7426](https://github.com/filecoin-project/lotus/pull/7426)
- Extend FaultMaxAge to 6 weeks for actors v6 on test networks only ([filecoin-project/lotus#7421](https://github.com/filecoin-project/lotus/pull/7421))

## Contributors

| Contributor | Commits | Lines ± | Files Changed |
|-------------|---------|---------|---------------|
| @ZenGround0 | 12 | +4202/-2752 | 187 |
| @arajasek | 25 | +4567/-854 | 190 |
| @laudiacay | 4 | +1276/-435 | 37 |
| @laudiacay | 12 | +1350/-209 | 43 |
| @magik6k |  1 | +171/-13 | 8 |
| @Stebalien | 2 | +115/-12 | 6 |
| @jennijuju | 7 | +73/-34 | 26 |
| @travisperson | 2 | +19/-19 | 7 |
| @coryschwartz | 1 | +16/-2 | 2 |
| @Kubuxu | 5 | +5/-5 | 5 |
| @ribasushi | 1 | +5/-3 | 1 |

# v1.11.3 / 2021-09-29

lotus v1.11.3 is a feature release that's **highly recommended to ALL lotus users to upgrade**, including node
operators, storage providers and clients. It includes many improvements and bug fixes that result in perf
improvements in different area, like deal making, sealing and so on.

## Highlights

- 🌟🌟Introduce `MaxStagingDealsBytes - reject new deals if our staging deals area is full ([filecoin-project/lotus#7276](https://github.com/filecoin-project/lotus/pull/7276))
  - Set `MaxStagingDealsBytes` under the [Dealmaking] section of the markets' subsystem's `config.toml` to reject new incoming deals when the `deal-staging` directory of market subsystem's repo gets too large.
- 🌟🌟miner: Command to list/remove expired sectors locally ([filecoin-project/lotus#7140](https://github.com/filecoin-project/lotus/pull/7140))
  - run `./lotus-miner sectors expired -h` for more details.
- 🚀update to ffi to update-bellperson-proofs-v9-0-2 ([filecoin-project/lotus#7369](https://github.com/filecoin-project/lotus/pull/7369))
  - MinerX fellows(early testers of lotus releases) have reported faster WindowPoSt computation!
- 🌟dealpublisher: Fully validate deals before publishing ([filecoin-project/lotus#7234](https://github.com/filecoin-project/lotus/pull/7234))
  - This excludes the expired deals before sending out a PSD message which reduces the chances of PSD message failure due to invalid deals.
- 🌟Simple alert system; FD limit alerts ([filecoin-project/lotus#7108](https://github.com/filecoin-project/lotus/pull/7108))

## New Features

- feat(ci): include version/cli checks in tagged releases ([filecoin-project/lotus#7331](https://github.com/filecoin-project/lotus/pull/7331))
- Show deal sizes is sealing sectors ([filecoin-project/lotus#7261](https://github.com/filecoin-project/lotus/pull/7261))
- config for disabling NAT port mapping ([filecoin-project/lotus#7204](https://github.com/filecoin-project/lotus/pull/7204))
- Add optional mined block list to miner info ([filecoin-project/lotus#7202](https://github.com/filecoin-project/lotus/pull/7202))
- Shed: Create a verifreg command for when VRK isn't a multisig ([filecoin-project/lotus#7099](https://github.com/filecoin-project/lotus/pull/7099))

## Improvements

- build macOS CI ([filecoin-project/lotus#7307](https://github.com/filecoin-project/lotus/pull/7307))
- itests: remove cid equality comparison ([filecoin-project/lotus#7292](https://github.com/filecoin-project/lotus/pull/7292))
- Add partition info to the 'sectors status' command ([filecoin-project/lotus#7246](https://github.com/filecoin-project/lotus/pull/7246))
- chain: Cleanup consensus logic ([filecoin-project/lotus#7255](https://github.com/filecoin-project/lotus/pull/7255))
- builder: Handle chainstore config in ConfigFullNode ([filecoin-project/lotus#7232](https://github.com/filecoin-project/lotus/pull/7232))
- gateway: check tipsets in ChainGetPath ([filecoin-project/lotus#7230](https://github.com/filecoin-project/lotus/pull/7230))
- Refactor events subsystem ([filecoin-project/lotus#7000](https://github.com/filecoin-project/lotus/pull/7000))
- test: re-enable disabled tests ([filecoin-project/lotus#7211](https://github.com/filecoin-project/lotus/pull/7211))
- Reduce lotus-miner startup spam ([filecoin-project/lotus#7205](https://github.com/filecoin-project/lotus/pull/7205))
- Catch deal slashed because sector was terminated ([filecoin-project/lotus#7201](https://github.com/filecoin-project/lotus/pull/7201))
- Insert miner and network power data as gibibytes to avoid int64 overflows ([filecoin-project/lotus#7194](https://github.com/filecoin-project/lotus/pull/7194))
- sealing: Check piece CIDs after AddPiece ([filecoin-project/lotus#7185](https://github.com/filecoin-project/lotus/pull/7185))
- markets: OnDealExpiredOrSlashed - get deal by proposal instead of deal ID ([filecoin-project/lotus#5431](https://github.com/filecoin-project/lotus/pull/5431))
- Incoming: improve a log message ([filecoin-project/lotus#7181](https://github.com/filecoin-project/lotus/pull/7181))
- journal: make current log file have a fixed named (#7112) ([filecoin-project/lotus#7112](https://github.com/filecoin-project/lotus/pull/7112))
- call string.Repeat always with positive int ([filecoin-project/lotus#7104](https://github. com/filecoin-project/lotus/pull/7104))
- itests: support larger sector sizes; add large deal test. ([filecoin-project/lotus#7148](https://github.com/filecoin-project/lotus/pull/7148))
- Ignore nil throttler ([filecoin-project/lotus#7169](https://github.com/filecoin-project/lotus/pull/7169))

## Bug Fixes

- fix: escape periods to match actual periods in version
- fix bug for CommittedCapacitySectorLifetime ([filecoin-project/lotus#7337](https://github.com/filecoin-project/lotus/pull/7337))
- fix a panic in HandleRecoverDealIDs ([filecoin-project/lotus#7336](https://github.com/filecoin-project/lotus/pull/7336))
- fix index out of range ([filecoin-project/lotus#7273](https://github.com/filecoin-project/lotus/pull/7273))
- fix: correctly handle null blocks when detecting an expensive fork ([filecoin-project/lotus#7210](https://github.com/filecoin-project/lotus/pull/7210))
- fix: make lotus soup use the correct dependencies ([filecoin-project/lotus#7221](https://github.com/filecoin-project/lotus/pull/7221))
- fix: init restore adds empty storage.json ([filecoin-project/lotus#7025](https://github.com/filecoin-project/lotus/pull/7025))
- fix: disable broken testground integration test ([filecoin-project/lotus#7187](https://github.com/filecoin-project/lotus/pull/7187))
- fix TestDealPublisher ([filecoin-project/lotus#7173](https://github.com/filecoin-project/lotus/pull/7173))
- fix: make TestTimedCacheBlockstoreSimple pass reliably ([filecoin-project/lotus#7174](https://github.com/filecoin-project/lotus/pull/7174))
- Fix throttling bug ([filecoin-project/lotus#7177](https://github.com/filecoin-project/lotus/pull/7177))
- sealing: Fix sector state accounting with FinalizeEarly ([filecoin-project/lotus#7256](https://github.com/filecoin-project/lotus/pull/7256))
- docker entrypoint.sh missing variable escape character ([filecoin-project/lotus#7291](https://github.com/filecoin-project/lotus/pull/7291))
- sealing: Fix retry loop in SubmitCommitAggregate ([filecoin-project/lotus#7245](https://github.com/filecoin-project/lotus/pull/7245))
- sectors expired: Handle precomitted and unproven sectors correctly ([filecoin-project/lotus#7236](https://github.com/filecoin-project/lotus/pull/7236))
- stores: Fix reserved disk usage log spam ([filecoin-project/lotus#7233](https://github.com/filecoin-project/lotus/pull/7233))


## Dependency Updates

- github.com/filecoin-project/go-fil-markets (v1.8.1 -> v1.12.0):
- github.com/filecoin-project/go-data-transfer (v1.7.8 -> v1.10.1):
- update to ffi to update-bellperson-proofs-v9-0-2 ([filecoin-project/lotus#7369](https://github.com/filecoin-project/lotus/pull/7369))
- fix(deps): use go-graphsync v0.9.3 with hotfix
- Update to unified go-graphsync v0.9.0 ([filecoin-project/lotus#7197](https://github.com/filecoin-project/lotus/pull/7197))

## Others

- v1.11.3-rc2 ([filecoin-project/lotus#7371](https://github.com/filecoin-project/lotus/pull/7371))
- v1.11.3-rc1 ([filecoin-project/lotus#7299](https://github.com/filecoin-project/lotus/pull/7299))
- Increase threshold from 0.5% to 1% ([filecoin-project/lotus#7262](https://github.com/filecoin-project/lotus/pull/7262))
- ci: exclude cruft from code coverage ([filecoin-project/lotus#7189](https://github.com/filecoin-project/lotus/pull/7189))
- Bump version to v1.11.3-dev ([filecoin-project/lotus#7180](https://github.com/filecoin-project/lotus/pull/7180))
- test: disable flaky TestBatchDealInput ([filecoin-project/lotus#7176](https://github.com/filecoin-project/lotus/pull/7176))
- Turn off patch ([filecoin-project/lotus#7172](https://github.com/filecoin-project/lotus/pull/7172))
- test: disable flaky TestSimultaneousTransferLimit ([filecoin-project/lotus#7153](https://github.com/filecoin-project/lotus/pull/7153))


## Contributors

| Contributor | Commits | Lines ± | Files Changed |
|-------------|---------|---------|---------------|
| @magik6k | 39 | +3311/-1825 | 179 |
| @Stebalien | 23 | +1935/-1417 | 84 |
| @dirkmc | 12 | +921/-732 | 111 |
| @dirkmc | 12 | +663/-790 | 30 |
| @hannahhoward | 3 | +482/-275 | 46 |
| @travisperson | 1 | +317/-65 | 5 |
| @jennijuju | 11 | +223/-126 | 24 |
| @hannahhoward | 7 | +257/-55 | 16 |
| @nonsense| 9 | +258/-37 | 19 |
| @raulk | 4 | +127/-36 | 13 |
| @raulk | 1 | +43/-60 | 15 |
| @arajasek | 4 | +74/-8 | 10 |
| @Frank | 2 | +68/-8 | 3 |
| @placer14|  2 | +52/-1 | 4 |
| @ldoublewood | 2 | +15/-13 | 3 |
| @lanzafame | 1 | +16/-2 | 1 |
| @aarshkshah1992 | 2 | +11/-6 | 2 |
| @ZenGround0 | 2 | +7/-6 | 2 |
| @ognots | 1 | +0/-10 | 2 |
| @KAYUII | 2 | +4/-4 | 2 |
| @lanzafame | 1 | +6/-0 | 1 |
| @jacobheun | 1 | +3/-3 | 1 |
| @frank | 1 | +4/-0 | 1 |


# v1.11.2 / 2021-09-06

lotus v1.11.2 is a feature release that's **highly recommended ALL lotus users to upgrade**, including node operators,
storage providers and clients.

## Highlights
- 🌟🌟🌟 Introduce Dagstore and CARv2 for deal-making (#6671) ([filecoin-project/lotus#6671](https://github.com/filecoin-project/lotus/pull/6671))
  - **[lotus miner markets' Dagstore](https://lotus.filecoin.io/storage-providers/operate/dagstore/)** is a
    component of the `markets` subsystem in lotus-miner. It is a sharded store to hold large IPLD graphs efficiently,
    packaged as  location-transparent attachable CAR files and it replaces the former Badger staging blockstore. It
    is designed to provide high efficiency and throughput, and minimize resource utilization during deal-making operations.  
    The dagstore also leverages the indexing features of [CARv2](https://github.com/ipld/ipld/blob/master/specs/transport/car/carv2/index.md) to enable plan CAR files to act as read and write
    blockstores, which are served as the direct medium for data exchanges in markets for both storage and retrieval
    deal making without requiring intermediate buffers.
  - In the future, lotus will leverage and interact with Dagstore a lot for new features and improvements for deal
    making, therefore, it's highly recommended to lotus users to go through [Lotus Miner: About the markets dagstore](https://lotus.filecoin.io/storage-providers/operate/dagstore/) thoroughly to learn more about Dagstore's
    conceptual overview, terminology, directory structure, configuration and so on.
  - **Note**:
    - When you first start your lotus-miner or market subsystem with this release, a one-time/first-time **dagstore migration** will be triggered which replaces the former Badger staging blockstore with dagstore. We highly
      recommend storage providers to read this [section](https://lotus.filecoin.io/storage-providers/operate/dagstore/#first-time-migration) to learn more about
      what the process does, what to expect and how monitor it.
    - It is highly recommended to **wait all ongoing data transfer to finish or cancel inbound storage deals that
      are still transferring**, using the `lotus-miner data-transfers cancel` command before upgrade your market nodes. Reason being that the new dagstore changes attributes in the internal deal state objects, and the paths to the staging CARs where the deal data was being placed will be lost.
    - ‼️Having your dags initialized will become important in the near feature for you to provide a better storage
      and retrieval service. We'd suggest you to start [forced bulk initialization] soon if possible as this process
      places relatively high IP workload on your storage system and is better to be carried out gradually and over a
      longer timeframe. Read how to do properly perform a force bulk initialization [here](https://lotus.filecoin.io/storage-providers/operate/dagstore/#forcing-bulk-initialization).
    - ⏮ Rollback Alert(from v1.11.2-rcX to any version lower): If a storages deal is initiated with M1/v1.11.2(-rcX)
      release, it needs to get to the `StorageDealAwaitingPrecommit` state before you can do a version rollback or the markets process may panic.
  - 💙 **Special thanks to [MinerX fellows for testing and providing valuable feedbacks](https://github.com/filecoin-project/lotus/discussions/6852) for Dagstore in the past month!**
- 🌟🌟 rpcenc: Support reader redirect ([filecoin-project/lotus#6952](https://github.com/filecoin-project/lotus/pull/6952))
  - This allows market processes to send piece bytes directly to workers involved on `AddPiece`.
- Extending sectors: more practical and flexible tools ([filecoin-project/lotus#6097](https://github.com/filecoin-project/lotus/pull/6097))
  - `lotus-miner sectors check-expire` to inspect expiring sectors.
  - `lotus-miner sectors renew` for renewing expiring sectors, see the command help menu for customizable option
    like `extension`, `new-expiration` and so on.
- ‼️ MpoolReplaceCmd ( lotus mpool replace`) now takes FIL for fee-limit ([filecoin-project/lotus#6927](https://github.com/filecoin-project/lotus/pull/6927))
- Drop townhall/chainwatch ([filecoin-project/lotus#6912](https://github.com/filecoin-project/lotus/pull/6912))
  - ChainWatch is no longer supported by lotus.
- Configurable CC Sector Expiration ([filecoin-project/lotus#6803](https://github.com/filecoin-project/lotus/pull/6803))
  - Set `CommittedCapacitySectorLifetime` in lotus-miner/config.toml to specify the default expiration for a new CC
    sector, value must be between 180-540 days inclusive.

## New Features
- api/command for encoding actor params ([filecoin-project/lotus#7150](https://github.com/filecoin-project/lotus/pull/7150))
- shed: Support raw encoding in cid id ([filecoin-project/lotus#7149](https://github.com/filecoin-project/lotus/pull/7149))
- feat(miner deals): create subdir to miner repo for staged deals ([filecoin-project/lotus#6853](https://github.com/filecoin-project/lotus/pull/6853))
- Support --actor in miner actor control list ([filecoin-project/lotus#7027](https://github.com/filecoin-project/lotus/pull/7027))
- Shed: Include network name in genesis-verify ([filecoin-project/lotus#7019](https://github.com/filecoin-project/lotus/pull/7019))
- feat: add ChainGetTipSetAfterHeight ([filecoin-project/lotus#6990](https://github.com/filecoin-project/lotus/pull/6990))
- lotus-shed splitstore clear command ([filecoin-project/lotus#6967](https://github.com/filecoin-project/lotus/pull/6967))

## Improvements
- improve get api error messages ([filecoin-project/lotus#7088](https://github.com/filecoin-project/lotus/pull/7088))
- Strict major minor version checking on v0 and v1 apis ([filecoin-project/lotus#7038](https://github.com/filecoin-project/lotus/pull/7038))
- make lotus-miner net commands hit markets subsystem. ([filecoin-project/lotus#7042](https://github.com/filecoin-project/lotus/pull/7042))
- Test with latest actors version ([filecoin-project/lotus#6998](https://github.com/filecoin-project/lotus/pull/6998))
- Reduce splitstore memory usage during chain walks ([filecoin-project/lotus#6949](https://github.com/filecoin-project/lotus/pull/6949))
- Remove forgotten non-functioning config from the pre-mainnet days ([filecoin-project/lotus#6970](https://github.com/filecoin-project/lotus/pull/6970))
- add explicit error msg if repo dir does not exist ([filecoin-project/lotus#6909](https://github.com/filecoin-project/lotus/pull/6909))
- Test/pledge batching msg prop ([filecoin-project/lotus#6537](https://github.com/filecoin-project/lotus/pull/6537))
- reasonable max value for initial sector expiration ([filecoin-project/lotus#6099](https://github.com/filecoin-project/lotus/pull/6099))
- support MARKETS_API_INFO env var, and markets-repo, markets-api-url CLI flags. ([filecoin-project/lotus#6936](https://github.com/filecoin-project/lotus/pull/6936))
- Improve formatting of workers CLI ([filecoin-project/lotus#6942](https://github.com/filecoin-project/lotus/pull/6942))
- make: set default GOCC earlier ([filecoin-project/lotus#6932](https://github.com/filecoin-project/lotus/pull/6932))
- Moving GC Followup ([filecoin-project/lotus#6905](https://github.com/filecoin-project/lotus/pull/6905))
- Log more call context during errors ([filecoin-project/lotus#6918](https://github.com/filecoin-project/lotus/pull/6918))
- polish(errors): better state tree errors ([filecoin-project/lotus#6923](https://github.com/filecoin-project/lotus/pull/6923))
- adding an RuntimeSubsystems API to storage miner; fix `lotus-miner info` ([filecoin-project/lotus#6906](https://github.com/filecoin-project/lotus/pull/6906))
- Reduce entropy in the chain package ([filecoin-project/lotus#6889](https://github.com/filecoin-project/lotus/pull/6889))
- make: Allow setting Go compiler with GOCC ([filecoin-project/lotus#6911](https://github.com/filecoin-project/lotus/pull/6911))

## Bug Fixes
- sealing: Fix RecoverDealIDs loop with changed PieceCID ([filecoin-project/lotus#7117](https://github.com/filecoin-project/lotus/pull/7117))
- Fix error handling in SectorAddPieceToAny api impl ([filecoin-project/lotus#7135](https://github.com/filecoin-project/lotus/pull/7135))
- add rice box to required binaries ([filecoin-project/lotus#7125](https://github.com/filecoin-project/lotus/pull/7125))
- fix(miner): always create miner deal staging directory (#7098) ([filecoin-project/lotus#7098](https://github.com/filecoin-project/lotus/pull/7098))
- fix build after merging #6097. (#7096) ([filecoin-project/lotus#7096](https://github.com/filecoin-project/lotus/pull/7096))
- fix: don't check for t_aux when proving ([filecoin-project/lotus#7011](https://github.com/filecoin-project/lotus/pull/7011))
- fix: vet actors shims ([filecoin-project/lotus#6999](https://github.com/filecoin-project/lotus/pull/6999))
- fix: more logging in maybeStartBatch error ([filecoin-project/lotus#6996](https://github.com/filecoin-project/lotus/pull/6996))
- fix flaky TestDealPublisher and re-enable ([filecoin-project/lotus#6991](https://github.com/filecoin-project/lotus/pull/6991))
- fix skipCount ([filecoin-project/lotus#6940](https://github.com/filecoin-project/lotus/pull/6940))
- fix bug in MpoolPending message exclusion ([filecoin-project/lotus#6945](https://github.com/filecoin-project/lotus/pull/6945))
- PreCommitPolicy: Don't try to align expirations on proving period boundaries ([filecoin-project/lotus#7018](https://github.com/filecoin-project/lotus/pull/7018))
- make: fix version check when using gotip ([filecoin-project/lotus#6916](https://github.com/filecoin-project/lotus/pull/6916))
- fix ticket check ([filecoin-project/lotus#6882](https://github.com/filecoin-project/lotus/pull/6882))

## Dependency Updates
- github.com/filecoin-project/go-data-transfer (v1.7.2 -> v1.7.8):
- github.com/filecoin-project/go-fil-markets (v1.6.2 -> v1.8.1):
- update go-libp2p-pubsub to v0.5.4 ([filecoin-project/lotus#6958](https://github.com/filecoin-project/lotus/pull/6958))
- integrate the proof patch: tag proofs-v9-revert-deps-hotfix
- Update markets, dt and graphsync ([filecoin-project/lotus#7160](https://github.com/filecoin-project/lotus/pull/7160))
- Remove replace directive for multihash dep (#7113) ([filecoin-project/lotus#7113](https://github.com/filecoin-project/lotus/pull/7113))
- upgrade upstream dependencies. ([filecoin-project/lotus#7115](https://github.com/filecoin-project/lotus/pull/7115))
- Update to latest FFI ([filecoin-project/lotus#7110](https://github.com/filecoin-project/lotus/pull/7110))
- Update state machine deps for logging ([filecoin-project/lotus#6941](https://github.com/filecoin-project/lotus/pull/6941))
- Update deps for more logging in data transfer and markets ([filecoin-project/lotus#6937](https://github.com/filecoin-project/lotus/pull/6937))
- Update to branches with improved logging ([filecoin-project/lotus#6919](https://github.com/filecoin-project/lotus/pull/6919))
- update go-libp2p-pubsub to v0.5.3 ([filecoin-project/lotus#6907](https://github.com/filecoin-project/lotus/pull/6907))

## Others
- Fix nits and see if codecov works now with auto ([filecoin-project/lotus#7151](https://github.com/filecoin-project/lotus/pull/7151))
- Codecov Projects ([filecoin-project/lotus#7147](https://github.com/filecoin-project/lotus/pull/7147))
- remove m1 templates and make area selection multi-optionable ([filecoin-project/lotus#7121](https://github.com/filecoin-project/lotus/pull/7121))
- release -> master ([filecoin-project/lotus#7105](https://github.com/filecoin-project/lotus/pull/7105))
- Lotus release process  - how we make releases ([filecoin-project/lotus#6944](https://github.com/filecoin-project/lotus/pull/6944))
- codecov: fix mock name ([filecoin-project/lotus#7039](https://github.com/filecoin-project/lotus/pull/7039))
- codecov: fix regexes ([filecoin-project/lotus#7037](https://github.com/filecoin-project/lotus/pull/7037))
- chore: disable flaky test ([filecoin-project/lotus#6957](https://github.com/filecoin-project/lotus/pull/6957))
- set buildtype in nerpa and butterfly ([filecoin-project/lotus#6085](https://github.com/filecoin-project/lotus/pull/6085))
- release v1.11.1 backport -> master ([filecoin-project/lotus#6929](https://github.com/filecoin-project/lotus/pull/6929))
- chore: fixup issue templates ([filecoin-project/lotus#6899](https://github.com/filecoin-project/lotus/pull/6899))
- bump master version to v1.11.2-dev ([filecoin-project/lotus#6903](https://github.com/filecoin-project/lotus/pull/6903))
- releases -> master for v1.11.0 ([filecoin-project/lotus#6894](https://github.com/filecoin-project/lotus/pull/6894))


Contributors

| Contributor | Commits | Lines ± | Files Changed |
|-------------|---------|---------|---------------|
| @magik6k | 23 | +5040/-8389 | 114 |
| @aarshkshah1992 | 11 | +4859/-1078 | 101 |
| @raulk | 5 | +4170/-1662 | 104 |
| @vyzo | 30 | +1092/-702 | 49 |
| @nonsense | 6 | +630/-472 | 19 |
| @ZenGround0 | 31 | +556/-274 | 74 |
| @He Weidong | 16 | +680/-128 | 16 |
| @raulk | 16 | +444/-277 | 49 |
| @Stebalien | 11 | +403/-259 | 48 |
| @jennijuju| 17 | +276/-281 | 42 |
| @dirkmc | 5 | +204/-138 | 20 |
| @placer14 | 7 | +178/-77 | 17 |
| @BlocksOnAChain | 1 | +138/-0 | 1 |
| @Frrist | 1 | +63/-56 | 2 |
| @arajasek | 7 | +74/-42 | 13 |
| @frrist | 2 | +67/-6 | 6 |
| @hannahhoward | 2 | +13/-11 | 3 |
| @coryschwartz | 1 | +16/-6 | 3 |
| @whyrusleeping | 1 | +7/-7 | 1 |
| @hunjixin | 1 | +8/-6 | 1 |
| @aarshkshah1992 | 1 | +6/-6 | 2 |
| @dirkmc | 2 | +8/-0 | 2 |
| @mx | 2 | +6/-1 | 2 |
| @travisperson | 1 | +3/-2 | 1 |
| @jennijuju | 2 | +2/-2 | 2 |
| @ribasushi | 1 | +1/-2 | 2 |

# 1.11.1 / 2021-08-16

> Note: for discussion about this release, please comment [here](https://github.com/filecoin-project/lotus/discussions/6904)

This is a  **highly recommended** but optional Lotus v1.11.1 release that introduces many deal making and datastore improvements and new features along with other bug fixes.

## Highlights
- ⭐️⭐️⭐️[**lotus-miner market subsystem**](https://lotus.filecoin.io/storage-providers/advanced-configurations/split-markets-miners/) is introduced in this release! It is **highly recommended** for storage providers to run markets processes on a separate machine! Doing so, only this machine needs to exposes public ports for deal making. This also means that the other miner operations can now be completely isolated by from the deal making processes and storage providers can stop and restarts the markets process without affecting an ongoing Winning/Window PoSt!
  - More details on the concepts, architecture and how to split the market process can be found [here](https://lotus.filecoin.io/storage-providers/advanced-configurations/split-markets-miners/#concepts).
  - Base on your system setup(running on separate machines, same machine and so on), please see the suggested practice by community members [here](https://github.com/filecoin-project/lotus/discussions/7047#discussion-3515335).
    - Note: if you are running lotus-worker on a different machine, you will need to set `MARKETS_API_INFO` for certain CLI to work properly. This will be improved by #7072.
  - Huge thanks to MinerX fellows for [helping testing the implementation, reporting the issues so they were fixed by now and providing feedbacks](https://github.com/filecoin-project/lotus/discussions/6861) to user docs in the past three weeks!
- Config for collateral from miner available balance ([filecoin-project/lotus#6629](https://github.com/filecoin-project/lotus/pull/6629))
  - Better control your sector collateral payment by setting `CollateralFromMinerBalance`, `AvailableBalanceBuffer` and `DisableCollateralFallback`.
    - `CollateralFromMinerBalance`:  whether to use available miner balance for sector collateral instead of sending it with each message, default is `false`.
    - `AvailableBalanceBuffer`: minimum available balance to keep in the miner actor before sending it with messages, default is 0FIL.
    - `DisableCollateralFallback`: whether to send collateral with messages even if there is no available balance in the miner actor, default is `false`.
- Config for deal publishing control addresses ([filecoin-project/lotus#6697](https://github.com/filecoin-project/lotus/pull/6697))
  - Set `DealPublishControl` to set the wallet used for sending `PublishStorageDeals` messages, instructions [here](https://lotus.filecoin.io/storage-providers/operate/addresses/#control-addresses).
- Config UX improvements ([filecoin-project/lotus#6848](https://github.com/filecoin-project/lotus/pull/6848))
  - You can now preview the default and updated node config by running `lotus/lotus-miner config default/updated`

## New Features
- ⭐️⭐️⭐️ Support standalone miner-market process ([filecoin-project/lotus#6356](https://github.com/filecoin-project/lotus/pull/6356))
- **⭐️⭐️ Experimental** [Splitstore]((https://github.com/filecoin-project/lotus/blob/master/blockstore/splitstore/README.md)) (more details coming in v1.11.2! Stay tuned! Join the discussion [here](https://github.com/filecoin-project/lotus/discussions/5788) if you have questions!) :
  - Improve splitstore warmup ([filecoin-project/lotus#6867](https://github.com/filecoin-project/lotus/pull/6867))
  - Moving GC for badger ([filecoin-project/lotus#6854](https://github.com/filecoin-project/lotus/pull/6854))
  - splitstore shed utils ([filecoin-project/lotus#6811](https://github.com/filecoin-project/lotus/pull/6811))
  - fix warmup by decoupling state from message receipt walk ([filecoin-project/lotus#6841](https://github.com/filecoin-project/lotus/pull/6841))
  - Splitstore: support on-disk marksets using badger ([filecoin-project/lotus#6833](https://github.com/filecoin-project/lotus/pull/6833))
  - cache loaded block messages ([filecoin-project/lotus#6760](https://github.com/filecoin-project/lotus/pull/6760))
  - Splitstore: add retention policy option for keeping messages in the hotstore ([filecoin-project/lotus#6775](https://github.com/filecoin-project/lotus/pull/6775))
  - Introduce the LOTUS_CHAIN_BADGERSTORE_DISABLE_FSYNC envvar ([filecoin-project/lotus#6817](https://github.com/filecoin-project/lotus/pull/6817))
  - Splitstore: add support for protecting out of chain references in the blockstore ([filecoin-project/lotus#6777](https://github.com/filecoin-project/lotus/pull/6777))
  - Implement exposed splitstore ([filecoin-project/lotus#6762](https://github.com/filecoin-project/lotus/pull/6762))
  - Splitstore code reorg ([filecoin-project/lotus#6756](https://github.com/filecoin-project/lotus/pull/6756))
  - Splitstore: Some small fixes ([filecoin-project/lotus#6754](https://github.com/filecoin-project/lotus/pull/6754))
  - Splitstore Enhanchements ([filecoin-project/lotus#6474](https://github.com/filecoin-project/lotus/pull/6474))
- lotus-shed: initial export cmd for markets related metadata ([filecoin-project/lotus#6840](https://github.com/filecoin-project/lotus/pull/6840))
- add a very verbose -vv flag to lotus and lotus-miner. ([filecoin-project/lotus#6888](https://github.com/filecoin-project/lotus/pull/6888))
- Add allocated sectorid vis ([filecoin-project/lotus#4638](https://github.com/filecoin-project/lotus/pull/4638))
- add a command for compacting sector numbers bitfield ([filecoin-project/lotus#4640](https://github.com/filecoin-project/lotus/pull/4640))
  - Run `lotus-miner actor compact-allocated` to compact sector number allocations to reduce the size of the allocated sector number bitfield.
- Add ChainGetMessagesInTipset API ([filecoin-project/lotus#6642](https://github.com/filecoin-project/lotus/pull/6642))
- Handle the --color flag via proper global state ([filecoin-project/lotus#6743](https://github.com/filecoin-project/lotus/pull/6743))
  - Enable color by default only if os.Stdout is a TTY ([filecoin-project/lotus#6696](https://github.com/filecoin-project/lotus/pull/6696))
  - Stop outputing ANSI color on non-TTY ([filecoin-project/lotus#6694](https://github.com/filecoin-project/lotus/pull/6694))
- Envvar to disable slash filter ([filecoin-project/lotus#6620](https://github.com/filecoin-project/lotus/pull/6620))
- commit batch: AggregateAboveBaseFee config ([filecoin-project/lotus#6650](https://github.com/filecoin-project/lotus/pull/6650))
- shed tool to estimate aggregate network fees ([filecoin-project/lotus#6631](https://github.com/filecoin-project/lotus/pull/6631))

## Bug Fixes
- Fix padding of deals, which only partially shipped in #5988 ([filecoin-project/lotus#6683](https://github.com/filecoin-project/lotus/pull/6683))
- fix deal concurrency test failures by upgrading graphsync and others ([filecoin-project/lotus#6724](https://github.com/filecoin-project/lotus/pull/6724))
- fix: on randomness change, use new rand ([filecoin-project/lotus#6805](https://github.com/filecoin-project/lotus/pull/6805))  - fix: always check if StateSearchMessage returns nil ([filecoin-project/lotus#6802](https://github.com/filecoin-project/lotus/pull/6802))
- test: fix flaky window post tests ([filecoin-project/lotus#6804](https://github.com/filecoin-project/lotus/pull/6804))
-  wrap close(wait) with sync.Once to avoid panic ([filecoin-project/lotus#6800](https://github.com/filecoin-project/lotus/pull/6800))
- fixes #6786 segfault ([filecoin-project/lotus#6787](https://github.com/filecoin-project/lotus/pull/6787))
-  ClientRetrieve stops on cancel([filecoin-project/lotus#6739](https://github.com/filecoin-project/lotus/pull/6739))
- Fix bugs in sectors extend --v1-sectors ([filecoin-project/lotus#6066](https://github.com/filecoin-project/lotus/pull/6066))
- fix "lotus-seed genesis car" error "merkledag: not found" ([filecoin-project/lotus#6688](https://github.com/filecoin-project/lotus/pull/6688))
- Get retrieval pricing input should not error out on a deal state fetch ([filecoin-project/lotus#6679](https://github.com/filecoin-project/lotus/pull/6679))
- Fix more CID double-encoding as hex ([filecoin-project/lotus#6680](https://github.com/filecoin-project/lotus/pull/6680))
- storage: Fix FinalizeSector with sectors in stoage paths ([filecoin-project/lotus#6653](https://github.com/filecoin-project/lotus/pull/6653))
- Fix tiny error in check-client-datacap ([filecoin-project/lotus#6664](https://github.com/filecoin-project/lotus/pull/6664))
- Fix: precommit_batch method used the wrong cfg.CommitBatchWait ([filecoin-project/lotus#6658](https://github.com/filecoin-project/lotus/pull/6658))
- fix ticket expiration check ([filecoin-project/lotus#6635](https://github.com/filecoin-project/lotus/pull/6635))
- remove precommit check in handleCommitFailed ([filecoin-project/lotus#6634](https://github.com/filecoin-project/lotus/pull/6634))
- fix prove commit aggregate send token amount ([filecoin-project/lotus#6625](https://github.com/filecoin-project/lotus/pull/6625))

## Improvements
- Eliminate inefficiency in markets logging ([filecoin-project/lotus#6895](https://github.com/filecoin-project/lotus/pull/6895))
- rename `cmd/lotus{-storage=>}-miner` to match binary. ([filecoin-project/lotus#6886](https://github.com/filecoin-project/lotus/pull/6886))
- fix racy TestSimultanenousTransferLimit. ([filecoin-project/lotus#6862](https://github.com/filecoin-project/lotus/pull/6862))
- ValidateBlock: Assert that block header height's are greater than parents ([filecoin-project/lotus#6872](https://github.com/filecoin-project/lotus/pull/6872))
- feat: Don't panic when api impl is nil ([filecoin-project/lotus#6857](https://github.com/filecoin-project/lotus/pull/6857))
- add docker-compose file ([filecoin-project/lotus#6544](https://github.com/filecoin-project/lotus/pull/6544))
- easy way to make install app ([filecoin-project/lotus#5183](https://github.com/filecoin-project/lotus/pull/5183))
- api: Separate the Net interface from Common ([filecoin-project/lotus#6627](https://github.com/filecoin-project/lotus/pull/6627))  - add StateReadState to gateway api ([filecoin-project/lotus#6818](https://github.com/filecoin-project/lotus/pull/6818))
- add SealProof in SectorBuilder ([filecoin-project/lotus#6815](https://github.com/filecoin-project/lotus/pull/6815))
- sealing: Handle preCommitParams errors more correctly ([filecoin-project/lotus#6763](https://github.com/filecoin-project/lotus/pull/6763))
- ClientFindData: always fetch peer id from chain ([filecoin-project/lotus#6807](https://github.com/filecoin-project/lotus/pull/6807))
- test: handle null blocks in TestForkRefuseCall ([filecoin-project/lotus#6758](https://github.com/filecoin-project/lotus/pull/6758))
- Add more deal details to lotus-miner info ([filecoin-project/lotus#6708](https://github.com/filecoin-project/lotus/pull/6708))
- add election backtest ([filecoin-project/lotus#5950](https://github.com/filecoin-project/lotus/pull/5950))
- add dollar sign ([filecoin-project/lotus#6690](https://github.com/filecoin-project/lotus/pull/6690))
- get-actor cli spelling fix ([filecoin-project/lotus#6681](https://github.com/filecoin-project/lotus/pull/6681))
- polish(statetree): accept a context in statetree diff for timeouts ([filecoin-project/lotus#6639](https://github.com/filecoin-project/lotus/pull/6639))
- Add helptext to lotus chain export ([filecoin-project/lotus#6672](https://github.com/filecoin-project/lotus/pull/6672))
- add an incremental nonce itest. ([filecoin-project/lotus#6663](https://github.com/filecoin-project/lotus/pull/6663))
- commit batch: Initialize the FailedSectors map ([filecoin-project/lotus#6647](https://github.com/filecoin-project/lotus/pull/6647))
- Fast-path retry submitting commit aggregate if commit is still valid  ([filecoin-project/lotus#6638](https://github.com/filecoin-project/lotus/pull/6638))
- Reuse timers in sealing batch logic ([filecoin-project/lotus#6636](https://github.com/filecoin-project/lotus/pull/6636))

## Dependency Updates
- Update to proof v8.0.3 ([filecoin-project/lotus#6890](https://github.com/filecoin-project/lotus/pull/6890))
- update to go-fil-market v1.6.0 ([filecoin-project/lotus#6885](https://github.com/filecoin-project/lotus/pull/6885))
- Bump go-multihash, adjust test for supported version ([filecoin-project/lotus#6674](https://github.com/filecoin-project/lotus/pull/6674))
- github.com/filecoin-project/go-data-transfer (v1.6.0 -> v1.7.2):
- github.com/filecoin-project/go-fil-markets (v1.5.0 -> v1.6.2):
- github.com/filecoin-project/go-padreader (v0.0.0-20200903213702-ed5fae088b20 -> v0.0.0-20210723183308-812a16dc01b1)
- github.com/filecoin-project/go-state-types (v0.1.1-0.20210506134452-99b279731c48 -> v0.1.1-0.20210810190654-139e0e79e69e)
- github.com/filecoin-project/go-statemachine (v0.0.0-20200925024713-05bd7c71fbfe -> v1.0.1)
- update go-libp2p-pubsub to v0.5.0 ([filecoin-project/lotus#6764](https://github.com/filecoin-project/lotus/pull/6764))

## Others
- Master->v1.11.1 ([filecoin-project/lotus#7051](https://github.com/filecoin-project/lotus/pull/7051))
- v1.11.1-rc2 ([filecoin-project/lotus#6966](https://github.com/filecoin-project/lotus/pull/6966))
- Backport master -> v1.11.1 ([filecoin-project/lotus#6965](https://github.com/filecoin-project/lotus/pull/6965))
- Fixes in master -> release ([filecoin-project/lotus#6933](https://github.com/filecoin-project/lotus/pull/6933))
- Add changelog  for v1.11.1-rc1 and bump the version ([filecoin-project/lotus#6900](https://github.com/filecoin-project/lotus/pull/6900))
- Fix  merge release -> v1.11.1 ([filecoin-project/lotus#6897](https://github.com/filecoin-project/lotus/pull/6897))
- Update RELEASE_ISSUE_TEMPLATE.md ([filecoin-project/lotus#6880](https://github.com/filecoin-project/lotus/pull/6880))
- Add github actions for staled pr ([filecoin-project/lotus#6879](https://github.com/filecoin-project/lotus/pull/6879))
- Update issue templates and add templates for M1 ([filecoin-project/lotus#6856](https://github.com/filecoin-project/lotus/pull/6856))
- Fix links in issue templates
- Update issue templates to forms ([filecoin-project/lotus#6798](https://github.com/filecoin-project/lotus/pull/6798)
- Nerpa v13 upgrade ([filecoin-project/lotus#6837](https://github.com/filecoin-project/lotus/pull/6837))
- add docker-compose file ([filecoin-project/lotus#6544](https://github.com/filecoin-project/lotus/pull/6544))
- release -> master ([filecoin-project/lotus#6828](https://github.com/filecoin-project/lotus/pull/6828))
- Resurrect CODEOWNERS, but for maintainers group ([filecoin-project/lotus#6773](https://github.com/filecoin-project/lotus/pull/6773))
- Master disclaimer  ([filecoin-project/lotus#6757](https://github.com/filecoin-project/lotus/pull/6757))
- Create stale.yml ([filecoin-project/lotus#6747](https://github.com/filecoin-project/lotus/pull/6747))
- Release template: Update all testnet infra at once ([filecoin-project/lotus#6710](https://github.com/filecoin-project/lotus/pull/6710))
- Release Template: remove binary validation step ([filecoin-project/lotus#6709](https://github.com/filecoin-project/lotus/pull/6709))
- Reset of the interop network ([filecoin-project/lotus#6689](https://github.com/filecoin-project/lotus/pull/6689))
- Update version.go to 1.11.1 ([filecoin-project/lotus#6621](https://github.com/filecoin-project/lotus/pull/6621))

## Contributors

| Contributor | Commits | Lines ± | Files Changed |
|-------------|---------|---------|---------------|
| @vyzo | 313 | +8928/-6010 | 415 |
| @nonsense | 103 | +6041/-4041 | 304 |
| @magik6k | 37 | +3851/-1611 | 146 |
| @ZenGround0 | 24 | +1693/-1394 | 95 |
| @placer14 | 1 | +2310/-578 | 8 |
| @dirkmc | 7 | +1154/-726 | 29 |
| @raulk | 44 | +969/-616 | 141 |
| @jennijuju | 15 | +682/-354 | 47 |
| @ribasushi | 18 | +469/-273 | 64 |
| @coryschwartz | 5 | +576/-135 | 14 |
| @hunjixin | 7 | +404/-82 | 19 |
| @dirkmc | 17 | +348/-47 | 17 |
| @tchardin | 2 | +262/-34 | 5 |
| @aarshkshah1992 | 9 | +233/-63 | 44 |
| @Kubuxu | 4 | +254/-16 | 4 |
| @hannahhoward | 6 | +163/-75 | 8 |
| @whyrusleeping | 4 | +157/-16 | 9 |
| @Whyrusleeping | 2 | +87/-66 | 10 |
| @arajasek | 10 | +81/-53 | 13 |
| @zgfzgf | 2 | +104/-4 | 2 |
| @aarshkshah1992 | 6 | +85/-19 | 10 |
| @llifezou | 4 | +59/-20 | 4 |
| @Stebalien | 7 | +47/-17 | 9 |
| @johnli-helloworld | 3 | +46/-15 | 5 |
| @frrist | 1 | +28/-23 | 2 |
| @hannahhoward | 4 | +46/-5 | 11 |
| @Jennifer | 4 | +31/-2 | 4 |
| @wangchao | 1 | +1/-27 | 1 |
| @jennijuju | 2 | +7/-21 | 2 |
| @chadwick2143 | 1 | +15/-1 | 1 |
| @Jerry | 2 | +9/-4 | 2 |
| Steve Loeppky | 2 | +12/-0 | 2 |
| David Dias | 1 | +9/-0 | 1 |
| dependabot[bot] | 1 | +3/-3 | 1 |
| zhoutian527 | 1 | +2/-2 | 1 |
| xloem | 1 | +4/-0 | 1 |
| | 2 | +2/-2 | 3 |
| Liviu Damian | 2 | +2/-2 | 2 |
| @jimpick | 2 | +2/-2 | 2 |
| Frank | 1 | +3/-0 | 1 |
| turuslan | 1 | +1/-1 | 1 |
| Kirk Baird | 1 | +0/-0 | 1 |

# 1.11.0 / 2021-07-22

This is a **highly recommended** release of Lotus that have many bug fixes, improvements and new features.

## Highlights
- Miner SimultaneousTransfers config ([filecoin-project/lotus#6612](https://github.com/filecoin-project/lotus/pull/6612))
- Miner SimultaneousTransfers config ([filecoin-project/lotus#6612](https://github.com/filecoin-project/lotus/pull/6612))
  - Set `SimultaneousTransfers` in lotus miner config to configure the maximum number of parallel online data transfers, including both storage and retrieval deals.
- Dynamic Retrieval pricing ([filecoin-project/lotus#6175](https://github.com/filecoin-project/lotus/pull/6175))
  - Customize your retrieval ask price, see a quick tutorial [here](https://github.com/filecoin-project/lotus/discussions/6780).
- Robust message management  ([filecoin-project/lotus#5822](https://github.com/filecoin-project/lotus/pull/5822))
  - run `lotus mpool manage and follow the instructions!
  - Demo available at https://www.youtube.com/watch?v=QDocpLQjZgQ.
- Add utils to use multisigs as miner owners ([filecoin-project/lotus#6490](https://github.com/filecoin-project/lotus/pull/6490))

## More New Features
-  feat: implement lotus-sim ([filecoin-project/lotus#6406](https://github.com/filecoin-project/lotus/pull/6406))
- implement a command to export a car ([filecoin-project/lotus#6405](https://github.com/filecoin-project/lotus/pull/6405))
- Add a command to get the fees of a deal ([filecoin-project/lotus#5307](https://github.com/filecoin-project/lotus/pull/5307))
  - run `lotus-shed market get-deal-fees`
- Add a command to list retrievals ([filecoin-project/lotus#6337](https://github.com/filecoin-project/lotus/pull/6337))
  - run `lotus client list-retrievals`
- lotus-gateway: add check command ([filecoin-project/lotus#6373](https://github.com/filecoin-project/lotus/pull/6373))
- lotus-wallet: JWT Support ([filecoin-project/lotus#6360](https://github.com/filecoin-project/lotus/pull/6360))
- Allow starting networks from arbitrary actor versions ([filecoin-project/lotus#6305](https://github.com/filecoin-project/lotus/pull/6305))
- oh, snap! ([filecoin-project/lotus#6202](https://github.com/filecoin-project/lotus/pull/6202))
- Add a shed util to count 64 GiB miner stats ([filecoin-project/lotus#6290](https://github.com/filecoin-project/lotus/pull/6290))
- Introduce stateless offline dealflow, bypassing the FSM/deallists ([filecoin-project/lotus#5961](https://github.com/filecoin-project/lotus/pull/5961))
- Transplant some useful commands to lotus-shed actor ([filecoin-project/lotus#5913](https://github.com/filecoin-project/lotus/pull/5913))
  - run `lotus-shed actor`
- actor wrapper codegen ([filecoin-project/lotus#6108](https://github.com/filecoin-project/lotus/pull/6108))
- Add a shed util to count miners by post type ([filecoin-project/lotus#6169](https://github.com/filecoin-project/lotus/pull/6169))
- shed: command to list duplicate messages in tipsets (steb) ([filecoin-project/lotus#5847](https://github.com/filecoin-project/lotus/pull/5847))
- feat: allow checkpointing to forks ([filecoin-project/lotus#6107](https://github.com/filecoin-project/lotus/pull/6107))
- Add a CLI tool for miner proving deadline ([filecoin-project/lotus#6132](https://github.com/filecoin-project/lotus/pull/6132))
  - run `lotus state miner-proving-deadline`


## Bug Fixes
- Fix wallet error messages ([filecoin-project/lotus#6594](https://github.com/filecoin-project/lotus/pull/6594))
- Fix CircleCI gen ([filecoin-project/lotus#6589](https://github.com/filecoin-project/lotus/pull/6589))
- Make query-ask CLI more graceful ([filecoin-project/lotus#6590](https://github.com/filecoin-project/lotus/pull/6590))
- scale up sector expiration to avoid sector expire in batch-pre-commit waitting ([filecoin-project/lotus#6566](https://github.com/filecoin-project/lotus/pull/6566))
-  Fix an error in msigLockCancel ([filecoin-project/lotus#6582](https://github.com/filecoin-project/lotus/pull/6582)
- fix circleci being out of sync. ([filecoin-project/lotus#6573](https://github.com/filecoin-project/lotus/pull/6573))
- Fix helptext for ask price([filecoin-project/lotus#6560](https://github.com/filecoin-project/lotus/pull/6560))
- fix commit finalize failed ([filecoin-project/lotus#6521](https://github.com/filecoin-project/lotus/pull/6521))
- Fix soup ([filecoin-project/lotus#6501](https://github.com/filecoin-project/lotus/pull/6501))
- fix: pick the correct partitions-per-post limit ([filecoin-project/lotus#6502](https://github.com/filecoin-project/lotus/pull/6502))
- sealing: Fix restartSectors race ([filecoin-project/lotus#6495](https://github.com/filecoin-project/lotus/pull/6495))
- Fix: correct the change of message size limit ([filecoin-project/lotus#6430](https://github.com/filecoin-project/lotus/pull/6430))
- Fix logging of stringified CIDs double-encoded in hex ([filecoin-project/lotus#6413](https://github.com/filecoin-project/lotus/pull/6413))
- Fix success handling in Retreival ([filecoin-project/lotus#5921](https://github.com/filecoin-project/lotus/pull/5921))
- storagefsm: Fix batch deal packing behavior ([filecoin-project/lotus#6041](https://github.com/filecoin-project/lotus/pull/6041))
- events: Fix handling of multiple matched events per epoch ([filecoin-project/lotus#6355](https://github.com/filecoin-project/lotus/pull/6355))
- Fix logging around mineOne ([filecoin-project/lotus#6310](https://github.com/filecoin-project/lotus/pull/6310))
- Fix shell completions ([filecoin-project/lotus#6316](https://github.com/filecoin-project/lotus/pull/6316))
- Allow 8MB sectors in devnet ([filecoin-project/lotus#6312](https://github.com/filecoin-project/lotus/pull/6312))
- fix ticket expired ([filecoin-project/lotus#6304](https://github.com/filecoin-project/lotus/pull/6304))
- Revert "chore: update go-libp2p" ([filecoin-project/lotus#6306](https://github.com/filecoin-project/lotus/pull/6306))
- fix: wait-api should use GetAPI to acquire binary specific API ([filecoin-project/lotus#6246](https://github.com/filecoin-project/lotus/pull/6246))
- fix(ci): Updates to lotus CI build process ([filecoin-project/lotus#6256](https://github.com/filecoin-project/lotus/pull/6256))
- fix: use a consistent tipset in commands ([filecoin-project/lotus#6142](https://github.com/filecoin-project/lotus/pull/6142))
- go mod tidy for lotus-soup testplans ([filecoin-project/lotus#6124](https://github.com/filecoin-project/lotus/pull/6124))
- fix testground payment channel tests: use 1 miner ([filecoin-project/lotus#6126](https://github.com/filecoin-project/lotus/pull/6126))
- fix: use the parent state when listing actors ([filecoin-project/lotus#6143](https://github.com/filecoin-project/lotus/pull/6143))
- Speed up StateListMessages in some cases ([filecoin-project/lotus#6007](https://github.com/filecoin-project/lotus/pull/6007))
- fix(splitstore): fix a panic on revert-only head changes ([filecoin-project/lotus#6133](https://github.com/filecoin-project/lotus/pull/6133))
- drand: fix beacon cache ([filecoin-project/lotus#6164](https://github.com/filecoin-project/lotus/pull/6164))

## Improvements
- gateway: Add support for Version method ([filecoin-project/lotus#6618](https://github.com/filecoin-project/lotus/pull/6618))
- revamped integration test kit (aka. Operation Sparks Joy) ([filecoin-project/lotus#6329](https://github.com/filecoin-project/lotus/pull/6329))
- move with changed name ([filecoin-project/lotus#6587](https://github.com/filecoin-project/lotus/pull/6587))
- dynamic circleci config for streamlining test execution ([filecoin-project/lotus#6561](https://github.com/filecoin-project/lotus/pull/6561))
- extern/storage: add ability to ignore worker resources when scheduling. ([filecoin-project/lotus#6542](https://github.com/filecoin-project/lotus/pull/6542))
- Adjust various CLI display ratios to arbitrary precision ([filecoin-project/lotus#6309](https://github.com/filecoin-project/lotus/pull/6309))
- Test multicore SDR support ([filecoin-project/lotus#6479](https://github.com/filecoin-project/lotus/pull/6479))
- Unit tests for sector batchers ([filecoin-project/lotus#6432](https://github.com/filecoin-project/lotus/pull/6432))
- Update chain list with correct help instructions ([filecoin-project/lotus#6465](https://github.com/filecoin-project/lotus/pull/6465))
- clean failed sectors in batch commit ([filecoin-project/lotus#6451](https://github.com/filecoin-project/lotus/pull/6451))
- itests/kit: add guard to ensure imports from tests only. ([filecoin-project/lotus#6445](https://github.com/filecoin-project/lotus/pull/6445))
- consolidate integration tests into `itests` package; create test kit; cleanup ([filecoin-project/lotus#6311](https://github.com/filecoin-project/lotus/pull/6311))
- Fee config for sector batching ([filecoin-project/lotus#6420](https://github.com/filecoin-project/lotus/pull/6420))
- UX: lotus state power CLI should fail if called with a not-miner ([filecoin-project/lotus#6425](https://github.com/filecoin-project/lotus/pull/6425))
- Increase message size limit ([filecoin-project/lotus#6419](https://github.com/filecoin-project/lotus/pull/6419))
- polish(stmgr): define ExecMonitor for message application callback ([filecoin-project/lotus#6389](https://github.com/filecoin-project/lotus/pull/6389))
- upgrade testground action version ([filecoin-project/lotus#6403](https://github.com/filecoin-project/lotus/pull/6403))
- Bypass task scheduler for reading unsealed pieces ([filecoin-project/lotus#6280](https://github.com/filecoin-project/lotus/pull/6280))
- testplans: lotus-soup: use default WPoStChallengeWindow ([filecoin-project/lotus#6400](https://github.com/filecoin-project/lotus/pull/6400))
- Integration tests for offline deals ([filecoin-project/lotus#6081](https://github.com/filecoin-project/lotus/pull/6081))
- Fix some flaky tests ([filecoin-project/lotus#6397](https://github.com/filecoin-project/lotus/pull/6397))
- build appimage in CI ([filecoin-project/lotus#6384](https://github.com/filecoin-project/lotus/pull/6384))
- Generate AppImage ([filecoin-project/lotus#6208](https://github.com/filecoin-project/lotus/pull/6208))
- Add test for AddVerifiedClient ([filecoin-project/lotus#6317](https://github.com/filecoin-project/lotus/pull/6317))
- Typo fix in error message: "pubusb" -> "pubsub" ([filecoin-project/lotus#6365](https://github.com/filecoin-project/lotus/pull/6365))
- Improve the cli state call command  ([filecoin-project/lotus#6226](https://github.com/filecoin-project/lotus/pull/6226))
- Upscale mineOne message to a WARN on unexpected ineligibility ([filecoin-project/lotus#6358](https://github.com/filecoin-project/lotus/pull/6358))
- Remove few useless variable assignments ([filecoin-project/lotus#6359](https://github.com/filecoin-project/lotus/pull/6359))
- Reduce noise from 'peer has different genesis' messages ([filecoin-project/lotus#6357](https://github.com/filecoin-project/lotus/pull/6357))
- Get current seal proof when necessary ([filecoin-project/lotus#6339](https://github.com/filecoin-project/lotus/pull/6339))
- Remove log line when tracing is not configured ([filecoin-project/lotus#6334](https://github.com/filecoin-project/lotus/pull/6334))
- separate tracing environment variables ([filecoin-project/lotus#6323](https://github.com/filecoin-project/lotus/pull/6323))
- feat: log dispute rate ([filecoin-project/lotus#6322](https://github.com/filecoin-project/lotus/pull/6322))
- Move verifreg shed utils to CLI ([filecoin-project/lotus#6135](https://github.com/filecoin-project/lotus/pull/6135))
- consider storiface.PathStorage when calculating storage requirements ([filecoin-project/lotus#6233](https://github.com/filecoin-project/lotus/pull/6233))
- `storage` module: add go docs and minor code quality refactors ([filecoin-project/lotus#6259](https://github.com/filecoin-project/lotus/pull/6259))
- Increase data transfer timeouts ([filecoin-project/lotus#6300](https://github.com/filecoin-project/lotus/pull/6300))
- gateway: spin off from cmd to package ([filecoin-project/lotus#6294](https://github.com/filecoin-project/lotus/pull/6294))
- Return total power when GetPowerRaw doesn't find miner claim ([filecoin-project/lotus#4938](https://github.com/filecoin-project/lotus/pull/4938))
- add flags to control gateway lookback parameters ([filecoin-project/lotus#6247](https://github.com/filecoin-project/lotus/pull/6247))
- chore(ci): Enable build on RC tags ([filecoin-project/lotus#6238](https://github.com/filecoin-project/lotus/pull/6238))
- cron-wc ([filecoin-project/lotus#6178](https://github.com/filecoin-project/lotus/pull/6178))
- Allow creation of state tree v3s ([filecoin-project/lotus#6167](https://github.com/filecoin-project/lotus/pull/6167))
- mpool: Cleanup pre-nv12 selection logic ([filecoin-project/lotus#6148](https://github.com/filecoin-project/lotus/pull/6148))
- attempt to do better padding on pieces being written into sectors ([filecoin-project/lotus#5988](https://github.com/filecoin-project/lotus/pull/5988))
- remove duplicate ask and calculate ping before lock ([filecoin-project/lotus#5968](https://github.com/filecoin-project/lotus/pull/5968))
- flaky tests improvement: separate TestBatchDealInput from TestAPIDealFlow ([filecoin-project/lotus#6141](https://github.com/filecoin-project/lotus/pull/6141))
- Testground checks on push ([filecoin-project/lotus#5887](https://github.com/filecoin-project/lotus/pull/5887))
- Use EmptyTSK where appropriate ([filecoin-project/lotus#6134](https://github.com/filecoin-project/lotus/pull/6134))
- upgrade `lotus-soup` testplans and reduce deals concurrency to a single miner ([filecoin-project/lotus#6122](https://github.com/filecoin-project/lotus/pull/6122)

## Dependency Updates
- downgrade libp2p/go-libp2p-yamux to v0.5.1. ([filecoin-project/lotus#6605](https://github.com/filecoin-project/lotus/pull/6605))
- Update libp2p to 0.14.2 ([filecoin-project/lotus#6404](https://github.com/filecoin-project/lotus/pull/6404))
- update to markets-v1.4.0 ([filecoin-project/lotus#6369](https://github.com/filecoin-project/lotus/pull/6369))
- Use new actor tags ([filecoin-project/lotus#6291](https://github.com/filecoin-project/lotus/pull/6291))
- chore: update go-libp2p ([filecoin-project/lotus#6231](https://github.com/filecoin-project/lotus/pull/6231))
- Update ffi to proofs v7 ([filecoin-project/lotus#6150](https://github.com/filecoin-project/lotus/pull/6150))

## Others
- Initial draft: basic build instructions on Readme ([filecoin-project/lotus#6498](https://github.com/filecoin-project/lotus/pull/6498))
- Remove rc changelog, compile the new changelog for final release only ([filecoin-project/lotus#6444](https://github.com/filecoin-project/lotus/pull/6444))
- updated configuration comments for docs ([filecoin-project/lotus#6440](https://github.com/filecoin-project/lotus/pull/6440))
- Set ntwk v13 HyperDrive Calibration upgrade epoch ([filecoin-project/lotus#6441](https://github.com/filecoin-project/lotus/pull/6441))
- build snapcraft ([filecoin-project/lotus#6388](https://github.com/filecoin-project/lotus/pull/6388))
- Fix the doc errors of the sealing config funcs ([filecoin-project/lotus#6399](https://github.com/filecoin-project/lotus/pull/6399))
- Add doc on gas balancing ([filecoin-project/lotus#6392](https://github.com/filecoin-project/lotus/pull/6392))
- Add interop network ([filecoin-project/lotus#6387](https://github.com/filecoin-project/lotus/pull/6387))
- Network version 13 (v1.11) ([filecoin-project/lotus#6342](https://github.com/filecoin-project/lotus/pull/6342))
- Add a warning to the release issue template ([filecoin-project/lotus#6374](https://github.com/filecoin-project/lotus/pull/6374))
- Update RELEASE_ISSUE_TEMPLATE.md ([filecoin-project/lotus#6236](https://github.com/filecoin-project/lotus/pull/6236))
- Delete CODEOWNERS ([filecoin-project/lotus#6289](https://github.com/filecoin-project/lotus/pull/6289))
- Feat/nerpa v4 ([filecoin-project/lotus#6248](https://github.com/filecoin-project/lotus/pull/6248))
- Introduce a release issue template ([filecoin-project/lotus#5826](https://github.com/filecoin-project/lotus/pull/5826))
- This is a 1:1 forward-port of PR#6183 from 1.9.x to master ([filecoin-project/lotus#6196](https://github.com/filecoin-project/lotus/pull/6196))
- Update cli gen ([filecoin-project/lotus#6155](https://github.com/filecoin-project/lotus/pull/6155))
- Generate CLI docs ([filecoin-project/lotus#6145](https://github.com/filecoin-project/lotus/pull/6145))

## Contributors

| Contributor | Commits | Lines ± | Files Changed |
|-------------|---------|---------|---------------|
| @raulk | 118 | +11972/-10860 | 472 |
| @magik6k | 65 | +10824/-4158 | 353 |
| @aarshkshah1992 | 59 | +8057/-3355 | 224 |
| @arajasek | 41 | +8786/-1691 | 331 |
| @Stebalien | 106 | +7653/-2718 | 273 |
| dirkmc | 11 | +2580/-1371 | 77 |
| @dirkmc | 39 | +1865/-1194 | 79 |
|  | 19 | +1973/-485 | 81 |
| @vyzo | 4 | +1748/-330 | 50 |
| @aarshkshah1992 | 5 | +1462/-213 | 27 |
| @coryschwartz | 35 | +568/-206 | 59 |
| @chadwick2143 | 3 | +739/-1 | 4 |
| @ribasushi | 21 | +487/-164 | 36 |
| @hannahhoward | 5 | +544/-5 | 19 |
| @jennijuju | 9 | +241/-174 | 19 |
| @frrist | 1 | +137/-88 | 7 |
| @travisperson | 3 | +175/-6 | 7 |
| @wadeAlexC | 1 | +48/-129 | 1 |
| @whyrusleeping | 8 | +161/-13 | 11 |
| lotus | 1 | +114/-46 | 1 |
| @nonsense | 8 | +107/-53 | 20 |
| @rjan90 | 4 | +115/-33 | 4 |
| @ZenGround0 | 3 | +114/-1 | 4 |
| @Aloxaf | 1 | +43/-61 | 7 |
| @yaohcn | 4 | +89/-9 | 5 |
| @mitchellsoo | 1 | +51/-0 | 1 |
| @placer14 | 3 | +28/-18 | 4 |
| @jennijuju | 6 | +9/-14 | 6 |
| @Frank | 2 | +11/-10 | 2 |
| @wangchao | 3 | +5/-4 | 4 |
| @Steve Loeppky | 1 | +7/-1 | 1 |
| @Lion | 1 | +4/-2 | 1 |
| @Mimir | 1 | +2/-2 | 1 |
| @raulk | 1 | +1/-1 | 1 |
| @Jack Yao | 1 | +1/-1 | 1 |
| @IPFSUnion | 1 | +1/-1 | 1 |

# 1.10.1 / 2021-07-05

This is an optional but **highly recommended** release of Lotus for lotus miners that has many bug fixes and improvements based on the feedback we got from the community since HyperDrive.

## New Features
- commit batch: AggregateAboveBaseFee config #6650
  - `AggregateAboveBaseFee` is added to miner sealing configuration for setting the network base fee to start aggregating proofs. When the network base fee is lower than this value, the prove commits will be submitted individually via `ProveCommitSector`. According to the [Batch Incentive Alignment](https://github.com/filecoin-project/FIPs/blob/master/FIPS/fip-0013.md#batch-incentive-alignment) introduced in FIP-0013, we recommend miners to set this value to 0.15 nanoFIL(which is the default value) to avoid unexpected aggregation fee in burn and enjoy the most benefits of aggregation!

## Bug Fixes
- storage: Fix FinalizeSector with sectors in storage paths #6652
- Fix tiny error in check-client-datacap #6664
- Fix: precommit_batch method used the wrong cfg.PreCommitBatchWait #6658
- to optimize the batchwait #6636
- fix getTicket: sector precommitted but expired case #6635
- handleSubmitCommitAggregate() exception handling #6595
- remove precommit check in handleCommitFailed #6634
- ensure agg fee is adequate
- fix: miner balance is not enough, so that ProveCommitAggregate msg exec failed #6623
- commit batch: Initialize the FailedSectors map #6647

Contributors

| Contributor | Commits | Lines ± | Files Changed |
|-------------|---------|---------|---------------|
| @magik6k| 7 | +151/-56 | 21 |
| @llifezou | 4 | +59/-20 | 4 |
| @johnli-helloworld | 2 | +45/-14 | 4 |
| @wangchao | 1 | +1/-27 | 1 |
| Jerry | 2 | +9/-4 | 2 |
| @zhoutian527 | 1 | +2/-2 | 1 |
| @ribasushi| 1 | +1/-1 | 1 |

# 1.10.1 / 2021-07-05

This is an optional but **highly recommended** release of Lotus for lotus miners that has many bug fixes and improvements based on the feedback we got from the community since HyperDrive.

## New Features
- commit batch: AggregateAboveBaseFee config #6650
  - `AggregateAboveBaseFee` is added to miner sealing configuration for setting the network base fee to start aggregating proofs. When the network base fee is lower than this value, the prove commits will be submitted individually via `ProveCommitSector`. According to the [Batch Incentive Alignment](https://github.com/filecoin-project/FIPs/blob/master/FIPS/fip-0013.md#batch-incentive-alignment) introduced in FIP-0013, we recommend miners to set this value to 0.15 nanoFIL(which is the default value) to avoid unexpected aggregation fee in burn and enjoy the most benefits of aggregation!

## Bug Fixes
- storage: Fix FinalizeSector with sectors in storage paths #6652
- Fix tiny error in check-client-datacap #6664
- Fix: precommit_batch method used the wrong cfg.PreCommitBatchWait #6658
- to optimize the batchwait #6636
- fix getTicket: sector precommitted but expired case #6635
- handleSubmitCommitAggregate() exception handling #6595
- remove precommit check in handleCommitFailed #6634
- ensure agg fee is adequate
- fix: miner balance is not enough, so that ProveCommitAggregate msg exec failed #6623
- commit batch: Initialize the FailedSectors map #6647

Contributors

| Contributor | Commits | Lines ± | Files Changed |
|-------------|---------|---------|---------------|
| @magik6k| 7 | +151/-56 | 21 |
| @llifezou | 4 | +59/-20 | 4 |
| @johnli-helloworld | 2 | +45/-14 | 4 |
| @wangchao | 1 | +1/-27 | 1 |
| Jerry | 2 | +9/-4 | 2 |
| @zhoutian527 | 1 | +2/-2 | 1 |
| @ribasushi| 1 | +1/-1 | 1 |

# 1.10.0 / 2021-06-23

This is a mandatory release of Lotus that introduces Filecoin network v13, codenamed the HyperDrive upgrade. The
Filecoin mainnet will upgrade, which is epoch 892800, on 2021-06-30T22:00:00Z. The network upgrade introduces the
following FIPs:

- [FIP-0008](https://github.com/filecoin-project/FIPs/blob/master/FIPS/fip-0008.md): Add miner batched sector pre-commit method
- [FIP-0011](https://github.com/filecoin-project/FIPs/blob/master/FIPS/fip-0011.md): Remove reward auction from reporting consensus faults
- [FIP-0012](https://github.com/filecoin-project/FIPs/blob/master/FIPS/fip-0012.md): DataCap Top up for FIL+ Client Addresses
- [FIP-0013](https://github.com/filecoin-project/FIPs/blob/master/FIPS/fip-0013.md): Add ProveCommitSectorAggregated method to reduce on-chain congestion
- [FIP-0015](https://github.com/filecoin-project/FIPs/blob/master/FIPS/fip-0015.md): Revert FIP-0009(Exempt Window PoSts from BaseFee burn)

Note that this release is built on top of Lotus v1.9.0. Enterprising users can use the `master` branch of Lotus to get the latest functionality, including all changes in this release candidate.

## Proof batching and aggregation

FIPs [0008](https://github.com/filecoin-project/FIPs/blob/master/FIPS/fip-0008.md) and [0013](https://github.com/filecoin-project/FIPs/blob/master/FIPS/fip-0013.md) combine to allow for a significant increase in the rate of onboarding storage on the Filecoin network. This aims to lead to more useful data being stored on the network, reduced network congestion, and lower network base fee.

**Check out the documentation [here]((https://lotus.filecoin.io/storage-providers/advanced-configurations/sealing/#precommitsectorsbatch) for details on the new Lotus miner sealing config options, [here](https://lotus.filecoin.io/storage-providers/setup/configuration/#fees-section) for fee config options, and explanations of the new features.**

Note:
- We recommend to keep `PreCommitSectorsBatch` as 1.
- We recommend miners to set `PreCommitBatchWait` lower than 30 hours.
- We recommend miners to set a longer `CommitBatchSlack` and  `PreCommitBatchSlack` to prevent message failures
  due to expirations.

### Projected state tree growth

In order to validate the Hyperdrive changes, we wrote a simulation to seal as many sectors as quickly as possible, assuming the same number and mix of 32GiB and 64GiB miners as the current network.

Given these assumptions:

- We'd expect a network storage growth rate of around 530PiB per day. 😳 🎉 🥳 😅
- We'd expect network bandwidth dedicated to `SubmitWindowedPoSt` to grow by about 0.02% per day.
- We'd expect the [state-tree](https://spec.filecoin.io/#section-systems.filecoin_vm.state_tree) (and therefore [snapshot](https://lotus.filecoin.io/lotus/manage/chain-management/#lightweight-snapshot)) size to grow by 1.16GiB per day.
  - Nearly all of the state-tree growth is expected to come from new sector metadata.
- We'd expect the daily lotus datastore growth rate to increase by about 10-15% (from current ~21GiB/day).
  - Most "growth" of the lotus datastore is due to "churn", historical data that's no longer referenced by the latest state-tree.

### Future improvements

Various Lotus improvements are planned moving forward to mitigate the effects of the growing state tree size. The primary improvement is the [Lotus splitstore](https://github.com/filecoin-project/lotus/discussions/5788), which will soon be enabled by default. The feature allows for [online garbage collection](https://github.com/filecoin-project/lotus/issues/6577) for nodes that do not seek to maintain full chain and state history, thus eliminating the need for users to delete their datastores and sync from snapshots.

Other improvements including better compressed snapshots, faster pre-migrations, and improved chain exports are in the roadmap.

## WindowPost base fee burn

Included in the HyperDrive upgrade is [FIP-0015](https://github.com/filecoin-project/FIPs/blob/master/FIPS/fip-0015.md) which eliminates the special-case gas treatment of `SubmitWindowedPoSt` messages that was introduced in [FIP-0009](https://github.com/filecoin-project/FIPs/blob/master/FIPS/fip-0009.md). Although `SubmitWindowedPoSt` messages will be relatively cheap, thanks to the introduction of optimistic acceptance of these proofs in [FIP-0010](https://github.com/filecoin-project/FIPs/blob/master/FIPS/fip-0010.md), storage providers should pay attention to their `MaxWindowPoStGasFee` config option: too low and PoSts may not land on chain; too high and they may cost an exorbitant amount!

## Changelog

### New Features

- Implement FIP-0015 ([filecoin-project/lotus#6361](https://github.com/filecoin-project/lotus/pull/6361))
- Integrate FIP0013 and FIP0008 ([filecoin-project/lotus#6235](https://github.com/filecoin-project/lotus/pull/6235))
  - [Configuration docs and cli examples](https://lotus.filecoin.io/storage-providers/advanced-configurations/sealing/#precommitsectorsbatch)
  - [cli docs](https://github.com/filecoin-project/lotus/blob/master/documentation/en/cli-lotus-miner.md#lotus-miner-sectors-batching)
  - Introduce gas prices for aggregate verifications ([filecoin-project/lotus#6347](https://github.com/filecoin-project/lotus/pull/6347))
- Introduce v5 actors ([filecoin-project/lotus#6195](https://github.com/filecoin-project/lotus/pull/6195))
- Robustify commit batcher ([filecoin-project/lotus#6367](https://github.com/filecoin-project/lotus/pull/6367))
- Always flush when timer goes off ([filecoin-project/lotus#6563](https://github.com/filecoin-project/lotus/pull/6563))
- Update default fees for aggregates ([filecoin-project/lotus#6548](https://github.com/filecoin-project/lotus/pull/6548))
- sealing: Early finalization option ([filecoin-project/lotus#6452](https://github.com/filecoin-project/lotus/pull/6452))
  - `./lotus-miner/config.toml/[Sealing.FinalizeEarly]`: default to false. Enable if you want to FinalizeSector before commiting
- Add filplus utils to CLI ([filecoin-project/lotus#6351](https://github.com/filecoin-project/lotus/pull/6351))
  - cli doc can be found [here](https://github.com/filecoin-project/lotus/blob/master/documentation/en/cli-lotus.md#lotus-filplus)
- Add miner-side MaxDealStartDelay config ([filecoin-project/lotus#6576](https://github.com/filecoin-project/lotus/pull/6576))


### Bug Fixes
- chainstore: Don't take heaviestLk with backlogged reorgCh ([filecoin-project/lotus#6526](https://github.com/filecoin-project/lotus/pull/6526))
- Backport #6041 - storagefsm: Fix batch deal packing behavior  ([filecoin-project/lotus#6519](https://github.com/filecoin-project/lotus/pull/6519))
- backport: pick the correct partitions-per-post limit ([filecoin-project/lotus#6503](https://github.com/filecoin-project/lotus/pull/6503))
- failed sectors should be added into res correctly ([filecoin-project/lotus#6472](https://github.com/filecoin-project/lotus/pull/6472))
- sealing: Fix restartSectors race ([filecoin-project/lotus#6491](https://github.com/filecoin-project/lotus/pull/6491))
- Fund miners with the aggregate fee when ProveCommitting ([filecoin-project/lotus#6428](https://github.com/filecoin-project/lotus/pull/6428))
- Commit and Precommit batcher cannot share a getSectorDeadline method ([filecoin-project/lotus#6416](https://github.com/filecoin-project/lotus/pull/6416))
- Fix supported proof type manipulations for v5 actors ([filecoin-project/lotus#6366](https://github.com/filecoin-project/lotus/pull/6366))
- events: Fix handling of multiple matched events per epoch ([filecoin-project/lotus#6362](https://github.com/filecoin-project/lotus/pull/6362))
- Fix randomness fetching around null blocks ([filecoin-project/lotus#6240](https://github.com/filecoin-project/lotus/pull/6240))

### Improvements
- Appimage v1.10.0 rc3 ([filecoin-project/lotus#6492](https://github.com/filecoin-project/lotus/pull/6492))
- Expand on Drand change testing ([filecoin-project/lotus#6500](https://github.com/filecoin-project/lotus/pull/6500))
- Backport Fix logging around mineOne ([filecoin-project/lotus#6499](https://github.com/filecoin-project/lotus/pull/6499))
- mpool: Add more metrics ([filecoin-project/lotus#6453](https://github.com/filecoin-project/lotus/pull/6453))
- Merge backported PRs into v1.10 release branch ([filecoin-project/lotus#6436](https://github.com/filecoin-project/lotus/pull/6436))
- Fix tests ([filecoin-project/lotus#6371](https://github.com/filecoin-project/lotus/pull/6371))
- Extend the default deal start epoch delay ([filecoin-project/lotus#6350](https://github.com/filecoin-project/lotus/pull/6350))
- sealing: Wire up context to batchers ([filecoin-project/lotus#6497](https://github.com/filecoin-project/lotus/pull/6497))
- Improve address resolution for messages ([filecoin-project/lotus#6364](https://github.com/filecoin-project/lotus/pull/6364))

### Dependency Updates
- Proofs v8.0.2 ([filecoin-project/lotus#6524](https://github.com/filecoin-project/lotus/pull/6524))
- Update to fixed Bellperson ([filecoin-project/lotus#6480](https://github.com/filecoin-project/lotus/pull/6480))
- Update to go-praamfetch with fslocks ([filecoin-project/lotus#6473](https://github.com/filecoin-project/lotus/pull/6473))
- Update ffi with fixed multicore sdr support ([filecoin-project/lotus#6471](https://github.com/filecoin-project/lotus/pull/6471))
- github.com/filecoin-project/go-paramfetch (v0.0.2-0.20200701152213-3e0f0afdc261 -> v0.0.2-0.20210614165157-25a6c7769498)
- github.com/filecoin-project/specs-actors/v5 (v5.0.0-20210512015452-4fe3889fff57 -> v5.0.0)
- github.com/filecoin-project/go-hamt-ipld/v3 (v3.0.1 -> v3.1.0)
- github.com/ipfs/go-log/v2 (v2.1.2-0.20200626104915-0016c0b4b3e4 -> v2.1.3)
- github.com/filecoin-project/go-amt-ipld/v3 (v3.0.0 -> v3.1.0)

### Network Version v13 HyperDrive Upgrade
- Set HyperDrive upgrade epoch ([filecoin-project/lotus#6565](https://github.com/filecoin-project/lotus/pull/6565))
- version bump to lotus v1.10.0-rc6 ([filecoin-project/lotus#6529](https://github.com/filecoin-project/lotus/pull/6529))
- Upgrade epochs for calibration reset ([filecoin-project/lotus#6528](https://github.com/filecoin-project/lotus/pull/6528))
- Lotus version 1.10.0-rc5 ([filecoin-project/lotus#6504](https://github.com/filecoin-project/lotus/pull/6504))
- Merge releases into v1.10 release ([filecoin-project/lotus#6494](https://github.com/filecoin-project/lotus/pull/6494))
- update lotus to v1.10.0-rc3 ([filecoin-project/lotus#6481](https://github.com/filecoin-project/lotus/pull/6481))
- updated configuration comments for docs
- Lotus version 1.10.0-rc2 ([filecoin-project/lotus#6443](https://github.com/filecoin-project/lotus/pull/6443))
- Set ntwk v13 HyperDrive Calibration upgrade epoch ([filecoin-project/lotus#6442](https://github.com/filecoin-project/lotus/pull/6442))


## Contributors

💙Thank you to all the contributors!

| Contributor        | Commits | Lines ±     | Files Changed |
|--------------------|---------|-------------|---------------|
| @magik6k    | 81      | +9606/-1536 | 361           |
| @arajasek  | 41      | +6543/-679  | 189           |
| @ZenGround0         | 11      | +4074/-727  | 110           |
| @anorth                | 10      | +2035/-1177 | 55            |
| @iand           | 1       | +779/-12    | 5             |
| @frrist             | 2       | +722/-6     | 6             |
| @Stebalien       | 6       | +368/-24    | 15            |
| @jennijuju      | 11      | +204/-111   | 19            |
| @vyzo               | 6       | +155/-66    | 13            |
| @coryschwartz      | 10      | +171/-27    | 14            |
| @Kubuxu    | 4       | +177/-13    | 7             |
| @ribasushi    | 4       | +65/-42     | 5             |
| @travisperson      | 2       | +11/-11     | 4             |
| @kirk-baird | 1       | +1/-5       | 1             |
| @wangchao           | 2       | +3/-2       | 2             |


# 1.9.0 / 2021-05-17

This is an optional Lotus release that introduces various improvements to the sealing, mining, and deal-making processes.

## Highlights

- OpenRPC Support (https://github.com/filecoin-project/lotus/pull/5843)
- Take latency into account when making interactive deals (https://github.com/filecoin-project/lotus/pull/5876)
- Update go-commp-utils for >10x faster client commp calculation (https://github.com/filecoin-project/lotus/pull/5892)
- add `lotus client cancel-retrieval` cmd to lotus CLI (https://github.com/filecoin-project/lotus/pull/5871)
- add `inspect-deal` command to `lotus client` (https://github.com/filecoin-project/lotus/pull/5833)
- Local retrieval support (https://github.com/filecoin-project/lotus/pull/5917)
- go-fil-markets v1.1.9 -> v1.2.5
  - For a detailed changelog see https://github.com/filecoin-project/go-fil-markets/blob/master/CHANGELOG.md
- rust-fil-proofs v5.4.1 -> v7.0.1
  - For a detailed changelog see https://github.com/filecoin-project/rust-fil-proofs/blob/master/CHANGELOG.md

## Changes
- storagefsm: Apply global events even in broken states (https://github.com/filecoin-project/lotus/pull/5962)
- Default the AlwaysKeepUnsealedCopy flag to true (https://github.com/filecoin-project/lotus/pull/5743)
- splitstore: compact hotstore prior to garbage collection (https://github.com/filecoin-project/lotus/pull/5778)
- ipfs-force bootstrapper update (https://github.com/filecoin-project/lotus/pull/5799)
- better logging when unsealing fails (https://github.com/filecoin-project/lotus/pull/5851)
- perf: add cache for gas permium estimation (https://github.com/filecoin-project/lotus/pull/5709)
- backupds: Compact log on restart (https://github.com/filecoin-project/lotus/pull/5875)
- backupds: Improve truncated log handling (https://github.com/filecoin-project/lotus/pull/5891)
- State CLI improvements (State CLI improvements)
- API proxy struct codegen (https://github.com/filecoin-project/lotus/pull/5854)
- move DI stuff for paychmgr into modules (https://github.com/filecoin-project/lotus/pull/5791)
- Implement Event observer and Settings for 3rd party dep injection (https://github.com/filecoin-project/lotus/pull/5693)
- Export developer and network commands for consumption by derivatives of Lotus (https://github.com/filecoin-project/lotus/pull/5864)
- mock sealer: Simulate randomness sideeffects (https://github.com/filecoin-project/lotus/pull/5805)
- localstorage: Demote reservation stat error to debug (https://github.com/filecoin-project/lotus/pull/5976)
- shed command to unpack miner info dumps (https://github.com/filecoin-project/lotus/pull/5800)
- Add two utils to Lotus-shed (https://github.com/filecoin-project/lotus/pull/5867)
- add shed election estimate command  (https://github.com/filecoin-project/lotus/pull/5092)
- Add --actor flag in lotus-shed sectors terminate (https://github.com/filecoin-project/lotus/pull/5819)
- Move lotus mpool clear to lotus-shed (https://github.com/filecoin-project/lotus/pull/5900)
- Centralize everything on ipfs/go-log/v2 (https://github.com/filecoin-project/lotus/pull/5974)
- expose NextID from nice market actor interface (https://github.com/filecoin-project/lotus/pull/5850)
- add available options for perm on error (https://github.com/filecoin-project/lotus/pull/5814)
- API docs clarification: Document StateSearchMsg replaced message behavior (https://github.com/filecoin-project/lotus/pull/5838)
- api: Document StateReplay replaced message behavior (https://github.com/filecoin-project/lotus/pull/5840)
- add godocs to miner objects (https://github.com/filecoin-project/lotus/pull/2184)
- Add description to the client deal CLI command (https://github.com/filecoin-project/lotus/pull/5999)
- lint: don't skip builtin (https://github.com/filecoin-project/lotus/pull/5881)
- use deal duration from actors (https://github.com/filecoin-project/lotus/pull/5270)
- remote calc winningpost proof (https://github.com/filecoin-project/lotus/pull/5884)
- packer: other network images (https://github.com/filecoin-project/lotus/pull/5930)
- Convert the chainstore lock to RW (https://github.com/filecoin-project/lotus/pull/5971)
- Remove CachedBlockstore (https://github.com/filecoin-project/lotus/pull/5972)
- remove messagepool CapGasFee duplicate code (https://github.com/filecoin-project/lotus/pull/5992)
- Add a mining-heartbeat INFO line at every epoch (https://github.com/filecoin-project/lotus/pull/6183)
- chore(ci): Enable build on RC tags (https://github.com/filecoin-project/lotus/pull/6245)
- Upgrade nerpa to actor v4 and bump the version to rc4 (https://github.com/filecoin-project/lotus/pull/6249)
## Fixes
- return buffers after canceling badger operation (https://github.com/filecoin-project/lotus/pull/5796)
- avoid holding a lock while calling the View callback (https://github.com/filecoin-project/lotus/pull/5792)
- storagefsm: Trigger input processing when below limits (https://github.com/filecoin-project/lotus/pull/5801)
- After importing a previously deleted key, be able to delete it again (https://github.com/filecoin-project/lotus/pull/4653)
- fix StateManager.Replay on reward actor (https://github.com/filecoin-project/lotus/pull/5804)
- make sure atomic 64bit fields are 64bit aligned (https://github.com/filecoin-project/lotus/pull/5794)
- Import secp sigs in paych tests (https://github.com/filecoin-project/lotus/pull/5879)
- fix ci build-macos (https://github.com/filecoin-project/lotus/pull/5934)
- Fix creation of remainder account when it's not a multisig (https://github.com/filecoin-project/lotus/pull/5807)
- Fix fallback chainstore (https://github.com/filecoin-project/lotus/pull/6003)
- fix 4857: show help for set-addrs (https://github.com/filecoin-project/lotus/pull/5943)
- fix health report (https://github.com/filecoin-project/lotus/pull/6011)
- fix(ci): Use recent ubuntu LTS release; Update release params ((https://github.com/filecoin-project/lotus/pull/6011))

# 1.8.0 / 2021-04-05

This is a mandatory release of Lotus that upgrades the network to version 12, which introduces various performance improvements to the cron processing of the power actor. The network will upgrade at height 712320, which is 2021-04-29T06:00:00Z.

## Changes

- v4 specs-actors integration, nv12 migration (https://github.com/filecoin-project/lotus/pull/6116)

# 1.6.0 / 2021-04-05

This is a mandatory release of Lotus that upgrades the network to version 11, which implements [FIP-0014](https://github.com/filecoin-project/FIPs/blob/master/FIPS/fip-0014.md). The network will upgrade at height 665280, which is 2021-04-12T22:00:00Z.

## v1 sector extension CLI

This release also expands the `lotus-miner sectors extend` CLI, with a new option that automatically extends all extensible v1 sectors. The option can be run using `lotus-miner sectors extend --v1-sectors`.

- The `tolerance` flag can be passed to indicate what durations aren't "worth" extending. It defaults to one week, which means that sectors whose current lifetime's are within one week of the maximum possible lifetime will not be extended.

- The `expiration-cutoff` flag can be passed to skip sectors whose expiration is past a certain point from the current head. It defaults to infinity (no cutoff), but if, say, 28800 was specified, then only sectors expiring in the next 10 days would be extended (2880 epochs in 1 day).

## Changes

- Util for miners to extend all v1 sectors (https://github.com/filecoin-project/lotus/pull/5924)
- Upgrade the butterfly network (https://github.com/filecoin-project/lotus/pull/5929)
- Introduce the v11 network upgrade (https://github.com/filecoin-project/lotus/pull/5904)
- Debug mode: Make upgrade heights controllable by an envvar (https://github.com/filecoin-project/lotus/pull/5919)

# 1.5.3 / 2021-03-24

This is a patch release of Lotus that introduces small fixes to the Storage FSM.

## Changes

- storagefsm: Fix double unlock with ready WaitDeals sectors (https://github.com/filecoin-project/lotus/pull/5783)
- backupds: Allow larger values in write log (https://github.com/filecoin-project/lotus/pull/5776)
- storagefsm: Don't log the SectorRestart event (https://github.com/filecoin-project/lotus/pull/5779)

# 1.5.2 / 2021-03-11

This is an hotfix release of Lotus that fixes a critical bug introduced in v1.5.1 in the miner windowPoSt logic. This upgrade is only affecting miner nodes.

## Changes
- fix window post rand check (https://github.com/filecoin-project/lotus/pull/5773)
- wdpost: Always use head tipset to get randomness (https://github.com/filecoin-project/lotus/pull/5774)

# 1.5.1 / 2021-03-10

This is an optional release of Lotus that introduces an important fix to the WindowPoSt computation process. The change is to wait for some confidence before drawing beacon randomness for the proof. Without this, invalid proofs might be generated as the result of a null tipset.

## Splitstore

This release also introduces the splitstore, a new optional blockstore that segregates the monolithic blockstore into cold and hot regions. The hot region contains objects from the last 4-5 finalities plus all reachable objects from two finalities away. All other objects are moved to the cold region using a compaction process that executes every finality, once 5 finalities have elapsed.

The splitstore allows us to separate the two regions quite effectively, using two separate badger blockstores. The separation
means that the live working set is much smaller, which results in potentially significant performance improvements. In addition, it means that the coldstore can be moved to a separate (bigger, slower, cheaper) disk without loss of performance.

The design also allows us to use different implementations for the two blockstores; for example, an append-only blockstore could be used for coldstore and a faster memory mapped blockstore could be used for the hotstore (eg LMDB). We plan to experiment with these options in the future.

Once the splitstore has been enabled, the existing monolithic blockstore becomes the coldstore. On the first head change notification, the splitstore will warm up the hotstore by copying all reachable objects from the current tipset into the hotstore.  All new writes go into the hotstore, with the splitstore tracking the write epoch. Once 5 finalities have elapsed, and every finality thereafter, the splitstore compacts by moving cold objects into the coldstore. There is also experimental support for garbage collection, whereby nunreachable objects are simply discarded.

To enable the splitstore, add the following to config.toml:

```
[Chainstore]
  EnableSplitstore = true
```

## Highlights

Other highlights include:

- Improved deal data handling - now multiple deals can be adding to sectors in parallel
- Rewriten sector pledging - it now actually cares about max sealing sector limits
- Better handling for sectors stuck in the RecoverDealIDs state
- lotus-miner sectors extend command
- Optional configurable storage path size limit
- Config to disable owner/worker fallback from control addresses (useful when owner is a key on a hardware wallet)
- A write log for node metadata, which can be restored as a backup when the metadata leveldb becomes corrupted (e.g. when you run out of disk space / system crashes in some bad way)

## Changes

- avoid use mp.cfg directly to avoid race (https://github.com/filecoin-project/lotus/pull/5350)
- Show replacing message CID is state search-msg cli (https://github.com/filecoin-project/lotus/pull/5656)
- Fix riceing by importing the main package (https://github.com/filecoin-project/lotus/pull/5675)
- Remove sectors with all deals expired in RecoverDealIDs (https://github.com/filecoin-project/lotus/pull/5658)
- storagefsm: Rewrite input handling (https://github.com/filecoin-project/lotus/pull/5375)
- reintroduce Refactor send command for better testability (https://github.com/filecoin-project/lotus/pull/5668)
- Improve error message with importing a chain (https://github.com/filecoin-project/lotus/pull/5669)
- storagefsm: Cleanup CC sector creation (https://github.com/filecoin-project/lotus/pull/5612)
- chain list --gas-stats display capacity (https://github.com/filecoin-project/lotus/pull/5676)
- Correct some logs (https://github.com/filecoin-project/lotus/pull/5694)
- refactor blockstores (https://github.com/filecoin-project/lotus/pull/5484)
- Add idle to sync stage's String() (https://github.com/filecoin-project/lotus/pull/5702)
- packer provisioner (https://github.com/filecoin-project/lotus/pull/5604)
- add DeleteMany to Blockstore interface (https://github.com/filecoin-project/lotus/pull/5703)
- segregate chain and state blockstores (https://github.com/filecoin-project/lotus/pull/5695)
- fix(multisig): The format of the amount is not correct in msigLockApp (https://github.com/filecoin-project/lotus/pull/5718)
- Update butterfly network (https://github.com/filecoin-project/lotus/pull/5627)
- Collect worker task metrics (https://github.com/filecoin-project/lotus/pull/5648)
- Correctly format disputer log (https://github.com/filecoin-project/lotus/pull/5716)
- Log block CID in the large delay warning (https://github.com/filecoin-project/lotus/pull/5704)
- Move api client builders to a cliutil package (https://github.com/filecoin-project/lotus/pull/5728)
- Implement net peers --extended (https://github.com/filecoin-project/lotus/pull/5734)
- Command to extend sector expiration (https://github.com/filecoin-project/lotus/pull/5666)
- garbage collect hotstore after compaction (https://github.com/filecoin-project/lotus/pull/5744)
- tune badger gc to repeatedly gc the value log until there is no rewrite (https://github.com/filecoin-project/lotus/pull/5745)
- Add configuration option for pubsub IPColocationWhitelist subnets (https://github.com/filecoin-project/lotus/pull/5735)
- hot/cold blockstore segregation (aka. splitstore) (https://github.com/filecoin-project/lotus/pull/4992)
- Customize verifreg root key and remainder account when making genesis (https://github.com/filecoin-project/lotus/pull/5730)
- chore: update go-graphsync to 0.6.0 (https://github.com/filecoin-project/lotus/pull/5746)
- Add connmgr metadata to NetPeerInfo (https://github.com/filecoin-project/lotus/pull/5749)
- test: attempt to make the splitstore test deterministic (https://github.com/filecoin-project/lotus/pull/5750)
- Feat/api no dep build (https://github.com/filecoin-project/lotus/pull/5729)
- Fix bootstrapper profile setting (https://github.com/filecoin-project/lotus/pull/5756)
- Check liveness of sectors when processing termination batches (https://github.com/filecoin-project/lotus/pull/5759)
- Configurable storage path storage limit (https://github.com/filecoin-project/lotus/pull/5624)
- miner: Config to disable owner/worker address fallback (https://github.com/filecoin-project/lotus/pull/5620)
- Fix TestUnpadReader on Go 1.16 (https://github.com/filecoin-project/lotus/pull/5761)
- Metadata datastore log (https://github.com/filecoin-project/lotus/pull/5755)
- Remove the SR2 stats, leave just the network totals (https://github.com/filecoin-project/lotus/pull/5757)
- fix: wait a bit before starting to compute window post proofs (https://github.com/filecoin-project/lotus/pull/5764)
- fix: retry proof when randomness changes (https://github.com/filecoin-project/lotus/pull/5768)


# 1.5.0 / 2021-02-23

This is a mandatory release of Lotus that introduces the fifth upgrade to the Filecoin network. The network upgrade occurs at height 550321, before which time all nodes must have updated to this release (or later). At this height, [v3 specs-actors](https://github.com/filecoin-project/specs-actors/releases/tag/v3.0.0) will take effect, which in turn implements the following two FIPs:

- [FIP-0007 h/amt-v3](https://github.com/filecoin-project/FIPs/blob/master/FIPS/fip-0007.md) which improves the performance of the Filecoin HAMT and AMT.
- [FIP-0010 off-chain Window PoSt Verification](https://github.com/filecoin-project/FIPs/blob/master/FIPS/fip-0010.md) which reduces the gas consumption of `SubmitWindowedPoSt` messages significantly by optimistically accepting Window PoSt proofs without verification, and allowing them to be disputed later by off-chain verifiers.

Note that the integration of v3 actors was already completed in 1.4.2, this upgrade simply sets the epoch for the upgrade to occur.

## Disputer

FIP-0010 introduces the ability to dispute bad Window PoSts. Node operators are encouraged to run the new Lotus disputer alongside their Lotus daemons. For more information, see the announcement [here](https://github.com/filecoin-project/lotus/discussions/5617#discussioncomment-387333).

## Changes

- [#5341](https://github.com/filecoin-project/lotus/pull/5341)  Add a  `LOTUS_DISABLE_V3_ACTOR_MIGRATION` envvar
  - Setting this envvar to 1 disables the v3 actor migration, should only be used in the event of a failed migration

# 1.4.2 / 2021-02-17

This is a large, and highly recommended, optional release with new features and improvements for lotus miner and deal-making UX. The release also integrates [v3 specs-actors](https://github.com/filecoin-project/specs-actors/releases/tag/v3.0.0), which implements two FIPs:

- [FIP-0007 h/amt-v3](https://github.com/filecoin-project/FIPs/blob/master/FIPS/fip-0007.md) which improves the performance of the Filecoin HAMT and AMT.
- [FIP-0010 off-chain Window PoSt Verification](https://github.com/filecoin-project/FIPs/blob/master/FIPS/fip-0010.md) which reduces the gas consumption of `SubmitWindowedPoSt` messages significantly by optimistically accepting Window PoSt proofs without verification, and allowing them to be disputed later by off-chain verifiers.

Note that this release does NOT set an upgrade epoch for v3 actors to take effect. That will be done in the upcoming 1.5.0 release.

## New Features

- [#5341](https://github.com/filecoin-project/lotus/pull/5341)  Added sector termination API and CLI
  - Run `lotus-miner sectors terminate`
- [#5342](https://github.com/filecoin-project/lotus/pull/5342) Added CLI for using a multisig wallet as miner's owner address
  - See how to set it up [here](https://github.com/filecoin-project/lotus/pull/5342#issue-554009129)
- [#5363](https://github.com/filecoin-project/lotus/pull/5363), [#5418](https://github.com/filecoin-project/lotus/pull/), [#5476](https://github.com/filecoin-project/lotus/pull/5476), [#5459](https://github.com/filecoin-project/lotus/pull/5459) Integrated [spec-actor v3](https://github.com/filecoin-pro5418ject/specs-actors/releases/tag/v3.0.0)
  - [#5472](https://github.com/filecoin-project/lotus/pull/5472) Generate actor v3 methods for pond
- [#5379](https://github.com/filecoin-project/lotus/pull/5379) Added WindowPoSt disputer
  - This is to support [FIP-0010 off-chian Window PoSt verification](https://github.com/filecoin-project/FIPs/blob/master/FIPS/fip-0010.md)
  - See how to run a disputer [here](https://github.com/filecoin-project/lotus/pull/5379#issuecomment-776482445)
- [#5309](https://github.com/filecoin-project/lotus/pull/5309) Batch multiple deals in one `PublishStorageMessages`
  - [#5411](https://github.com/filecoin-project/lotus/pull/5411) Handle batch `PublishStorageDeals` message in sealing recovery
  - [#5505](https://github.com/filecoin-project/lotus/pull/5505) Exclude expired deals from batching in `PublishStorageDeals` messages
  - Added `PublishMsgPeriod` and `MaxDealsPerPublishMsg` to miner `Dealmaking` [configuration](https://lotus.filecoin.io/storage-providers/advanced-configurations/market/#dealmaking-section). See how they work [here](https://lotus.filecoin.io/storage-providers/advanced-configurations/market/#publishing-several-deals-in-one-message).
  - [#5538](https://github.com/filecoin-project/lotus/pull/5538), [#5549](https://github.com/filecoin-project/lotus/pull/5549) Added a command to list pending deals and force publish messages.
    - Run `lotus-miner market pending-publish`
  - [#5428](https://github.com/filecoin-project/lotus/pull/5428) Moved waiting for `PublishStorageDeals` messages' receipt from markets to lotus
- [#5510](https://github.com/filecoin-project/lotus/pull/5510) Added `nerpanet` build option
  - To build `nerpanet`, run `make nerpanet`
- [#5433](https://github.com/filecoin-project/lotus/pull/5433) Added `AlwaysKeepUnsealedCopy` option to the miner configuration
- [#5520](https://github.com/filecoin-project/lotus/pull/5520) Added `MsigGetPending` to get pending transactions for multisig wallets
- [#5219](https://github.com/filecoin-project/lotus/pull/5219) Added interactive mode for lotus-wallet
- [5529](https://github.com/filecoin-project/lotus/pull/5529) Added support for minder nodes in `lotus-shed rpc` util

## Bug Fixes

- [#5210](https://github.com/filecoin-project/lotus/pull/5210) Miner should not dial client on restart
- [#5403](https://github.com/filecoin-project/lotus/pull/5403) When estimating GasLimit only apply prior messages up to the nonce
- [#5410](https://github.com/filecoin-project/lotus/pull/510) Fix the calibnet build option
- [#5492](https://github.com/filecoin-project/lotus/pull/5492) Fixed `has` for ipfsbstore for non-existing blocks
- [#5361](https://github.com/filecoin-project/lotus/pull/5361) Fixed retrieval hangs when using `IpfsOnlineMode=true`
- [#5493](https://github.com/filecoin-project/lotus/pull/5493) Fixed retrieval failure when price-per-byte is zero
- [#5506](https://github.com/filecoin-project/lotus/pull/5506) Fixed contexts in the storage adpater
- [#5515](https://github.com/filecoin-project/lotus/pull/5515) Properly wire up `StateReadState` on gateway API
- [#5582](https://github.com/filecoin-project/lotus/pull/5582) Fixed error logging format strings
- [#5614](https://github.com/filecoin-project/lotus/pull/5614) Fixed websocket reconnecting handling


## Improvements

- [#5389](https://github.com/filecoin-project/lotus/pull/5389) Show verified indicator for `./lotus-miner storage-deals list`
- [#5229](https://github.com/filecoin-project/lotus/pull/5220) Show power for verified deals in `./lotus-miner setocr list`
- [#5407](https://github.com/filecoin-project/lotus/pull/5407) Added explicit check of the miner address protocol
- [#5399](https://github.com/filecoin-project/lotus/pull/5399) watchdog: increase heapprof capture threshold to 90%
- [#5398](https://github.com/filecoin-project/lotus/pull/5398) storageadapter: Look at precommits on-chain since deal publish msg
- [#5470](https://github.com/filecoin-project/lotus/pull/5470) Added `--no-timing` option for `./lotus state compute-state --html`
- [#5417](https://github.com/filecoin-project/lotus/pull/5417) Storage Manager: Always unseal full sectors
- [#5393](https://github.com/filecoin-project/lotus/pull/5393) Switched to [filecoin-ffi bls api ](https://github.com/filecoin-project/filecoin-ffi/pull/159)for bls signatures
- [#5380](https://github.com/filecoin-project/lotus/pull/5210) Refactor deals API tests
- [#5397](https://github.com/filecoin-project/lotus/pull/5397) Fixed a flake in the sync manager edge case test
- [#5406](https://github.com/filecoin-project/lotus/pull/5406) Added a test to ensure a correct window post cannot be disputed
- [#5294](https://github.com/filecoin-project/lotus/pull/5394) Added jobs to build Lotus docker image and push it to AWS ECR
- [#5387](https://github.com/filecoin-project/lotus/pull/5387) Added network info(mainnet|calibnet) in version
- [#5497](https://github.com/filecoin-project/lotus/pull/5497) Export metric for lotus-gateaway
- [#4950](https://github.com/filecoin-project/lotus/pull/4950) Removed bench policy
- [#5047](https://github.com/filecoin-project/lotus/pull/5047) Improved the UX for `./lotus-shed bitfield enc`
- [#5282](https://github.com/filecoin-project/lotus/pull/5282) Snake a context through the chian blockstore creation
- [#5350](https://github.com/filecoin-project/lotus/pull/5350) Avoid using `mp.cfg` directrly to prevent race condition
- [#5449](https://github.com/filecoin-project/lotus/pull/5449) Documented the block-header better
- [#5404](https://github.com/filecoin-project/lotus/pull/5404) Added retrying proofs if an incorrect one is generated
- [#4545](https://github.com/filecoin-project/lotus/pull/4545) Made state tipset usage consistent in the API
- [#5540](https://github.com/filecoin-project/lotus/pull/5540) Removed unnecessary database reads in validation check
- [#5554](https://github.com/filecoin-project/lotus/pull/5554) Fixed `build lotus-soup` CI job
- [#5552](https://github.com/filecoin-project/lotus/pull/5552) Updated CircleCI to halt gracefully
- [#5555](https://github.com/filecoin-project/lotus/pull/5555) Cleanup and add docstrings of node builder
- [#5564](https://github.com/filecoin-project/lotus/pull/5564) Stopped depending on gocheck with gomod
- [#5574](https://github.com/filecoin-project/lotus/pull/5574) Updated CLI UI
- [#5570](https://github.com/filecoin-project/lotus/pull/5570) Added code CID to `StateReadState` return object
- [#5565](https://github.com/filecoin-project/lotus/pull/5565) Added storageadapter.PublishMsgConfig to miner in testkit for lotus-soup testplan
- [#5571](https://github.com/filecoin-project/lotus/pull/5571) Added `lotus-seed gensis car` to generate lotus block for devnets
- [#5613](https://github.com/filecoin-project/lotus/pull/5613) Check format in client commP util
- [#5507](https://github.com/filecoin-project/lotus/pull/5507) Refactored coalescing logic into its own function and take both cancellation sets into account
- [#5592](https://github.com/filecoin-project/lotus/pull/5592) Verify FFI version before building

## Dependency Updates
- [#5296](https://github.com/filecoin-project/lotus/pull/5396) Upgraded to [raulk/go-watchdog@v1.0.1](https://github.com/raulk/go-watchdog/releases/tag/v1.0.1)
- [#5450](https://github.com/filecoin-project/lotus/pull/5450) Dependency updates
- [#5425](https://github.com/filecoin-project/lotus/pull/5425) Fixed stale imports in testplans/lotus-soup
- [#5535](https://github.com/filecoin-project/lotus/pull/5535) Updated to [go-fil-markets@v1.1.7](https://github.com/filecoin-project/go-fil-markets/releases/tag/v1.1.7)
- [#5616](https://github.com/filecoin-project/lotus/pull/5600) Updated to [filecoin-ffi@b6e0b35fb49ed0fe](https://github.com/filecoin-project/filecoin-ffi/releases/tag/b6e0b35fb49ed0fe)
- [#5599](https://github.com/filecoin-project/lotus/pull/5599) Updated to [go-bitfield@v0.2.4](https://github.com/filecoin-project/go-bitfield/releases/tag/v0.2.4)
- [#5614](https://github.com/filecoin-project/lotus/pull/5614), , [#5621](https://github.com/filecoin-project/lotus/pull/5621) Updated to [go-jsonrpc@v0.1.3](https://github.com/filecoin-project/go-jsonrpc/releases/tag/v0.1.3)
- [#5459](https://github.com/filecoin-project/lotus/pull/5459) Updated to [spec-actors@v3.0.1](https://github.com/filecoin-project/specs-actors/releases/tag/v3.0.1)


## Network Version v10 Upgrade
- [#5473](https://github.com/filecoin-project/lotus/pull/5473) Merged staging branch for v1.5.0
- [#5603](https://github.com/filecoin-project/lotus/pull/5603) Set nerpanet's upgrade epochs up to v3 actors
- [#5471](https://github.com/filecoin-project/lotus/pull/5471), [#5456](https://github.com/filecoin-project/lotus/pull/5456) Set calibration net actor v3 migration epochs for testing
- [#5434](https://github.com/filecoin-project/lotus/pull/5434) Implemented pre-migration framework
- [#5476](https://github.com/filecoin-project/lotus/pull/5477) Tune migration

# 1.4.1 / 2021-01-20

This is an optional Lotus release that introduces various improvements to the sealing, mining, and deal-making processes. In particular, [#5341](https://github.com/filecoin-project/lotus/pull/5341) introduces the ability for Lotus miners to terminate sectors.

## Changes

#### Core Lotus

- fix(sync): enforce ForkLengthThreshold for synced chain (https://github.com/filecoin-project/lotus/pull/5182)
- introduce memory watchdog; LOTUS_MAX_HEAP (https://github.com/filecoin-project/lotus/pull/5101)
- Skip bootstrapping if no peers specified (https://github.com/filecoin-project/lotus/pull/5301)
- Chainxchg write response timeout (https://github.com/filecoin-project/lotus/pull/5254)
- update NewestNetworkVersion (https://github.com/filecoin-project/lotus/pull/5277)
- fix(sync): remove checks bypass when we submit the block (https://github.com/filecoin-project/lotus/pull/4192)
- chore: export vm.ShouldBurn (https://github.com/filecoin-project/lotus/pull/5355)
- fix(sync): enforce fork len when changing head (https://github.com/filecoin-project/lotus/pull/5244)
- Use 55th percentile instead of median for gas-price (https://github.com/filecoin-project/lotus/pull/5369)
- update go-libp2p-pubsub to v0.4.1 (https://github.com/filecoin-project/lotus/pull/5329)

#### Sealing

- Sector termination support (https://github.com/filecoin-project/lotus/pull/5341)
- update weight canSeal and canStore when attach (https://github.com/filecoin-project/lotus/pull/5242/files)
- sector-storage/mock: improve mocked readpiece (https://github.com/filecoin-project/lotus/pull/5208)
- Fix deadlock in runWorker in sched_worker.go (https://github.com/filecoin-project/lotus/pull/5251)
- Skip checking terminated sectors provable (https://github.com/filecoin-project/lotus/pull/5217)
- storagefsm: Fix unsealedInfoMap.lk init race (https://github.com/filecoin-project/lotus/pull/5319)
- Multicore AddPiece CommP (https://github.com/filecoin-project/lotus/pull/5320)
- storagefsm: Send correct event on ErrExpiredTicket in CommitFailed (https://github.com/filecoin-project/lotus/pull/5366)
- expose StateSearchMessage on gateway (https://github.com/filecoin-project/lotus/pull/5382)
- fix FileSize to return correct disk usage recursively (https://github.com/filecoin-project/lotus/pull/5384)

#### Dealmaking

- Better error message when withdrawing funds (https://github.com/filecoin-project/lotus/pull/5293)
- add verbose for list transfers (https://github.com/filecoin-project/lotus/pull/5259)
- cli - rename `client info` to `client balances` (https://github.com/filecoin-project/lotus/pull/5304)
- Better CLI for wallet market withdraw and client info (https://github.com/filecoin-project/lotus/pull/5303)

#### UX

- correct flag usages for replace cmd (https://github.com/filecoin-project/lotus/pull/5255)
- lotus state call will panic (https://github.com/filecoin-project/lotus/pull/5275)
- fix get sector bug (https://github.com/filecoin-project/lotus/pull/4976)
- feat: lotus wallet market add (adds funds to storage market actor) (https://github.com/filecoin-project/lotus/pull/5300)
- Fix client flag parsing in client balances cli (https://github.com/filecoin-project/lotus/pull/5312)
- delete slash-consensus miner (https://github.com/filecoin-project/lotus/pull/4577)
- add fund sufficient check in send (https://github.com/filecoin-project/lotus/pull/5252)
- enable parse and shorten negative FIL values (https://github.com/filecoin-project/lotus/pull/5315)
- add limit and rate for chain noise (https://github.com/filecoin-project/lotus/pull/5223)
- add bench env print (https://github.com/filecoin-project/lotus/pull/5222)
- Implement full-node restore option (https://github.com/filecoin-project/lotus/pull/5362)
- add color for token amount (https://github.com/filecoin-project/lotus/pull/5352)
- correct log in maybeUseAddress (https://github.com/filecoin-project/lotus/pull/5359)
- add slash-consensus from flag (https://github.com/filecoin-project/lotus/pull/5378)

#### Testing

- tvx extract: more tipset extraction goodness (https://github.com/filecoin-project/lotus/pull/5258)
- Fix race in blockstore test suite (https://github.com/filecoin-project/lotus/pull/5297)


#### Build & Networks

- Remove LOTUS_DISABLE_V2_ACTOR_MIGRATION envvar (https://github.com/filecoin-project/lotus/pull/5289)
- Create a calibnet build option (https://github.com/filecoin-project/lotus/pull/5288)
- Calibnet: Set Orange epoch (https://github.com/filecoin-project/lotus/pull/5325)

#### Management

- Update SECURITY.md (https://github.com/filecoin-project/lotus/pull/5246)
- README: Contribute section (https://github.com/filecoin-project/lotus/pull/5330)
- README: refine Contribute section (https://github.com/filecoin-project/lotus/pull/5331)
- Add misc tooling to codecov ignore list (https://github.com/filecoin-project/lotus/pull/5347)

# 1.4.0 / 2020-12-19

This is a MANDATORY hotfix release of Lotus that resolves a chain halt at height 336,459 caused by nondeterminism in specs-actors. The fix is to update actors to 2.3.3 in order to incorporate this fix https://github.com/filecoin-project/specs-actors/pull/1334.

# 1.3.0 / 2020-12-16

This is a mandatory release of Lotus that introduces the third post-liftoff upgrade to the Filecoin network. The network upgrade occurs at height 343200, before which time all nodes must have updated to this release (or later). The change that breaks consensus is an implementation of FIP-0009(https://github.com/filecoin-project/FIPs/blob/master/FIPS/fip-0009.md).

## Changes

- Disable gas burning for window post messages (https://github.com/filecoin-project/lotus/pull/5200)
- fix lock propose (https://github.com/filecoin-project/lotus/pull/5197)

# 1.2.3 / 2020-12-15

This is an optional Lotus release that introduces many performance improvements, bugfixes, and UX improvements.

## Changes

- When waiting for deal commit messages, ignore unsuccessful messages (https://github.com/filecoin-project/lotus/pull/5189)
- Bigger copy buffer size for stores (https://github.com/filecoin-project/lotus/pull/5177)
- Print MinPieceSize when querying ask (https://github.com/filecoin-project/lotus/pull/5178)
- Optimize miner info & sectors list loading (https://github.com/filecoin-project/lotus/pull/5176)
- Allow miners to filter (un)verified deals (https://github.com/filecoin-project/lotus/pull/5094)
- Fix curSealing out of MaxSealingSectors limit (https://github.com/filecoin-project/lotus/pull/5166)
- Add mpool pending from / to filter (https://github.com/filecoin-project/lotus/pull/5169)
- Add metrics for delayed blocks (https://github.com/filecoin-project/lotus/pull/5171)
- Fix PushUntrusted publishing -- the message is local (https://github.com/filecoin-project/lotus/pull/5173)
- Avoid potential hang in events API when starting event listener (https://github.com/filecoin-project/lotus/pull/5159)
- Show data transfer ID in list-deals (https://github.com/filecoin-project/lotus/pull/5150)
- Fix events API mutex locking (https://github.com/filecoin-project/lotus/pull/5160)
- Message pool refactors (https://github.com/filecoin-project/lotus/pull/5162)
- Fix lotus-shed cid output (https://github.com/filecoin-project/lotus/pull/5072)
- Use FundManager to withdraw funds, add MarketWithdraw API (https://github.com/filecoin-project/lotus/pull/5112)
- Add keygen outfile (https://github.com/filecoin-project/lotus/pull/5118)
- Update sr2 stat aggregation (https://github.com/filecoin-project/lotus/pull/5114)
- Fix miner control address lookup (https://github.com/filecoin-project/lotus/pull/5119)
- Fix send with declared nonce 0 (https://github.com/filecoin-project/lotus/pull/5111)
- Introduce memory watchdog; LOTUS_MAX_HEAP (https://github.com/filecoin-project/lotus/pull/5101)
- Miner control address config for (pre)commits (https://github.com/filecoin-project/lotus/pull/5103)
- Delete repeated call func (https://github.com/filecoin-project/lotus/pull/5099)
- lotus-shed ledger show command (https://github.com/filecoin-project/lotus/pull/5098)
- Log a message when there aren't enough peers for sync (https://github.com/filecoin-project/lotus/pull/5105)
- Miner code cleanup (https://github.com/filecoin-project/lotus/pull/5107)

# 1.2.2 / 2020-12-03

This is an optional Lotus release that introduces various improvements to the mining logic and deal-making workflow, as well as several new UX features.

## Changes

- Set lower feecap on PoSt messages with low balance (https://github.com/filecoin-project/lotus/pull/4217)
- Add options to set BlockProfileRate and MutexProfileFraction (https://github.com/filecoin-project/lotus/pull/4140)
- Shed/post find (https://github.com/filecoin-project/lotus/pull/4355)
- tvx extract: make it work with secp messages.(https://github.com/filecoin-project/lotus/pull/4583)
- update go from 1.14 to 1.15 (https://github.com/filecoin-project/lotus/pull/4909)
- print multiple blocks from miner cid (https://github.com/filecoin-project/lotus/pull/4767)
- Connection Gater support (https://github.com/filecoin-project/lotus/pull/4849)
- just return storedask.NewStoredAsk to reduce unuseful code (https://github.com/filecoin-project/lotus/pull/4902)
- add go main version (https://github.com/filecoin-project/lotus/pull/4910)
- Use version0 when pre-sealing (https://github.com/filecoin-project/lotus/pull/4911)
- optimize code UpgradeTapeHeight and go fmt (https://github.com/filecoin-project/lotus/pull/4913)
- CLI to get network version (https://github.com/filecoin-project/lotus/pull/4914)
- Improve error for ActorsVersionPredicate (https://github.com/filecoin-project/lotus/pull/4915)
- upgrade to go-fil-markets 1.0.5 (https://github.com/filecoin-project/lotus/pull/4916)
- bug:replace with func recordFailure (https://github.com/filecoin-project/lotus/pull/4919)
- Remove unused key (https://github.com/filecoin-project/lotus/pull/4924)
- change typeV7 make len (https://github.com/filecoin-project/lotus/pull/4943)
- emit events for peer disconnections and act upon them in the blocksync tracker (https://github.com/filecoin-project/lotus/pull/4754)
- Fix lotus bench error (https://github.com/filecoin-project/lotus/pull/4305)
- Reduce badger ValueTreshold to 128 (https://github.com/filecoin-project/lotus/pull/4629)
- Downgrade duplicate nonce logs to debug (https://github.com/filecoin-project/lotus/pull/4933)
- readme update golang version from 1.14.7 to 1.15.5 (https://github.com/filecoin-project/lotus/pull/4974)
- add data transfer logging (https://github.com/filecoin-project/lotus/pull/4975)
- Remove all temp file generation for deals (https://github.com/filecoin-project/lotus/pull/4929)
- fix get sector bug (https://github.com/filecoin-project/lotus/pull/4976)
- fix nil pointer in StateSectorPreCommitInfo (https://github.com/filecoin-project/lotus/pull/4082)
- Add logging on data-transfer to miner (https://github.com/filecoin-project/lotus/pull/4980)
- bugfix: fixup devnet script (https://github.com/filecoin-project/lotus/pull/4956)
- modify for unsafe (https://github.com/filecoin-project/lotus/pull/4024)
- move testground/lotus-soup testplan from oni to lotus (https://github.com/filecoin-project/lotus/pull/4727)
- Setup remainder msig signers when parsing genesis template (https://github.com/filecoin-project/lotus/pull/4904)
- Update JSON RPC server to enforce a maximum request size (https://github.com/filecoin-project/lotus/pull/4923)
- New SR-specific lotus-shed cmd (https://github.com/filecoin-project/lotus/pull/4971)
- update index to sectorNumber (https://github.com/filecoin-project/lotus/pull/4987)
- storagefsm: Fix expired ticket retry loop (https://github.com/filecoin-project/lotus/pull/4876)
- add .sec scale to measurements; humanize for metric tags (https://github.com/filecoin-project/lotus/pull/4989)
- Support seal proof type switching (https://github.com/filecoin-project/lotus/pull/4873)
- fix log format (https://github.com/filecoin-project/lotus/pull/4984)
- Format workerID as string (https://github.com/filecoin-project/lotus/pull/4973)
- miner: Winning PoSt Warmup (https://github.com/filecoin-project/lotus/pull/4824)
- Default StartDealParams's fast retrieval field to true over JSON (https://github.com/filecoin-project/lotus/pull/4998)
- Fix actor not found in chain inspect-usage (https://github.com/filecoin-project/lotus/pull/5010)
- storagefsm: Improve new deal sector logic (https://github.com/filecoin-project/lotus/pull/5007)
- Configure simultaneous requests (https://github.com/filecoin-project/lotus/pull/4996)
- miner: log winningPoSt duration separately (https://github.com/filecoin-project/lotus/pull/5005)
- fix wallet dead lock (https://github.com/filecoin-project/lotus/pull/5002)
- Update go-jsonrpc to v0.1.2 (https://github.com/filecoin-project/lotus/pull/5015)
- markets - separate watching for pre-commit from prove-commit (https://github.com/filecoin-project/lotus/pull/4945)
- storagefsm: Add missing planners (https://github.com/filecoin-project/lotus/pull/5016)
- fix wallet delete address where address is default (https://github.com/filecoin-project/lotus/pull/5019)
- worker: More robust remote checks (https://github.com/filecoin-project/lotus/pull/5008)
- Add new booststrappers (https://github.com/filecoin-project/lotus/pull/4007)
- add a tooling to make filecoin accounting a little easier (https://github.com/filecoin-project/lotus/pull/5025)
- fix: start a new line in print miner-info to avoid ambiguous display (https://github.com/filecoin-project/lotus/pull/5029)
- Print gas limit sum in mpool stat (https://github.com/filecoin-project/lotus/pull/5035)
- Fix chainstore tipset leak (https://github.com/filecoin-project/lotus/pull/5037)
- shed rpc: Allow calling with args (https://github.com/filecoin-project/lotus/pull/5036)
- Make --gas-limit optional in mpool replace cli (https://github.com/filecoin-project/lotus/pull/5059)
- client list-asks --by-ping (https://github.com/filecoin-project/lotus/pull/5060)
- Ledger signature verification (https://github.com/filecoin-project/lotus/pull/5068)
- Fix helptext for verified-deal default in client deal (https://github.com/filecoin-project/lotus/pull/5074)
- worker: Support setting task types at runtime (https://github.com/filecoin-project/lotus/pull/5023)
- Enable Callers tracing when GasTracing is enabled (https://github.com/filecoin-project/lotus/pull/5080)
- Cancel transfer cancels storage deal (https://github.com/filecoin-project/lotus/pull/5032)
- Sector check command (https://github.com/filecoin-project/lotus/pull/5041)
- add commp-to-cid base64 decode (https://github.com/filecoin-project/lotus/pull/5079)
- miner info cli improvements (https://github.com/filecoin-project/lotus/pull/5083)
- miner: Add slow mode to proving check (https://github.com/filecoin-project/lotus/pull/5086)
- Error out deals that are not activated by proposed deal start epoch (https://github.com/filecoin-project/lotus/pull/5061)

# 1.2.1 / 2020-11-20

This is a very small release of Lotus that fixes an issue users are experiencing when importing snapshots. There is no need to upgrade unless you experience an issue with creating a new datastore directory in the Lotus repo.

## Changes

- fix blockstore directory not created automatically (https://github.com/filecoin-project/lotus/pull/4922)
- WindowPoStScheduler.checkSectors() delete useless judgment (https://github.com/filecoin-project/lotus/pull/4918)


# 1.2.0 / 2020-11-18

This is a mandatory release of Lotus that introduces the second post-liftoff upgrade to the Filecoin network. The network upgrade occurs at height 265200, before which time all nodes must have updated to this release (or later). This release also bumps the required version of Go to 1.15.

The changes that break consensus are:

- Upgrading to sepcs-actors 2.3.2 (https://github.com/filecoin-project/specs-actors/releases/tag/v2.3.2)
- Introducing proofs v5.4.0 (https://github.com/filecoin-project/rust-fil-proofs/releases/tag/storage-proofs-v5.4.0), and switching between the proof types (https://github.com/filecoin-project/lotus/pull/4873)
- Don't use terminated sectors for winning PoSt (https://github.com/filecoin-project/lotus/pull/4770)
- Various small VM-level edge-case handling (https://github.com/filecoin-project/lotus/pull/4783)
- Correction of the VM circulating supply calculation (https://github.com/filecoin-project/lotus/pull/4862)
- Retuning gas costs (https://github.com/filecoin-project/lotus/pull/4830)
- Avoid sending messages to the zero BLS address (https://github.com/filecoin-project/lotus/pull/4888)

## Other Changes

- delayed pubsub subscribe for messages topic (https://github.com/filecoin-project/lotus/pull/3646)
- add chain base64 decode params (https://github.com/filecoin-project/lotus/pull/4748)
- chore(dep): update bitswap to fix an initialization race that could panic (https://github.com/filecoin-project/lotus/pull/4855)
- Chore/blockstore nits (https://github.com/filecoin-project/lotus/pull/4813)
- Print Consensus Faults in miner info (https://github.com/filecoin-project/lotus/pull/4853)
- Truncate genesis file before generating (https://github.com/filecoin-project/lotus/pull/4851)
- miner: Winning PoSt Warmup (https://github.com/filecoin-project/lotus/pull/4824)
- Fix init actor address map diffing (https://github.com/filecoin-project/lotus/pull/4875)
- Bump API versions to 1.0.0 (https://github.com/filecoin-project/lotus/pull/4884)
- Fix cid recording issue (https://github.com/filecoin-project/lotus/pull/4874)
- Speed up worker key retrieval (https://github.com/filecoin-project/lotus/pull/4885)
- Add error codes to worker return (https://github.com/filecoin-project/lotus/pull/4890)
- Update go to 1.15.5 (https://github.com/filecoin-project/lotus/pull/4896)
- Fix MaxSealingSectrosForDeals getting reset to 0 (https://github.com/filecoin-project/lotus/pull/4879)
- add sanity check for maximum block size (https://github.com/filecoin-project/lotus/pull/3171)
- Check (pre)commit receipt before other checks in failed states (https://github.com/filecoin-project/lotus/pull/4712)
- fix badger double open on daemon --import-snapshot; chainstore lifecycle (https://github.com/filecoin-project/lotus/pull/4872)
- Update to ipfs-blockstore 1.0.3 (https://github.com/filecoin-project/lotus/pull/4897)
- break loop when found warm up sector (https://github.com/filecoin-project/lotus/pull/4869)
- Tweak handling of bad beneficaries in DeleteActor (https://github.com/filecoin-project/lotus/pull/4903)
- cap maximum number of messages per block in selection (https://github.com/filecoin-project/lotus/pull/4905)
- Set Calico epoch (https://github.com/filecoin-project/lotus/pull/4889)

# 1.1.3 / 2020-11-13

This is an optional release of Lotus that upgrades Lotus dependencies, and includes many performance enhancements, bugfixes, and UX improvements.

## Highlights

- Refactored much of the miner code (https://github.com/filecoin-project/lotus/pull/3618), improving its recovery from restarts and overall sector success rate
- Updated [proofs](https://github.com/filecoin-project/rust-fil-proofs) to v5.3.0, which brings significant performance improvements
- Updated [markets](https://github.com/filecoin-project/go-fil-markets/releases/tag/v1.0.4) to v1.0.4, which reduces failures due to reorgs (https://github.com/filecoin-project/lotus/pull/4730) and uses the newly refactored fund manager (https://github.com/filecoin-project/lotus/pull/4736)

## Changes

#### Core Lotus

- polish: add Equals method to MinerInfo shim (https://github.com/filecoin-project/lotus/pull/4604)
- Fix messagepool accounting (https://github.com/filecoin-project/lotus/pull/4668)
- Prep for gas balancing (https://github.com/filecoin-project/lotus/pull/4651)
- Reduce badger ValueThreshold to 128 (https://github.com/filecoin-project/lotus/pull/4629)
- Config for default max gas fee (https://github.com/filecoin-project/lotus/pull/4652)
- bootstrap: don't return early when one drand resolution fails (https://github.com/filecoin-project/lotus/pull/4626)
- polish: add ClaimsChanged and DiffClaims method to power shim (https://github.com/filecoin-project/lotus/pull/4628)
- Simplify chain event Called API (https://github.com/filecoin-project/lotus/pull/4664)
- Cache deal states for most recent old/new tipset (https://github.com/filecoin-project/lotus/pull/4623)
- Add miner available balance and power info to state miner info (https://github.com/filecoin-project/lotus/pull/4618)
- Call GetHeaviestTipSet() only once when syncing (https://github.com/filecoin-project/lotus/pull/4696)
- modify runtime gasUsed printf (https://github.com/filecoin-project/lotus/pull/4704)
- Rename builtin actor generators (https://github.com/filecoin-project/lotus/pull/4697)
- Move gas multiplier as property of pricelist (https://github.com/filecoin-project/lotus/pull/4728)
- polish: add msig pendingtxn diffing and comp (https://github.com/filecoin-project/lotus/pull/4719)
- Optional chain Bitswap (https://github.com/filecoin-project/lotus/pull/4717)
- rewrite sync manager (https://github.com/filecoin-project/lotus/pull/4599)
- async connect to bootstrappers (https://github.com/filecoin-project/lotus/pull/4785)
- head change coalescer (https://github.com/filecoin-project/lotus/pull/4688)
- move to native badger blockstore; leverage zero-copy View() to deserialize in-place (https://github.com/filecoin-project/lotus/pull/4681)
- badger blockstore: minor improvements (https://github.com/filecoin-project/lotus/pull/4811)
- Do not fail wallet delete because of pre-existing trashed key (https://github.com/filecoin-project/lotus/pull/4589)
- Correctly delete the default wallet address (https://github.com/filecoin-project/lotus/pull/4705)
- Reduce badger ValueTreshold to 128 (https://github.com/filecoin-project/lotus/pull/4629)
- predicates: Fast StateGetActor wrapper (https://github.com/filecoin-project/lotus/pull/4835)

#### Mining

- worker key should change when set sender found key not equal with the value on chain (https://github.com/filecoin-project/lotus/pull/4595)
- extern/sector-storage: fix GPU usage overwrite bug (https://github.com/filecoin-project/lotus/pull/4627)
- sectorstorage: Fix manager restart edge-case (https://github.com/filecoin-project/lotus/pull/4645)
- storagefsm: Fix GetTicket loop when the sector is already precommitted (https://github.com/filecoin-project/lotus/pull/4643)
- Debug flag to force running sealing scheduler (https://github.com/filecoin-project/lotus/pull/4662)
- Fix worker reenabling, handle multiple restarts in worker (https://github.com/filecoin-project/lotus/pull/4666)
- keep retrying the proof until we run out of sectors to skip (https://github.com/filecoin-project/lotus/pull/4633)
- worker: Commands to pause/resume task processing (https://github.com/filecoin-project/lotus/pull/4615)
- struct name incorrect (https://github.com/filecoin-project/lotus/pull/4699)
- optimize code replace strings with constants (https://github.com/filecoin-project/lotus/pull/4769)
- optimize pledge sector (https://github.com/filecoin-project/lotus/pull/4765)
- Track sealing processes across lotus-miner restarts (https://github.com/filecoin-project/lotus/pull/3618)
- Fix scheduler lockups after storage is freed (https://github.com/filecoin-project/lotus/pull/4778)
- storage: Track worker hostnames with work (https://github.com/filecoin-project/lotus/pull/4779)
- Expand sched-diag; Command to abort sealing calls (https://github.com/filecoin-project/lotus/pull/4804)
- miner: Winning PoSt Warmup (https://github.com/filecoin-project/lotus/pull/4824)
- docsgen: Support miner/worker (https://github.com/filecoin-project/lotus/pull/4817)
- miner: Basic storage cleanup command (https://github.com/filecoin-project/lotus/pull/4834)

#### Markets and Data Transfer

- Flesh out data transfer features (https://github.com/filecoin-project/lotus/pull/4572)
- Fix memory leaks in data transfer (https://github.com/filecoin-project/lotus/pull/4619)
- Handle deal id changes in OnDealSectorCommitted (https://github.com/filecoin-project/lotus/pull/4730)
- Refactor FundManager (https://github.com/filecoin-project/lotus/pull/4736)
- refactor: integrate new FundManager (https://github.com/filecoin-project/lotus/pull/4787)
- Fix race in paych manager when req context is cancelled (https://github.com/filecoin-project/lotus/pull/4803)
- fix race in paych manager add funds (https://github.com/filecoin-project/lotus/pull/4597)
- Fix panic in FundManager (https://github.com/filecoin-project/lotus/pull/4808)
- Fix: dont crash on startup if funds migration fails (https://github.com/filecoin-project/lotus/pull/4827)

#### UX

- Make EarlyExpiration in sectors list less scary (https://github.com/filecoin-project/lotus/pull/4600)
- Add commands to change the worker key (https://github.com/filecoin-project/lotus/pull/4513)
- Expose ClientDealSize via CLI (https://github.com/filecoin-project/lotus/pull/4569)
- client deal: Cache CommD when creating multiple deals (https://github.com/filecoin-project/lotus/pull/4535)
- miner sectors list: flags for events/seal time (https://github.com/filecoin-project/lotus/pull/4649)
- make IPFS online mode configurable (https://github.com/filecoin-project/lotus/pull/4650)
- Add sync status to miner info command (https://github.com/filecoin-project/lotus/pull/4669)
- Add a StateDecodeParams method (https://github.com/filecoin-project/lotus/pull/4105)
- sched: Interactive RPC Shell (https://github.com/filecoin-project/lotus/pull/4692)
- Add api for getting status given a code (https://github.com/filecoin-project/lotus/pull/4210)
- Update lotus-stats with a richer cli (https://github.com/filecoin-project/lotus/pull/4718)
- Use TSK passed to GasEstimateGasLimit (https://github.com/filecoin-project/lotus/pull/4739)
- match data type for reward state api (https://github.com/filecoin-project/lotus/pull/4745)
- Add `termination-estimate` to get an estimation for how much a termination penalty will be (https://github.com/filecoin-project/lotus/pull/4617)
- Restrict `ParseFIL` input length (https://github.com/filecoin-project/lotus/pull/4780)
- cmd sectors commitIDs len debug (https://github.com/filecoin-project/lotus/pull/4786)
- Add client deal-stats CLI (https://github.com/filecoin-project/lotus/pull/4788)
- Modify printf format (https://github.com/filecoin-project/lotus/pull/4795)
- Updated msig inspect (https://github.com/filecoin-project/lotus/pull/4533)
- Delete the duplicate output (https://github.com/filecoin-project/lotus/pull/4819)
- miner: Storage list sectors command (https://github.com/filecoin-project/lotus/pull/4831)
- drop a few logs down to debug (https://github.com/filecoin-project/lotus/pull/4832)

#### Testing and Tooling

- refactor: share code between CLI tests (https://github.com/filecoin-project/lotus/pull/4598)
- Fix flaky TestCLIDealFlow (https://github.com/filecoin-project/lotus/pull/4608)
- Fix flaky testMiningReal (https://github.com/filecoin-project/lotus/pull/4609)
- Add election run-dummy command (https://github.com/filecoin-project/lotus/pull/4498)
- Fix .gitmodules (https://github.com/filecoin-project/lotus/pull/4713)
- fix metrics wiring.(https://github.com/filecoin-project/lotus/pull/4691)
- shed: Util for creating ID CIDs (https://github.com/filecoin-project/lotus/pull/4726)
- Run kumquat upgrade on devnets (https://github.com/filecoin-project/lotus/pull/4734)
- Make pond work again (https://github.com/filecoin-project/lotus/pull/4775)
- lotus-stats: fix influx flags (https://github.com/filecoin-project/lotus/pull/4810)
- 2k sync BootstrapPeerThreshold (https://github.com/filecoin-project/lotus/pull/4797)
- test for FundManager panic to ensure it is fixed (https://github.com/filecoin-project/lotus/pull/4825)
- Stop mining at the end of tests (https://github.com/filecoin-project/lotus/pull/4826)
- Make some logs quieter (https://github.com/filecoin-project/lotus/pull/4709)

#### Dependencies

- update filecoin-ffi in go mod (https://github.com/filecoin-project/lotus/pull/4584)
- Update FFI (https://github.com/filecoin-project/lotus/pull/4613)
- feat: integrate new optional blst backend and verification optimizations from proofs (https://github.com/filecoin-project/lotus/pull/4630)
- Use https for blst submodule (https://github.com/filecoin-project/lotus/pull/4710)
- Update go-bitfield (https://github.com/filecoin-project/lotus/pull/4756)
- Update Yamux (https://github.com/filecoin-project/lotus/pull/4758)
- Update to latest go-bitfield (https://github.com/filecoin-project/lotus/pull/4793)
- Update to latest go-address (https://github.com/filecoin-project/lotus/pull/4798)
- update libp2p for stream interface changes (https://github.com/filecoin-project/lotus/pull/4814)

# 1.1.2 / 2020-10-24

This is a patch release of Lotus that builds on the fixes involving worker keys that was introduced in v1.1.1. Miners and node operators should update to this release as soon as possible in order to ensure their blocks are propagated and validated.

## Changes

- Handle worker key changes correctly in runtime (https://github.com/filecoin-project/lotus/pull/4579)

# 1.1.1 / 2020-10-24

This is a patch release of Lotus that addresses some issues caused by when miners change their worker keys. Miners and node operators should update to this release as soon as possible, especially any miner who has changed their worker key recently.

## Changes

- Miner finder for interactive client deal CLI (https://github.com/filecoin-project/lotus/pull/4504)
- Disable blockstore bloom filter (https://github.com/filecoin-project/lotus/pull/4512)
- Add api for getting status given a code (https://github.com/filecoin-project/lotus/pull/4210)
- add batch api for push messages (https://github.com/filecoin-project/lotus/pull/4236)
- add measure datastore wrapper around bench chain datastore (https://github.com/filecoin-project/lotus/pull/4302)
- Look at block base fee for PCR (https://github.com/filecoin-project/lotus/pull/4313)
- Add a shed util to determine % of power that has won a block (https://github.com/filecoin-project/lotus/pull/4318)
- Shed/borked cmd (https://github.com/filecoin-project/lotus/pull/4339)
- optimize mining code (https://github.com/filecoin-project/lotus/pull/4379)
- heaviestTipSet reurning nil is a ok (https://github.com/filecoin-project/lotus/pull/4523)
- Remove most v0 actor imports (https://github.com/filecoin-project/lotus/pull/4383)
- Small chain export optimization (https://github.com/filecoin-project/lotus/pull/4536)
- Add block list to pcr (https://github.com/filecoin-project/lotus/pull/4314)
- Fix circ supply default in conformance (https://github.com/filecoin-project/lotus/pull/4449)
- miner: fix init --create-worker-key (https://github.com/filecoin-project/lotus/pull/4475)
- make push and addLocal atomic (https://github.com/filecoin-project/lotus/pull/4500)
- add some methods that oni needs (https://github.com/filecoin-project/lotus/pull/4501)
- MinerGetBaseInfo: if miner is not found in lookback, check current (https://github.com/filecoin-project/lotus/pull/4508)
- Delete wallet from local wallet cache (https://github.com/filecoin-project/lotus/pull/4526)
- Fix lotus-shed ledger list (https://github.com/filecoin-project/lotus/pull/4521)
- Manage sectors by size instead of proof type (https://github.com/filecoin-project/lotus/pull/4511)
- Feat/api request metrics wrapper (https://github.com/filecoin-project/lotus/pull/4516)
- Fix chain sync stopping to sync (https://github.com/filecoin-project/lotus/pull/4541)
- Use the correct lookback for the worker key when creating blocks (https://github.com/filecoin-project/lotus/pull/4539)
- Cleanup test initialization and always validate VRFs in tests (https://github.com/filecoin-project/lotus/pull/4538)
- Add a market WithdrawBalance CLI (https://github.com/filecoin-project/lotus/pull/4524)
- wallet list: Add market balance and ID address flags (https://github.com/filecoin-project/lotus/pull/4555)
- tvx simulate command; tvx extract --ignore-sanity-checks (https://github.com/filecoin-project/lotus/pull/4554)
- lotus-lite: CLI tests for `lotus client` commands (https://github.com/filecoin-project/lotus/pull/4497)
- lite-mode - market storage and retrieval clients (https://github.com/filecoin-project/lotus/pull/4263)
- Chore: update drand to v1.2.0 (https://github.com/filecoin-project/lotus/pull/4420)
- Fix random test failures (https://github.com/filecoin-project/lotus/pull/4559)
- Fix flaky TestTimedBSSimple (https://github.com/filecoin-project/lotus/pull/4561)
- Make wallet market withdraw usable with miner addresses (https://github.com/filecoin-project/lotus/pull/4556)
- Fix flaky TestChainExportImportFull (https://github.com/filecoin-project/lotus/pull/4564)
- Use older randomness for the PoSt commit on specs-actors version 2 (https://github.com/filecoin-project/lotus/pull/4563)
- shed: Commad to decode messages (https://github.com/filecoin-project/lotus/pull/4565)
- Fetch worker key from correct block on sync (https://github.com/filecoin-project/lotus/pull/4573)

# 1.1.0 / 2020-10-20

This is a mandatory release that introduces the first post-liftoff upgrade to the Filecoin network. The changes that break consensus are an upgrade to specs-actors v2.2.0 at epoch 170000.

## Changes

- Introduce Network version 6 (https://github.com/filecoin-project/lotus/pull/4506)
- Update markets v1.0.0 (https://github.com/filecoin-project/lotus/pull/4505)
- Add some extra logging to try and debug sync issues (https://github.com/filecoin-project/lotus/pull/4486)
- Circle: Run tests for some subsystems separately (https://github.com/filecoin-project/lotus/pull/4496)
- Add a terminate sectors command to lotus-shed (https://github.com/filecoin-project/lotus/pull/4507)
- Add a comment to BlockMessages to address #4446 (https://github.com/filecoin-project/lotus/pull/4491)

# 1.0.0 / 2020-10-19

It's 1.0.0! This is an optional release of Lotus that introduces some UX improvements to the 0.10 series.

This very small release is largely cosmetic, and intended to flag the code that the Filecoin mainnet was launched with.

## API changes

- `StateMsgGasCost` has been removed. The equivalent information can be gained by calling `StateReplay`.
- A `GasCost` field has been added to the `InvocResult` type, meaning detailed gas costs will be returned when calling `StateReplay`, `StateCompute`, and `StateCall`.
- The behaviour of `StateReplay` in response to an empty tipset key has been changed. Instead of simply using the heaviest tipset (which is almost guaranteed to be an unsuccessful replay), we search now search the chain for the tipset that included the message, and replay the message in that tipset (we fail if no such tipset is found).

## Changes

- Increase code coverage! (https://github.com/filecoin-project/lotus/pull/4410)
- Mpool: Don't block node startup loading messages (https://github.com/filecoin-project/lotus/pull/4411)
- Improve the UX of multisig approves (https://github.com/filecoin-project/lotus/pull/4398)
- Use build.BlockDelaySecs for deal start buffer (https://github.com/filecoin-project/lotus/pull/4415)
- Conformance: support multiple protocol versions (https://github.com/filecoin-project/lotus/pull/4393)
- Ensure msig inspect cli works with lotus-lite (https://github.com/filecoin-project/lotus/pull/4421)
- Add command to (slowly) prune lotus chain datastore (https://github.com/filecoin-project/lotus/pull/3876)
- Add WalletVerify to lotus-gateway (https://github.com/filecoin-project/lotus/pull/4373)
- Improve StateMsg APIs (https://github.com/filecoin-project/lotus/pull/4429)
- Add endpoints needed by spacegap (https://github.com/filecoin-project/lotus/pull/4426)
- Make audit balances capable of printing robust addresses (https://github.com/filecoin-project/lotus/pull/4423)
- Custom filters for retrieval deals (https://github.com/filecoin-project/lotus/pull/4424)
- Fix message list api (https://github.com/filecoin-project/lotus/pull/4422)
- Replace bootstrap peers (https://github.com/filecoin-project/lotus/pull/4447)
- Don't overwrite previously-configured maxPieceSize for a persisted ask (https://github.com/filecoin-project/lotus/pull/4480)
- State: optimize state snapshot address cache (https://github.com/filecoin-project/lotus/pull/4481)

# 0.10.2 / 2020-10-14

This is an optional release of Lotus that updates markets to 0.9.1, which fixes an issue affecting deals that were mid-transfer when the node was upgraded to 0.9.0. This release also includes some tweaks to default gas values and minor performance improvements.

## Changes

- Use updated stored ask API (https://github.com/filecoin-project/lotus/pull/4384)
- tvx: trace puts to blockstore for inclusion in CAR. (https://github.com/filecoin-project/lotus/pull/4278)
- Add propose remove (https://github.com/filecoin-project/lotus/pull/4311)
- Update to 0.9.1 bugfix release (https://github.com/filecoin-project/lotus/pull/4402)
- Update drand endpoints (https://github.com/filecoin-project/lotus/pull/4125)
- fix: return true when deadlines changed (https://github.com/filecoin-project/lotus/pull/4403)
- sync wait --watch (https://github.com/filecoin-project/lotus/pull/4396)
- reduce garbage in blockstore (https://github.com/filecoin-project/lotus/pull/4406)
- give the TimeCacheBS tests a bit more time (https://github.com/filecoin-project/lotus/pull/4407)
- Improve gas defaults (https://github.com/filecoin-project/lotus/pull/4408)
- Change default gas premium to for 10 block inclusion (https://github.com/filecoin-project/lotus/pull/4222)

# 0.10.1 / 2020-10-14

This is an optional release of Lotus that updates markets to 0.9.0, which adds the ability to restart data transfers. This release also introduces Ledger support, and various UX improvements.

## Changes

- Test the tape upgrade (https://github.com/filecoin-project/lotus/pull/4328)
- Adding in Ledger support (https://github.com/filecoin-project/lotus/pull/4290)
- Improve the UX for lotus-miner sealing workers (https://github.com/filecoin-project/lotus/pull/4329)
- Add a CLI tool for miner's to repay debt (https://github.com/filecoin-project/lotus/pull/4319)
- Rename params_testnet to params_mainnet (https://github.com/filecoin-project/lotus/pull/4336)
- Use seal-duration in calculating the earliest StartEpoch (https://github.com/filecoin-project/lotus/pull/4337)
- Reject deals that are > 7 days in the future in the BasicDealFilter (https://github.com/filecoin-project/lotus/pull/4173)
- Add an API endpoint to calculate the exact circulating supply (https://github.com/filecoin-project/lotus/pull/4148)
- lotus-pcr: ignore all other market messages (https://github.com/filecoin-project/lotus/pull/4341)
- Add message CID to InvocResult (https://github.com/filecoin-project/lotus/pull/4382)
- types: Add CID fields to messages in json marshalers (https://github.com/filecoin-project/lotus/pull/4338)
- fix(sync state): set state height to actual tipset height (https://github.com/filecoin-project/lotus/pull/4347)
- Fix off by one tipset in searchBackForMsg (https://github.com/filecoin-project/lotus/pull/4367)
- fix a panic on startup when we fail to load the tipset (https://github.com/filecoin-project/lotus/pull/4376)
- Avoid having the same message CID show up in execution traces (https://github.com/filecoin-project/lotus/pull/4350)
- feat(markets): update markets 0.9.0 and add data transfer restart (https://github.com/filecoin-project/lotus/pull/4363)

# 0.10.0 / 2020-10-12

This is a consensus-breaking hotfix that addresses an issue in specs-actors v2.0.3 that made it impossible to pledge new 32GiB sectors. The change in Lotus is to update to actors v2.1.0, behind the new network version 5.

## Changes

- make pledge test pass with the race detector (https://github.com/filecoin-project/lotus/pull/4291)
- fix a race in tipset cache usage (https://github.com/filecoin-project/lotus/pull/4282)
- add an api for removing multisig signers (https://github.com/filecoin-project/lotus/pull/4274)
- cli: Don't output errors to stdout (https://github.com/filecoin-project/lotus/pull/4298)
- Fix panic in wallet export when key is not found (https://github.com/filecoin-project/lotus/pull/4299)
- Dump the block validation cache whenever we perform an import (https://github.com/filecoin-project/lotus/pull/4287)
- Fix two races (https://github.com/filecoin-project/lotus/pull/4301)
- sync unmark-bad --all (https://github.com/filecoin-project/lotus/pull/4296)
- decode parameters for multisig transactions in inspect (https://github.com/filecoin-project/lotus/pull/4312)
- Chain is love (https://github.com/filecoin-project/lotus/pull/4321)
- lotus-stats: optmize getting miner power (https://github.com/filecoin-project/lotus/pull/4315)
- implement tape upgrade (https://github.com/filecoin-project/lotus/pull/4322)

# 0.9.1 / 2020-10-10

This release fixes an issue which may cause the actors v2 migration to compute the state incorrectly when more than one migration is running in parallel.

## Changes

- Make concurrent actor migrations safe (https://github.com/filecoin-project/lotus/pull/4293)
- Remote wallet backends (https://github.com/filecoin-project/lotus/pull/3583)
- Track funds in FundMgr correctly in case of AddFunds failing (https://github.com/filecoin-project/lotus/pull/4273)
- Partial lite-node mode (https://github.com/filecoin-project/lotus/pull/4095)
- Fix potential infinite loop in GetBestMiningCandidate (https://github.com/filecoin-project/lotus/pull/3444)
- sync wait: Handle processed message offset (https://github.com/filecoin-project/lotus/pull/4253)
- Add some new endpoints for querying Msig info (https://github.com/filecoin-project/lotus/pull/4250)
- Update markets v0.7.1 (https://github.com/filecoin-project/lotus/pull/4254)
- Optimize SearchForMessage and GetReceipt (https://github.com/filecoin-project/lotus/pull/4246)
- Use FIL instead of attoFIL in CLI more consistently (https://github.com/filecoin-project/lotus/pull/4249)
- fix: clash between daemon --api flag and cli tests (https://github.com/filecoin-project/lotus/pull/4241)
- add more info to chain sync lookback failure (https://github.com/filecoin-project/lotus/pull/4245)
- Add message counts to inspect chain output (https://github.com/filecoin-project/lotus/pull/4230)

# 0.9.0 / 2020-10-07

This consensus-breaking release of Lotus upgrades the actors version to v2.0.0. This requires migrating actor state from v0 to v2. The changes that break consensus are:

- Introducing v2 actors and its migration (https://github.com/filecoin-project/lotus/pull/3936)
- Runtime's Receiver() should only return ID addresses  (https://github.com/filecoin-project/lotus/pull/3589)
- Update miner eligibility checks for v2 actors (https://github.com/filecoin-project/lotus/pull/4188)
- Add funds that have left FilReserve to circ supply (https://github.com/filecoin-project/lotus/pull/4160)
- Set WinningPoStSectorSetLookback to finality post-v2 actors (https://github.com/filecoin-project/lotus/pull/4190)
- fix: error when actor panics directly (https://github.com/filecoin-project/lotus/pull/3697)

## Changes

#### Dependencies

- Update go-bitfield (https://github.com/filecoin-project/lotus/pull/4171)
- update the AMT implementation (https://github.com/filecoin-project/lotus/pull/4194)
- Update to actors v0.2.1 (https://github.com/filecoin-project/lotus/pull/4199)

#### Core Lotus

- Paych: fix voucher amount verification (https://github.com/filecoin-project/lotus/pull/3821)
- Cap market provider messages (https://github.com/filecoin-project/lotus/pull/4141)
- Run fork function after cron for null block safety (https://github.com/filecoin-project/lotus/pull/4114)
- use bitswap sessions when fetching messages, and cancel them (https://github.com/filecoin-project/lotus/pull/4142)
- relax pubsub IPColocationFactorThreshold to 5 (https://github.com/filecoin-project/lotus/pull/4183)
- Support addresses with mainnet prefixes (https://github.com/filecoin-project/lotus/pull/4186)
- fix: make message signer nonce generation transactional (https://github.com/filecoin-project/lotus/pull/4165)
- build: Env var to keep test address output (https://github.com/filecoin-project/lotus/pull/4213)
- make vm.EnableGasTracing public (https://github.com/filecoin-project/lotus/pull/4214)
- introduce separate state-tree versions (https://github.com/filecoin-project/lotus/pull/4197)
- reject explicit "calls" at the upgrade height (https://github.com/filecoin-project/lotus/pull/4231)
- return an illegal actor error when we see an unsupported actor version (https://github.com/filecoin-project/lotus/pull/4232)
- Set head should unmark blocks as valid (https://gist.github.com/travisperson/3c7cddd77a33979a519ccef4e6515f20)

#### Mining

- Increased ExpectedSealDuration and WaitDealsDelay (https://github.com/filecoin-project/lotus/pull/3743)
- Miner backup/restore commands (https://github.com/filecoin-project/lotus/pull/4133)
- lotus-miner: add more help text to storage / attach (https://github.com/filecoin-project/lotus/pull/3961)
- Reject deals that are > 7 days in the future in the BasicDealFilter (https://github.com/filecoin-project/lotus/pull/4173)
- feat(miner): add miner deadline diffing logic (https://github.com/filecoin-project/lotus/pull/4178)

#### UX

- Improve the UX for replacing messages (https://github.com/filecoin-project/lotus/pull/4134)
- Add verified flag to interactive deal creation (https://github.com/filecoin-project/lotus/pull/4145)
- Add command to (slowly) prune lotus chain datastore (https://github.com/filecoin-project/lotus/pull/3876)
- Some helpers for verifreg work (https://github.com/filecoin-project/lotus/pull/4124)
- Always use default 720h for setask duration and hide the duration param option (https://github.com/filecoin-project/lotus/pull/4077)
- Convert ID addresses to key addresses before checking wallet (https://github.com/filecoin-project/lotus/pull/4122)
- add a command to view block space utilization (https://github.com/filecoin-project/lotus/pull/4176)
- allow usage inspection on a chain segment (https://github.com/filecoin-project/lotus/pull/4177)
- Add mpool stats for base fee (https://github.com/filecoin-project/lotus/pull/4170)
- Add verified status to api.DealInfo (https://github.com/filecoin-project/lotus/pull/4153)
- Add a CLI command to set a miner's owner address (https://github.com/filecoin-project/lotus/pull/4189)

#### Tooling and validation

- Lotus-pcr: add recover-miners command (https://github.com/filecoin-project/lotus/pull/3714)
- MpoolPushUntrusted API for gateway (https://github.com/filecoin-project/lotus/pull/3915)
- Test lotus-miner info all (https://github.com/filecoin-project/lotus/pull/4166)
- chain export: Error with unfinished exports (https://github.com/filecoin-project/lotus/pull/4179)
- add printf in TestWindowPost (https://github.com/filecoin-project/lotus/pull/4043)
- add trace wdpost (https://github.com/filecoin-project/lotus/pull/4020)
- Fix noncefix (https://github.com/filecoin-project/lotus/pull/4202)
- Lotus-pcr: Limit the fee cap of messages we will process, refund gas fees for windowed post and storage deals (https://github.com/filecoin-project/lotus/pull/4198)
- Fix pond (https://github.com/filecoin-project/lotus/pull/4203)
- allow manual setting of noncefix fee cap (https://github.com/filecoin-project/lotus/pull/4205)
- implement command to get execution traces of any message (https://github.com/filecoin-project/lotus/pull/4200)
- conformance: minor driver refactors (https://github.com/filecoin-project/lotus/pull/4211)
- lotus-pcr: ignore all other messages (https://github.com/filecoin-project/lotus/pull/4218)
- lotus-pcr: zero refund (https://github.com/filecoin-project/lotus/pull/4229)

## Contributors

The following contributors had 5 or more commits go into this release.
We are grateful for every contribution!

| Contributor        | Commits | Lines ±       |
|--------------------|---------|---------------|
| Stebalien          | 84       | +3425/-2287  |
| magik6k            | 41       | +2121/-506   |
| arajasek           | 39       | +2467/-424   |
| Kubuxu             | 25       | +2344/-775   |
| raulk              | 21       | +287/-196    |
| whyrusleeping      | 13       | +727/-71     |
| hsanjuan           | 13       | +5886/-7956  |
| dirkmc             | 11       | +2634/-576   | 
| travisperson       | 8        | +923/-202    |
| ribasushi          | 6        | +188/-128    |
| zgfzgf             | 5        | +21/-17      |

# 0.8.1 / 2020-09-30

This optional release of Lotus introduces a new version of markets which switches to CBOR-map encodings, and allows datastore migrations. The release also introduces several improvements to the mining process, a few performance optimizations, and a battery of UX additions and enhancements.

## Changes

#### Dependencies

- Markets 0.7.0 with updated data stores (https://github.com/filecoin-project/lotus/pull/4089)
- Update ffi to code with blst fixes (https://github.com/filecoin-project/lotus/pull/3998)

#### Core Lotus

- Fix GetPower with no miner address (https://github.com/filecoin-project/lotus/pull/4049)
- Refactor: Move nonce generation out of mpool (https://github.com/filecoin-project/lotus/pull/3970)

#### Performance

- Implement caching syscalls for import-bench (https://github.com/filecoin-project/lotus/pull/3888)
- Fetch tipset blocks in parallel (https://github.com/filecoin-project/lotus/pull/4074)
- Optimize Tipset equals() (https://github.com/filecoin-project/lotus/pull/4056)
- Make state transition in validation async (https://github.com/filecoin-project/lotus/pull/3868)

#### Mining

- Add trace window post (https://github.com/filecoin-project/lotus/pull/4020)
- Use abstract types for Dont recompute post on revert (https://github.com/filecoin-project/lotus/pull/4022)
- Fix injectNulls logic in test miner (https://github.com/filecoin-project/lotus/pull/4058)
- Fix potential panic in FinalizeSector (https://github.com/filecoin-project/lotus/pull/4092)
- Don't recompute post on revert (https://github.com/filecoin-project/lotus/pull/3924)
- Fix some failed precommit handling (https://github.com/filecoin-project/lotus/pull/3445)
- Add --no-swap flag for worker (https://github.com/filecoin-project/lotus/pull/4107)
- Allow some single-thread tasks to run in parallel with PC2/C2 (https://github.com/filecoin-project/lotus/pull/4116)

#### UX

- Add an envvar to set address network version (https://github.com/filecoin-project/lotus/pull/4028)
- Add logging to chain export (https://github.com/filecoin-project/lotus/pull/4030)
- Add JSON output to state compute (https://github.com/filecoin-project/lotus/pull/4038)
- Wallet list CLI: Print balances/nonces (https://github.com/filecoin-project/lotus/pull/4088)
- Added an option to show or not show sector info for `lotus-miner info` (https://github.com/filecoin-project/lotus/pull/4003)
- Add a command to import an ipld object into the chainstore (https://github.com/filecoin-project/lotus/pull/3434)
- Improve the lotus-shed dealtracker (https://github.com/filecoin-project/lotus/pull/4051)
- Docs review and re-organization (https://github.com/filecoin-project/lotus/pull/3431)
- Fix wallet list (https://github.com/filecoin-project/lotus/pull/4104)
- Add an endpoint to validate whether a string is a well-formed address (https://github.com/filecoin-project/lotus/pull/4106)
- Add an option to set config path (https://github.com/filecoin-project/lotus/pull/4103)
- Add printf in TestWindowPost (https://github.com/filecoin-project/lotus/pull/4043)
- Improve miner sectors list UX (https://github.com/filecoin-project/lotus/pull/4108)

#### Tooling

- Move policy change to seal bench (https://github.com/filecoin-project/lotus/pull/4032)
- Add back network power to stats (https://github.com/filecoin-project/lotus/pull/4050)
- Conformance: Record and feed circulating supply (https://github.com/filecoin-project/lotus/pull/4078)
- Snapshot import progress bar, add HTTP support (https://github.com/filecoin-project/lotus/pull/4070)
- Add lotus shed util to validate a tipset (https://github.com/filecoin-project/lotus/pull/4065)
- tvx: a test vector extraction and execution tool (https://github.com/filecoin-project/lotus/pull/4064)

#### Bootstrap

- Add new bootstrappers (https://github.com/filecoin-project/lotus/pull/4007)
- Add Glif node to bootstrap peers (https://github.com/filecoin-project/lotus/pull/4004)
- Add one more node located in China (https://github.com/filecoin-project/lotus/pull/4041)
- Add ipfsmain bootstrapper (https://github.com/filecoin-project/lotus/pull/4067)

# 0.8.0 / 2020-09-26

This consensus-breaking release of Lotus introduces an upgrade to the network. The changes that break consensus are:

- Upgrading to specs-actors v0.9.11, which reduces WindowPoSt faults per [FIP 0002](https://github.com/filecoin-project/FIPs/blob/master/FIPS/fip-0002.md) to reduce cost for honest miners with occasional faults (see https://github.com/filecoin-project/specs-actors/pull/1181)
- Revisions to some cryptoeconomics and network params

This release also updates go-fil-markets to fix an incompatibility issue between v0.7.2 and earlier versions.

## Changes

#### Dependencies

- Update spec actors to 0.9.11 (https://github.com/filecoin-project/lotus/pull/4039)
- Update markets to 0.6.3 (https://github.com/filecoin-project/lotus/pull/4013)

#### Core Lotus

- Network upgrade (https://github.com/filecoin-project/lotus/pull/4039)
- Fix AddSupportedProofTypes (https://github.com/filecoin-project/lotus/pull/4033)
- Return an error when we fail to find a sector when checking sector expiration (https://github.com/filecoin-project/lotus/pull/4026)
- Batch blockstore copies after block validation (https://github.com/filecoin-project/lotus/pull/3980)
- Remove a misleading miner actor abstraction (https://github.com/filecoin-project/lotus/pull/3977)
- Fix out-of-bounds when loading all sector infos (https://github.com/filecoin-project/lotus/pull/3976)
- Fix break condition in the miner (https://github.com/filecoin-project/lotus/pull/3953)

#### UX

- Correct helptext around miners setting ask (https://github.com/filecoin-project/lotus/pull/4009)
- Make sync wait nicer (https://github.com/filecoin-project/lotus/pull/3991)

#### Tooling and validation

- Small adjustments following network upgradability changes (https://github.com/filecoin-project/lotus/pull/3996)
- Add some more big pictures stats to stateroot stat (https://github.com/filecoin-project/lotus/pull/3995)
- Add some actors policy setters for testing (https://github.com/filecoin-project/lotus/pull/3975)

## Contributors

The following contributors had 5 or more commits go into this release.
We are grateful for every contribution!

| Contributor        | Commits | Lines ±       |
|--------------------|---------|---------------|
| arajasek           | 66       | +3140/-1261  |
| Stebalien          | 64       | +3797/-3434  |
| magik6k            | 48       | +1892/-976   |
| raulk              | 40       | +2412/-1549  |
| vyzo               | 22       | +287/-196    |
| alanshaw           | 15       | +761/-146    |
| whyrusleeping      | 15       | +736/-52     |
| hannahhoward       | 14       | +1237/-837   | 
| anton              | 6        | +32/-8       |
| travisperson       | 5        | +502/-6      |
| Frank              | 5        | +78/-39      |
| Jennifer           | 5        | +148/-41     |

# 0.7.2 / 2020-09-23

This optional release of Lotus introduces a major refactor around how a Lotus node interacts with code from the specs-actors repo. We now use interfaces to read the state of actors, which is required to be able to reason about different versions of actors code at the same time.

Additionally, this release introduces various improvements to the sync process, as well as changes to better the overall UX experience.

## Changes

#### Core Lotus

- Network upgrade support (https://github.com/filecoin-project/lotus/pull/3781)
- Upgrade markets to `v0.6.2` (https://github.com/filecoin-project/lotus/pull/3974)
- Validate chain sync response indices when fetching messages (https://github.com/filecoin-project/lotus/pull/3939)
- Add height diff to sync wait (https://github.com/filecoin-project/lotus/pull/3926)
- Replace Requires with Wants (https://github.com/filecoin-project/lotus/pull/3898)
- Update state diffing for market actor (https://github.com/filecoin-project/lotus/pull/3889)
- Parallel fetch for sync (https://github.com/filecoin-project/lotus/pull/3887)
- Fix SectorState (https://github.com/filecoin-project/lotus/pull/3881)

#### User Experience

- Add basic deal stats api server for spacerace slingshot (https://github.com/filecoin-project/lotus/pull/3963)
- When doing `sectors update-state`, show a list of existing states if user inputs an invalid one (https://github.com/filecoin-project/lotus/pull/3944)
- Fix `lotus-miner storage find` error (https://github.com/filecoin-project/lotus/pull/3927)
- Log shutdown method for lotus daemon and miner (https://github.com/filecoin-project/lotus/pull/3925)
- Update build and setup instruction link (https://github.com/filecoin-project/lotus/pull/3919)
- Add an option to hide removed sectors from `sectors list` output (https://github.com/filecoin-project/lotus/pull/3903)

#### Testing and validation

- Add init.State#Remove() for testing (https://github.com/filecoin-project/lotus/pull/3971)
- lotus-shed: add consensus check command (https://github.com/filecoin-project/lotus/pull/3933)
- Add keyinfo verify and jwt token command to lotus-shed (https://github.com/filecoin-project/lotus/pull/3914)
- Fix conformance gen (https://github.com/filecoin-project/lotus/pull/3892)

# 0.7.1 / 2020-09-17

This optional release of Lotus introduces some critical fixes to the window PoSt process. It also upgrades some core dependencies, and introduces many improvements to the mining process, deal-making cycle, and overall User Experience.

## Changes

#### Some notable improvements:

- Correctly construct params for `SubmitWindowedPoSt` messages (https://github.com/filecoin-project/lotus/pull/3909)
- Skip sectors correctly for Window PoSt (https://github.com/filecoin-project/lotus/pull/3839)
- Split window PoST submission into multiple messages (https://github.com/filecoin-project/lotus/pull/3689)
- Improve journal coverage (https://github.com/filecoin-project/lotus/pull/2455)
- Allow retrievals while sealing (https://github.com/filecoin-project/lotus/pull/3778)
- Don't prune locally published messages (https://github.com/filecoin-project/lotus/pull/3772)
- Add get-ask, set-ask retrieval commands (https://github.com/filecoin-project/lotus/pull/3886)
- Consistently name winning and window post in logs (https://github.com/filecoin-project/lotus/pull/3873))
- Add auto flag to mpool replace (https://github.com/filecoin-project/lotus/pull/3752))

#### Dependencies

- Upgrade markets to `v0.6.1` (https://github.com/filecoin-project/lotus/pull/3906)
- Upgrade specs-actors to `v0.9.10` (https://github.com/filecoin-project/lotus/pull/3846)
- Upgrade badger (https://github.com/filecoin-project/lotus/pull/3739)

# 0.7.0 / 2020-09-10

This consensus-breaking release of Lotus is designed to test a network upgrade on the space race testnet. The changes that break consensus are:

- Upgrading the Drand network used from the test Drand network to the League of Entropy main drand network. This is the same Drand network that will be used in the Filecoin mainnet.
- Upgrading to specs-actors v0.9.8, which adds a new method to the Multisig actor.

## Changes

#### Core Lotus

- Fix IsAncestorOf (https://github.com/filecoin-project/lotus/pull/3717)
- Update to specs-actors v0.9.8 (https://github.com/filecoin-project/lotus/pull/3725)
- Increase chain throughput by 20% (https://github.com/filecoin-project/lotus/pull/3732)
- Updare to go-libp2p-pubsub `master` (https://github.com/filecoin-project/lotus/pull/3735)
- Drand upgrade (https://github.com/filecoin-project/lotus/pull/3670)
- Multisig API additions (https://github.com/filecoin-project/lotus/pull/3590)

#### Storage Miner

- Increase the number of times precommit2 is attempted before moving back to precommit1 (https://github.com/filecoin-project/lotus/pull/3720)

#### Message pool

- Relax mpool add strictness checks for local pushes (https://github.com/filecoin-project/lotus/pull/3724)


#### Maintenance

- Fix devnets (https://github.com/filecoin-project/lotus/pull/3712)
- Fix(chainwatch): compare prev miner with cur miner (https://github.com/filecoin-project/lotus/pull/3715)
- CI: fix statediff build; make optional (https://github.com/filecoin-project/lotus/pull/3729)
- Feat: Chaos abort (https://github.com/filecoin-project/lotus/pull/3733)

## Contributors

The following contributors had commits go into this release.
We are grateful for every contribution!

| Contributor        | Commits | Lines ±       |
|--------------------|---------|---------------|
| arajasek           | 28      | +1144/-239    |
| Kubuxu             | 19      | +452/-261     |
| whyrusleeping      | 13      | +456/-87      |
| vyzo               | 11      | +318/-20      |
| raulk              | 10      | +1289/-350    |
| magik6k            | 6       | +188/-55      |
| dirkmc             | 3       | +31/-8        |
| alanshaw           | 3       | +176/-37      |
| Stebalien          | 2       | +9/-12        |
| lanzafame          | 1       | +1/-1         |
| frrist             | 1       | +1/-1         |
| mishmosh           | 1       | +1/-1         |
| nonsense           | 1       | +1/-0         |

# 0.6.2 / 2020-09-09

This release introduces some critical fixes to message selection and gas estimation logic. It also adds the ability for nodes to mark a certain tipset as checkpointed, as well as various minor improvements and bugfixes.

## Changes

#### Messagepool

- Warn when optimal selection fails to pack a block and we fall back to random selection (https://github.com/filecoin-project/lotus/pull/3708)
- Add basic command for printing gas performance of messages in the mpool (https://github.com/filecoin-project/lotus/pull/3701)
- Adjust optimal selection to always try to fill blocks (https://github.com/filecoin-project/lotus/pull/3685)
- Fix very minor bug in repub baseFeeLowerBound (https://github.com/filecoin-project/lotus/pull/3663)
- Add an auto flag to mpool replace (https://github.com/filecoin-project/lotus/pull/3676)
- Fix mpool optimal selection packing failure (https://github.com/filecoin-project/lotus/pull/3698)

#### Core Lotus

- Don't use latency as initital estimate for blocksync (https://github.com/filecoin-project/lotus/pull/3648)
- Add niceSleep 1 second when drand errors (https://github.com/filecoin-project/lotus/pull/3664)
- Fix isChainNearSync check in block validator (https://github.com/filecoin-project/lotus/pull/3650)
- Add peer to peer manager before fetching the tipset (https://github.com/filecoin-project/lotus/pull/3667)
- Add StageFetchingMessages to sync status (https://github.com/filecoin-project/lotus/pull/3668)
- Pass tipset through upgrade logic (https://github.com/filecoin-project/lotus/pull/3673)
- Allow nodes to mark tipsets as checkpointed (https://github.com/filecoin-project/lotus/pull/3680)
- Remove hard-coded late-fee in window PoSt (https://github.com/filecoin-project/lotus/pull/3702)
- Gas: Fix median calc (https://github.com/filecoin-project/lotus/pull/3686)

#### Storage

- Storage manager: bail out with an error if unsealed cid is undefined (https://github.com/filecoin-project/lotus/pull/3655)
- Storage: return true from Sealer.ReadPiece() on success (https://github.com/filecoin-project/lotus/pull/3657)

#### Maintenance

- Resolve lotus, test-vectors, statediff dependency cycle (https://github.com/filecoin-project/lotus/pull/3688)
- Paych: add docs on how to use paych status (https://github.com/filecoin-project/lotus/pull/3690)
- Initial CODEOWNERS (https://github.com/filecoin-project/lotus/pull/3691)

# 0.6.1 / 2020-09-08

This optional release introduces a minor improvement to the sync process, ensuring nodes don't fall behind and then resync.

## Changes

- Update `test-vectors` (https://github.com/filecoin-project/lotus/pull/3645)
- Revert "only subscribe to pubsub topics once we are synced" (https://github.com/filecoin-project/lotus/pull/3643)

# 0.6.0 / 2020-09-07

This consensus-breaking release of Lotus is designed to test a network upgrade on the space race testnet. The changes that break consensus are:

- Tweaking of some cryptoecon parameters in specs-actors 0.9.7 (https://github.com/filecoin-project/specs-actors/releases/tag/v0.9.7)
- Rebalancing FIL distribution to make testnet FIL scarce, which prevents base fee spikes and sets better expectations for mainnet

This release also introduces many improvements to Lotus! Among them are a new version of go-fil-markets that supports non-blocking retrieval, various spam reduction measures in the messagepool and p2p logic, and UX improvements to payment channels, dealmaking, and state inspection.

## Changes

#### Core Lotus and dependencies

- Implement faucet funds reallocation logic (https://github.com/filecoin-project/lotus/pull/3632)
- Network upgrade: Upgrade to correct fork threshold (https://github.com/filecoin-project/lotus/pull/3628)
- Update to specs 0.9.7 and markets 0.6.0 (https://github.com/filecoin-project/lotus/pull/3627)
- Network upgrade: Perform base fee tamping (https://github.com/filecoin-project/lotus/pull/3623)
- Chain events: if cache best() is nil, return chain head (https://github.com/filecoin-project/lotus/pull/3611)
- Update to specs actors v0.9.6 (https://github.com/filecoin-project/lotus/pull/3603)

#### Messagepool

- Temporarily allow negative chains (https://github.com/filecoin-project/lotus/pull/3625)
- Improve publish/republish logic (https://github.com/filecoin-project/lotus/pull/3592)
- Fix selection bug; priority messages were not included if other chains were negative (https://github.com/filecoin-project/lotus/pull/3580)
- Add defensive check for minimum GasFeeCap for inclusion within the next 20 blocks (https://github.com/filecoin-project/lotus/pull/3579)
- Add additional info about gas premium (https://github.com/filecoin-project/lotus/pull/3578)
- Fix GasPremium capping logic  (https://github.com/filecoin-project/lotus/pull/3552)

#### Payment channels

- Get available funds by address or by from/to (https://github.com/filecoin-project/lotus/pull/3547)
- Create `lotus paych status` command (https://github.com/filecoin-project/lotus/pull/3523)
- Rename CLI command from "paych get" to "paych add-funds" (https://github.com/filecoin-project/lotus/pull/3520)

#### Peer-to-peer

- Only subscribe to pubsub topics once we are synced (https://github.com/filecoin-project/lotus/pull/3602)
- Reduce mpool add failure log spam (https://github.com/filecoin-project/lotus/pull/3562)
- Republish messages even if the chains have negative performance(https://github.com/filecoin-project/lotus/pull/3557)
- Adjust gossipsub gossip factor (https://github.com/filecoin-project/lotus/pull/3556)
- Integrate pubsub Random Early Drop (https://github.com/filecoin-project/lotus/pull/3518)

#### Miscellaneous

- Fix panic in OnDealExpiredSlashed (https://github.com/filecoin-project/lotus/pull/3553)
- Robustify state manager against holes in actor method numbers (https://github.com/filecoin-project/lotus/pull/3538)

#### UX

- VM: Fix an error message (https://github.com/filecoin-project/lotus/pull/3608)
- Documentation: Batch replacement,update lotus-storage-miner to lotus-miner (https://github.com/filecoin-project/lotus/pull/3571)
- CLI: Robust actor lookup (https://github.com/filecoin-project/lotus/pull/3535)
- Add agent flag to net peers (https://github.com/filecoin-project/lotus/pull/3534)
- Add watch option to storage-deals list (https://github.com/filecoin-project/lotus/pull/3527)

#### Testing & tooling

- Decommission chain-validation (https://github.com/filecoin-project/lotus/pull/3606)
- Metrics: add expected height metric (https://github.com/filecoin-project/lotus/pull/3586)
- PCR: Use current tipset during refund (https://github.com/filecoin-project/lotus/pull/3570)
- Lotus-shed: Add math command (https://github.com/filecoin-project/lotus/pull/3568)
- PCR: Add tipset aggergation (https://github.com/filecoin-project/lotus/pull/3565)- Fix broken paych tests (https://github.com/filecoin-project/lotus/pull/3551)
- Make chain export ~1000x times faster (https://github.com/filecoin-project/lotus/pull/3533)
- Chainwatch: Stop SyncIncomingBlocks from leaking into chainwatch processing; No panics during processing (https://github.com/filecoin-project/lotus/pull/3526)
- Conformance: various changes (https://github.com/filecoin-project/lotus/pull/3521)

# 0.5.10 / 2020-09-03

This patch includes a crucial fix to the message pool selection logic, strongly disfavouring messages that might cause a miner penalty.

## Changes

- Fix calculation of GasReward in messagepool (https://github.com/filecoin-project/lotus/pull/3528)

# 0.5.9 / 2020-09-03

This patch includes a hotfix to the `GasEstimateFeeCap` method, capping the estimated fee to a reasonable level by default.

## Changes

- Added target height to sync wait (https://github.com/filecoin-project/lotus/pull/3502)
- Disable codecov annotations (https://github.com/filecoin-project/lotus/pull/3514)
- Cap fees to reasonable level by default (https://github.com/filecoin-project/lotus/pull/3516)
- Add APIs and command to inspect bandwidth usage (https://github.com/filecoin-project/lotus/pull/3497)
- Track expected nonce in mpool, ignore messages with large nonce gaps (https://github.com/filecoin-project/lotus/pull/3450)

# 0.5.8 / 2020-09-02

This patch includes some bugfixes to the sector sealing process, and updates go-fil-markets. It also improves the performance of blocksync, adds a method to export chain state trees, and improves chainwatch.

## Changes

- Upgrade markets to v0.5.9 (https://github.com/filecoin-project/lotus/pull/3496)
- Improve blocksync to load fewer messages: (https://github.com/filecoin-project/lotus/pull/3494)
- Fix a panic in the ffi-wrapper's `ReadPiece` (https://github.com/filecoin-project/lotus/pull/3492/files)
- Fix a deadlock in the sealing scheduler (https://github.com/filecoin-project/lotus/pull/3489)
- Add test vectors for tipset tests (https://github.com/filecoin-project/lotus/pull/3485/files)
- Improve the advance-block debug command (https://github.com/filecoin-project/lotus/pull/3476)
- Add toggle for message processing to Lotus PCR (https://github.com/filecoin-project/lotus/pull/3470)
- Allow exporting recent chain state trees (https://github.com/filecoin-project/lotus/pull/3463)
- Remove height from chain rand (https://github.com/filecoin-project/lotus/pull/3458)
- Disable GC on chain badger datastore (https://github.com/filecoin-project/lotus/pull/3457)
- Account for `GasPremium` in `GasEstimateFeeCap` (https://github.com/filecoin-project/lotus/pull/3456)
- Update go-libp2p-pubsub to `master` (https://github.com/filecoin-project/lotus/pull/3455)
- Chainwatch improvements (https://github.com/filecoin-project/lotus/pull/3442)

# 0.5.7 / 2020-08-31

This patch release includes some bugfixes and enhancements to the sector lifecycle and message pool logic.

## Changes

- Rebuild unsealed infos on miner restart (https://github.com/filecoin-project/lotus/pull/3401)
- CLI to attach storage paths to workers (https://github.com/filecoin-project/lotus/pull/3405)
- Do not select negative performing message chains for inclusion (https://github.com/filecoin-project/lotus/pull/3392)
- Remove a redundant error-check (https://github.com/filecoin-project/lotus/pull/3421)
- Correctly move unsealed sectors in `FinalizeSectors` (https://github.com/filecoin-project/lotus/pull/3424)
- Improve worker selection logic (https://github.com/filecoin-project/lotus/pull/3425)
- Don't use context to close bitswap (https://github.com/filecoin-project/lotus/pull/3430)
- Correctly estimate gas premium when there is only one message on chain (https://github.com/filecoin-project/lotus/pull/3428)

# 0.5.6 / 2020-08-29

Hotfix release that fixes a panic in the sealing scheduler (https://github.com/filecoin-project/lotus/pull/3389).

# 0.5.5

This patch release introduces a large number of improvements to the sealing process.
It also updates go-fil-markets to
[version 0.5.8](https://github.com/filecoin-project/go-fil-markets/releases/tag/v0.5.8),
and go-libp2p-pubsub to [v0.3.5](https://github.com/libp2p/go-libp2p-pubsub/releases/tag/v0.3.5).

#### Downstream upgrades

- Upgrades markets to v0.5.8 (https://github.com/filecoin-project/lotus/pull/3384)
- Upgrades go-libp2p-pubsub to v0.3.5 (https://github.com/filecoin-project/lotus/pull/3305)

#### Sector sealing

- The following improvements were introduced in https://github.com/filecoin-project/lotus/pull/3350.

  - Allow `lotus-miner sectors remove` to remove a sector in any state.
  - Create a separate state in the storage FSM dedicated to submitting the Commit message.
  - Recovery for when the Deal IDs of deals in a sector get changed in a reorg.
  - Auto-retry sending Precommit and Commit messages if they run out of gas
  - Auto-retry sector remove tasks when they fail
  - Compact worker windows, and allow their tasks to be executed in any order

- Don't simply skip PoSt for bad sectors (https://github.com/filecoin-project/lotus/pull/3323)

#### Message Pool

- Spam Protection: Track required funds for pending messages (https://github.com/filecoin-project/lotus/pull/3313)

#### Chainwatch

- Add more power and reward metrics (https://github.com/filecoin-project/lotus/pull/3367)
- Fix raciness in sector deal table (https://github.com/filecoin-project/lotus/pull/3275)
- Parallelize miner processing (https://github.com/filecoin-project/lotus/pull/3380)
- Accept Lotus API and token (https://github.com/filecoin-project/lotus/pull/3337)

# 0.5.4

A patch release, containing a few nice bugfixes and improvements:

- Fix parsing of peer ID in `lotus-miner actor set-peer-id` (@whyrusleeping)
- Update dependencies, fixing several bugs (@Stebalien)
- Fix remaining linter warnings (@Stebalien)
- Use safe string truncation (@Ingar)
- Allow tweaking of blocksync message window size (@whyrusleeping)
- Add some additional gas stats to metrics (@Kubuxu)
- Fix an edge case bug in message selection, add many tests (@vyzo)

# 0.5.3

Yet another hotfix release.
A lesson for readers, having people who have been awake for 12+ hours review
your hotfix PR is not a good idea. Find someone who has enough slept recently
enough to give you good code review, otherwise you'll end up quickly bumping
versions again.

- Fixed a bug in the mempool that was introduced in v0.5.2

# 0.5.2 / 2020-08-24

This is a hotfix release.

- Fix message selection to not include messages that are invalid for block
  inclusion.
- Improve SelectMessage handling of the case where the message pools tipset
  differs from our mining base.

# 0.5.1 / 2020-08-24

The Space Race release!
This release contains the genesis car file and bootstrap peers for the space
race network.

Additionally, we included two small fixes to genesis creation:
- Randomize ticket value in genesis generation
- Correctly set t099 (burnt funds actor) to have valid account actor state

# 0.5.0 / 2020-08-20

This version of Lotus will be used for the incentivized testnet Space Race competition,
and can be considered mainnet-ready code. It includes some protocol
changes, upgrades of core dependencies, and various bugfixes and UX/performance improvements.

## Highlights

Among the highlights included in this release are:

- Gas changes: We implemented EIP-1559 and introduced real gas values.
- Deal-making: We now support "Committed Capacity" sectors, "fast-retrieval" deals,
  and the packing of multiple deals into a single sector.
- Renamed features: We renamed some of the binaries, environment variables, and default
  paths associated with a Lotus node.

### Gas changes

We made some significant changes to the mechanics of gas in this release.

#### Network fee

We implemented something similar to
[Ethereum's EIP-1559](https://github.com/ethereum/EIPs/blob/master/EIPS/eip-1559.md).
The `Message` structure had three changes:
- The `GasPrice` field has been removed
- A new `GasFeeCap` field has been added, which controls the maximum cost
  the sender incurs for the message
- A new `GasPremium` field has been added, which controls the reward a miner
  earns for including the message

A sender will never be charged more than `GasFeeCap * GasLimit`.
A miner will typically earn `GasPremium * GasLimit` as a reward.

The `Blockheader` structure has one new field, called `ParentBaseFee`.
Informally speaking,the `ParentBaseFee`
is increased when blocks are densely packed with messages, and decreased otherwise.

The `ParentBaseFee` is used when calculating how much a sender burns when executing a message. _Burning_ simply refers to sending attoFIL to a dedicated, unreachable account.
A message causes `ParentBaseFee * GasUsed` attoFIL to be burnt.

#### Real gas values

This release also includes our first "real" gas costs for primitive operations.
The costs were designed to account for both the _time_ that message execution takes,
as well as the _space_ a message adds to the state tree.

## Deal-making changes

There are three key changes to the deal-making process.

#### Committed Capacity sectors

Miners can now pledge "Committed Capacity" (CC) sectors, which are explicitly
stated as containing junk data, and must not include any deals. Miners can do this
to increase their storage power, and win block rewards from this pledged storage.

They can mark these sectors as "upgradable" with `lotus-miner sectors mark-for-upgrade`.
If the miner receives and accepts one or more storage deals, the sector that includes
those deals will _replace_ the CC sector. This is intended to maximize the amount of useful
storage on the Filecoin network.

#### Fast-retrieval deals

Clients can now include a `fast-retrieval` flag when proposing deals with storage miners.
If set to true, the miner will include an extra copy of the deal data. This
data can be quickly served in a retrieval deal, since it will not need to be unsealed.

#### Multiple deals per sector

Miners can now pack multiple deals into a single sector, so long as all the deals
fit into the sector capacity. This should increase the packing efficiency of miners.

### Renamed features

To improve the user experience, we updated several names to mainatin
standard prefixing, and to better reflect the meaning of the features being referenced.

In particular, the Lotus miner binary is now called `lotus-miner`, the default
path for miner data is now `~/.lotusminer`, and the environment variable
that sets the path for miner data is now `$LOTUS_MINER_PATH`. A full list of renamed
features can be found [here](https://github.com/filecoin-project/lotus/issues/2304).

## Changelog

#### Downstream upgrades
- Upgrades markets to v0.5.6 (https://github.com/filecoin-project/lotus/pull/3058)
- Upgrades specs-actors to v0.9.3 (https://github.com/filecoin-project/lotus/pull/3151)

#### Core protocol
- Introduces gas values, replacing placeholders (https://github.com/filecoin-project/lotus/pull/2343)
- Implements EIP-1559, introducing a network base fee, message gas fee cap, and message gas fee premium (https://github.com/filecoin-project/lotus/pull/2874)
- Implements Poisson Sortition for elections (https://github.com/filecoin-project/lotus/pull/2084)

#### Deal-making lifecycle
- Introduces "Committed Capacity" sectors (https://github.com/filecoin-project/lotus/pull/2220)
- Introduces "fast-retrieval" flag for deals (https://github.com/filecoin-project/lotus/pull/2323
- Supports packing multiple deals into one sector (https://github.com/filecoin-project/storage-fsm/pull/38)

#### Enhancements

- Optimized message pool selection logic (https://github.com/filecoin-project/lotus/pull/2838)
- Window-based scheduling of sealing tasks (https://github.com/filecoin-project/sector-storage/pull/67)
- Faster window PoSt (https://github.com/filecoin-project/lotus/pull/2209/files)
- Refactors the payment channel manager (https://github.com/filecoin-project/lotus/pull/2640)
- Refactors blocksync (https://github.com/filecoin-project/lotus/pull/2715/files)

#### UX

- Provide status updates for data-transfer (https://github.com/filecoin-project/lotus/pull/3162, https://github.com/filecoin-project/lotus/pull/3191)
- Miners can customise asks (https://github.com/filecoin-project/lotus/pull/2046)
- Miners can toggle auto-acceptance of deals (https://github.com/filecoin-project/lotus/pull/1994)
- Miners can maintain a blocklist of piece CIDs (https://github.com/filecoin-project/lotus/pull/2069)

## Contributors

The following contributors had 10 or more commits go into this release.
We are grateful for every contribution!

| Contributor        | Commits | Lines ±       |
|--------------------|---------|---------------|
| magik6k            | 361     | +13197/-6136  |
| Kubuxu             | 227     | +5670/-2587   |
| arajasek           | 120     | +2916/-1264   |
| whyrusleeping      | 112     | +3979/-1089   |
| vyzo               | 99      | +3343/-1305   |
| dirkmc             | 68      | +8732/-3621   |
| laser              | 45      | +1489/-501    |
| hannahhoward       | 43      | +2654/-990    |
| frrist             | 37      | +6630/-4338   |
| schomatis          | 28      | +3016/-1368   |
| placer14           | 27      | +824/-350     |
| raulk              | 25      | +28718/-29849 |
| mrsmkl             | 22      | +560/-368     |
| travisperson       | 18      | +1354/-314    |
| nonsense           | 16      | +2956/-2842   |
| ingar              | 13      | +331/-123     |
| daviddias          | 11      | +311/-11      |
| Stebalien          | 11      | +1204/-980    |
| RobQuistNL         | 10      | +69/-74       |

# 0.1.0 / 2019-12-11

We are very excited to release **lotus** 0.1.0. This is our testnet release. To install lotus and join the testnet, please visit [lotu.sh](lotu.sh). Please file bug reports as [issues](https://github.com/filecoin-project/lotus/issues).

A huge thank you to all contributors for this testnet release!<|MERGE_RESOLUTION|>--- conflicted
+++ resolved
@@ -3,7 +3,6 @@
 # UNRELEASED
 
 ## New features
-<<<<<<< HEAD
 
 ## Improvements
 
@@ -30,6 +29,7 @@
 lotus state actor-cids --network-version=22
 Network Version: 22
 Actor Version: 13
+
 Manifest CID: bafy2bzacecdhvfmtirtojwhw2tyciu4jkbpsbk5g53oe24br27oy62sn4dc4e
 
 Actor             CID  
@@ -69,75 +69,8 @@
 - feat: implement FIP-0063 ([filecoin-project/lotus#11572](https://github.com/filecoin-project/lotus/pull/11572))
 - feat: events: Add Lotus APIs to consume smart contract and built-in actor events ([filecoin-project/lotus#11618](https://github.com/filecoin-project/lotus/pull/11618))
 
-=======
-- feat: CLI: add claim-extend cli (#11711) ([filecoin-project/lotus#11711](https://github.com/filecoin-project/lotus/pull/11711))
-
 ## Improvements
 
-# v1.26.0-rc2 / 2024-03-0y
-
-This is a release candidate of the upcoming MANDATORY Lotus v1.26.0 release, which will deliver the Filecoin network version 22, codenamed Dragon 🐉.
-
-**This release candidate sets the calibration network to upgrade at epoch 1427974, which is 2024-03-11T14:00:00Z**
-This release does NOT set the mainnet upgrade epoch yet, in which will be updated in the final release.
-The Filecoin network version 22 delivers the following FIPs:
-
-- [FIP-0063: Switching to new Drand mainnet network](https://github.com/filecoin-project/FIPs/blob/master/FIPS/fip-0063.md)
-- [FIP-0074: Remove cron-based automatic deal settlement](https://github.com/filecoin-project/FIPs/blob/master/FIPS/fip-0074.md)
-- [FIP-0076: Direct data onboarding](https://github.com/filecoin-project/FIPs/blob/master/FIPS/fip-0076.md)
-- [FIP-0083: Add built-in Actor events in the Verified Registry, Miner and Market Actors](https://github.com/filecoin-project/FIPs/blob/master/FIPS/fip-0083.md)
-
-## v13 Builtin Actor Bundle
-
-The actor bundles for the **calibration network** can be checked as follows:
-
-```
-lotus state actor-cids --network-version=22
-Network Version: 22
-Actor Version: 13
-Manifest CID: bafy2bzacea4firkyvt2zzdwqjrws5pyeluaesh6uaid246tommayr4337xpmi
-
-Actor             CID  
-account           bafk2bzaceb3j36ri5y5mfklgp5emlvrms6g4733ss2j3l7jismrxq6ng3tcc6
-cron              bafk2bzaceaz6rocamdxehgpwcbku6wlapwpgzyyvkrploj66mlqptsulf52bs
-datacap           bafk2bzacea22nv5g3yngpxvonqfj4r2nkfk64y6yw2malicm7odk77x7zuads
-eam               bafk2bzaceatqtjzj7623i426noaslouvluhz6e3md3vvquqzku5qj3532uaxg
-ethaccount        bafk2bzacean3hs7ga5csw6g3uu7watxfnqv5uvxviebn3ba6vg4sagwdur5pu
-evm               bafk2bzacec5ibmbtzuzjgwjmksm2n6zfq3gkicxqywwu7tsscqgdzajpfctxk
-init              bafk2bzaced5sq72oemz6qwi6yssxwlos2g54zfprslrx5qfhhx2vlgsbvdpcs
-multisig          bafk2bzacedbgei6jkx36fwdgvoohce4aghvpohqdhoco7p4thszgssms7olv2
-paymentchannel    bafk2bzaceasmgmfsi4mjanxlowsub65fmevhzky4toeqbtw4kp6tmu4kxjpgq
-placeholder       bafk2bzacedfvut2myeleyq67fljcrw4kkmn5pb5dpyozovj7jpoez5irnc3ro
-reward            bafk2bzacedjyp6ll5ez27dfgldjj4tntxfvyp4pa5zkk7s5uhipzqjyx2gmuc
-storagemarket     bafk2bzaceabolct6qdnefwcrtati2us3sxtxfghyqk6aamfhl6byyefmtssqi
-storageminer      bafk2bzaceckzw3v7wqliyggvjvihz4wywchnnsie4frfvkm3fm5znb64mofri
-storagepower      bafk2bzacea7t4wynzjajl442mpdqbnh3wusjusqtnzgpvefvweh4n2tgzgqhu
-system            bafk2bzacedjnrb5glewazsxpcx6rwiuhl4kwrfcqolyprn6rrjtlzmthlhdq6
-verifiedregistry  bafk2bzacednskl3bykz5qpo54z2j2p4q44t5of4ktd6vs6ymmg2zebsbxazkm
-```
-
-## Migration
-
-We are expecting a bit heavier than normal state migration for this upgrade due to the amount of state changes introduced with Direct Data Onboarding.
-
-All node operators, including storage providers, should be aware that ONE pre-migration is being scheduled 120 epochs before the upgrade. It will take around 10-20 minutes for the pre-migration and less than 30 seconds for the final migration, depending on the amount of historical state in the node blockstore and the hardware specs the node is running on. During this time, expect slower block validation times, increased CPU and memory usage, and longer delays for API queries
-
-We recommend node operators (who haven't enabled splitstore discard mode) that do not care about historical chain states, to prune the chain blockstore by syncing from a snapshot 1-2 days before the upgrade.
-
-You can test out the migration by running running the [`benchmarking a network migration` tutorial.](https://lotus.filecoin.io/kb/test-migration/)
-
-For certain node operators, such as full archival nodes or systems that need to keep large amounts of state (RPC providers), completing the pre-migration in time before the network upgrade might not be achievable. For those node operators, it is recommended to skip the pre-migration and run the non-cached migration (i.e., just running the migration at the exact upgrade epoch), and schedule for some downtime during the upgrade epoch. Operators of such nodes can read the [`How to disable premigration in network upgrade` tutorial.](https://lotus.filecoin.io/kb/disable-premigration/)
-
-## New features
-- feat: api: new verified registry methods to get all allocations and claims (#11631) ([filecoin-project/lotus#11631](https://github.com/filecoin-project/lotus/pull/11631))
-- new: add forest bootstrap nodes (#11636) ([filecoin-project/lotus#11636](https://github.com/filecoin-project/lotus/pull/11636))
-- feat: sealing: Support nv22 DDO features in the sealing pipeline (#11226) ([filecoin-project/lotus#11226](https://github.com/filecoin-project/lotus/pull/11226))
-- feat: implement FIP-0063 ([filecoin-project/lotus#11572](https://github.com/filecoin-project/lotus/pull/11572))
-- feat: events: Add Lotus APIs to consume smart contract and built-in actor events ([filecoin-project/lotus#11618](https://github.com/filecoin-project/lotus/pull/11618))
-
-## Improvements
-
->>>>>>> 566584d4
 ## Tracing API
 
 Replace the `CodeCid` field in the message trace (added in 1.23.4) with an `InvokedActor` field.
@@ -218,7 +151,6 @@
 
 A future Lotus release may include `GetActorEvents` and `SubscribeActorEvents` methods which will provide a more user-friendly interface to actor events, including deserialization of event data.
 
-<<<<<<< HEAD
 ### Events Configuration Changes
 
 All configuration options previously under `Fevm.Events` are now in the top-level `Events` section along with the new `Events.EnableActorEventsAPI` option mentioned above. If you have non-default options in `[Events]` under `[Fevm]` in your configuration file, please move them to the top-level `[Events]`.
@@ -227,9 +159,6 @@
 
 ### GetAllClaims and GetAllAlocations
 
-=======
-### GetAllClaims and GetAllAlocations
->>>>>>> 566584d4
 Additionally the methods `GetAllAllocations` and `GetAllClaims` has been added to the Lotus API. These methods lists all the available allocations and claims available in the actor state.
 
 ### Lotus CLI
@@ -264,19 +193,12 @@
 ```
 
 ## Dependencies
-<<<<<<< HEAD
 - github.com/filecoin-project/go-state-types (v0.12.8 -> v0.13.1)
-=======
-- github.com/filecoin-project/go-state-types (v0.12.8 -> v0.13.0-rc.2)
->>>>>>> 566584d4
 - chore: deps: update to go-state-types v13.0.0-rc.1 ([filecoin-project/lotus#11662](https://github.com/filecoin-project/lotus/pull/11662))
 - chore: deps: update to go-state-types v13.0.0-rc.2 ([filecoin-project/lotus#11675](https://github.com/filecoin-project/lotus/pull/11675))
 - chore: deps: update to go-multiaddr v0.12.2 (#11602) ([filecoin-project/lotus#11602](https://github.com/filecoin-project/lotus/pull/11602))
 - feat: fvm: update the FVM/FFI to v4.1 (#11608) (#11612) ([filecoin-project/lotus#11612](https://github.com/filecoin-project/lotus/pull/11612))
-<<<<<<< HEAD
 - chore: deps: update builtin-actors, GST, verified claims tests ([filecoin-project/lotus#11768](https://github.com/filecoin-project/lotus/pull/11768))
-=======
->>>>>>> 566584d4
 
 ## Others
 - Remove PL operated bootstrap nodes from mainnet.pi ([filecoin-project/lotus#11491](https://github.com/filecoin-project/lotus/pull/11491))
@@ -286,14 +208,11 @@
 - fix: add UpgradePhoenixHeight to StateGetNetworkParams (#11648) ([filecoin-project/lotus#11648](https://github.com/filecoin-project/lotus/pull/11648))
 - feat: drand quicknet: allow scheduling drand quicknet upgrade before nv22 on 2k devnet ([filecoin-project/lotus#11667]https://github.com/filecoin-project/lotus/pull/11667)
 - chore: backport #11632 to release/v1.26.0 ([filecoin-project/lotus#11667](https://github.com/filecoin-project/lotus/pull/11667))
-<<<<<<< HEAD
 - release: bump to v1.26.0-rc2 ([filecoin-project/lotus#11691](https://github.com/filecoin-project/lotus/pull/11691))
 - Docs: Drand: document the meaning of "IsChained ([filecoin-project/lotus#11692](https://github.com/filecoin-project/lotus/pull/11692))
 - chore: remove old calibnet bootstrappers ([filecoin-project/lotus#11702](https://github.com/filecoin-project/lotus/pull/11702))
 - chore: Add lotus-provider to build to match install ([filecoin-project/lotus#11616](https://github.com/filecoin-project/lotus/pull/11616))
 - new: add forest bootstrap nodes (#11636) ([filecoin-project/lotus#11636](https://github.com/filecoin-project/lotus/pull/11636))
-=======
->>>>>>> 566584d4
 
 # v1.25.2 / 2024-01-11 
 
