[Subsystems]
  # EnableWindowPost enables window post to be executed on this curio instance. Each machine in the cluster
  # with WindowPoSt enabled will also participate in the window post scheduler. It is possible to have multiple
  # machines with WindowPoSt enabled which will provide redundancy, and in case of multiple partitions per deadline,
  # will allow for parallel processing of partitions.
  # 
  # It is possible to have instances handling both WindowPoSt and WinningPoSt, which can provide redundancy without
  # the need for additional machines. In setups like this it is generally recommended to run
  # partitionsPerDeadline+1 machines.
  #
  # type: bool
  #EnableWindowPost = false

  # type: int
  #WindowPostMaxTasks = 0

  # EnableWinningPost enables winning post to be executed on this curio instance.
  # Each machine in the cluster with WinningPoSt enabled will also participate in the winning post scheduler.
  # It is possible to mix machines with WindowPoSt and WinningPoSt enabled, for details see the EnableWindowPost
  # documentation.
  #
  # type: bool
  #EnableWinningPost = false

  # type: int
  #WinningPostMaxTasks = 0

  # EnableParkPiece enables the "piece parking" task to run on this node. This task is responsible for fetching
  # pieces from the network and storing them in the storage subsystem until sectors are sealed. This task is
  # only applicable when integrating with boost, and should be enabled on nodes which will hold deal data
  # from boost until sectors containing the related pieces have the TreeD/TreeR constructed.
  # Note that future Curio implementations will have a separate task type for fetching pieces from the internet.
  #
  # type: bool
  #EnableParkPiece = false

  # type: int
  #ParkPieceMaxTasks = 0

  # EnableSealSDR enables SDR tasks to run. SDR is the long sequential computation
  # creating 11 layer files in sector cache directory.
  # 
  # SDR is the first task in the sealing pipeline. It's inputs are just the hash of the
  # unsealed data (CommD), sector number, miner id, and the seal proof type.
  # It's outputs are the 11 layer files in the sector cache directory.
  # 
  # In lotus-miner this was run as part of PreCommit1.
  #
  # type: bool
  #EnableSealSDR = false

  # The maximum amount of SDR tasks that can run simultaneously. Note that the maximum number of tasks will
  # also be bounded by resources available on the machine.
  #
  # type: int
  #SealSDRMaxTasks = 0

  # EnableSealSDRTrees enables the SDR pipeline tree-building task to run.
  # This task handles encoding of unsealed data into last sdr layer and building
  # of TreeR, TreeC and TreeD.
  # 
  # This task runs after SDR
  # TreeD is first computed with optional input of unsealed data
  # TreeR is computed from replica, which is first computed as field
  # addition of the last SDR layer and the bottom layer of TreeD (which is the unsealed data)
  # TreeC is computed from the 11 SDR layers
  # The 3 trees will later be used to compute the PoRep proof.
  # 
  # In case of SyntheticPoRep challenges for PoRep will be pre-generated at this step, and trees and layers
  # will be dropped. SyntheticPoRep works by pre-generating a very large set of challenges (~30GiB on disk)
  # then using a small subset of them for the actual PoRep computation. This allows for significant scratch space
  # saving between PreCommit and PoRep generation at the expense of more computation (generating challenges in this step)
  # 
  # In lotus-miner this was run as part of PreCommit2 (TreeD was run in PreCommit1).
  # Note that nodes with SDRTrees enabled will also answer to Finalize tasks,
  # which just remove unneeded tree data after PoRep is computed.
  #
  # type: bool
  #EnableSealSDRTrees = false

  # The maximum amount of SealSDRTrees tasks that can run simultaneously. Note that the maximum number of tasks will
  # also be bounded by resources available on the machine.
  #
  # type: int
  #SealSDRTreesMaxTasks = 0

  # FinalizeMaxTasks is the maximum amount of finalize tasks that can run simultaneously.
  # The finalize task is enabled on all machines which also handle SDRTrees tasks. Finalize ALWAYS runs on whichever
  # machine holds sector cache files, as it removes unneeded tree data after PoRep is computed.
  # Finalize will run in parallel with the SubmitCommitMsg task.
  #
  # type: int
  #FinalizeMaxTasks = 0

  # EnableSendPrecommitMsg enables the sending of precommit messages to the chain
  # from this curio instance.
  # This runs after SDRTrees and uses the output CommD / CommR (roots of TreeD / TreeR) for the message
  #
  # type: bool
  #EnableSendPrecommitMsg = false

  # EnablePoRepProof enables the computation of the porep proof
  # 
  # This task runs after interactive-porep seed becomes available, which happens 150 epochs (75min) after the
  # precommit message lands on chain. This task should run on a machine with a GPU. Vanilla PoRep proofs are
  # requested from the machine which holds sector cache files which most likely is the machine which ran the SDRTrees
  # task.
  # 
  # In lotus-miner this was Commit1 / Commit2
  #
  # type: bool
  #EnablePoRepProof = false

  # The maximum amount of PoRepProof tasks that can run simultaneously. Note that the maximum number of tasks will
  # also be bounded by resources available on the machine.
  #
  # type: int
  #PoRepProofMaxTasks = 0

  # EnableSendCommitMsg enables the sending of commit messages to the chain
  # from this curio instance.
  #
  # type: bool
  #EnableSendCommitMsg = false

  # EnableMoveStorage enables the move-into-long-term-storage task to run on this curio instance.
  # This tasks should only be enabled on nodes with long-term storage.
  # 
  # The MoveStorage task is the last task in the sealing pipeline. It moves the sealed sector data from the
  # SDRTrees machine into long-term storage. This task runs after the Finalize task.
  #
  # type: bool
  #EnableMoveStorage = false

  # The maximum amount of MoveStorage tasks that can run simultaneously. Note that the maximum number of tasks will
  # also be bounded by resources available on the machine. It is recommended that this value is set to a number which
  # uses all available network (or disk) bandwidth on the machine without causing bottlenecks.
  #
  # type: int
  #MoveStorageMaxTasks = 0

<<<<<<< HEAD
=======
  # BoostAdapters is a list of tuples of miner address and port/ip to listen for market (e.g. boost) requests.
  # This interface is compatible with the lotus-miner RPC, implementing a subset needed for storage market operations.
  # Strings should be in the format "actor:port" or "actor:ip:port". Default listen address is 0.0.0.0
  # Example: "f0123:32100", "f0123:127.0.0.1:32100". Multiple addresses can be specified.
  # 
  # When a market node like boost gives Curio's market RPC a deal to placing into a sector, Curio will first store the
  # deal data in a temporary location "Piece Park" before assigning it to a sector. This requires that at least one
  # node in the cluster has the EnableParkPiece option enabled and has sufficient scratch space to store the deal data.
  # This is different from lotus-miner which stored the deal data into an "unsealed" sector as soon as the deal was
  # received. Deal data in PiecePark is accessed when the sector TreeD and TreeR are computed, but isn't needed for
  # the initial SDR layers computation. Pieces in PiecePark are removed after all sectors referencing the piece are
  # sealed.
  # 
  # To get API info for boost configuration run 'curio market rpc-info'
  # 
  # NOTE: All deal data will flow through this service, so it should be placed on a machine running boost or on
  # a machine which handles ParkPiece tasks.
  #
  # type: []string
  #BoostAdapters = []

>>>>>>> dd6fef80
  # EnableWebGui enables the web GUI on this curio instance. The UI has minimal local overhead, but it should
  # only need to be run on a single machine in the cluster.
  #
  # type: bool
  #EnableWebGui = false

  # The address that should listen for Web GUI requests.
  #
  # type: string
  #GuiAddress = ":4701"


[Fees]
  # type: types.FIL
  #DefaultMaxFee = "0.07 FIL"

  # type: types.FIL
  #MaxPreCommitGasFee = "0.025 FIL"

  # type: types.FIL
  #MaxCommitGasFee = "0.05 FIL"

  # type: types.FIL
  #MaxTerminateGasFee = "0.5 FIL"

  # WindowPoSt is a high-value operation, so the default fee should be high.
  #
  # type: types.FIL
  #MaxWindowPoStGasFee = "5 FIL"

  # type: types.FIL
  #MaxPublishDealsFee = "0.05 FIL"

  [Fees.MaxPreCommitBatchGasFee]
    # type: types.FIL
    #Base = "0 FIL"

    # type: types.FIL
    #PerSector = "0.02 FIL"

  [Fees.MaxCommitBatchGasFee]
    # type: types.FIL
    #Base = "0 FIL"

    # type: types.FIL
    #PerSector = "0.03 FIL"


[[Addresses]]
  #PreCommitControl = []

  #CommitControl = []

  #TerminateControl = []

  #DisableOwnerFallback = false

  #DisableWorkerFallback = false

  #MinerAddresses = []


[Proving]
  # Maximum number of sector checks to run in parallel. (0 = unlimited)
  # 
  # WARNING: Setting this value too high may make the node crash by running out of stack
  # WARNING: Setting this value too low may make sector challenge reading much slower, resulting in failed PoSt due
  # to late submission.
  # 
  # After changing this option, confirm that the new value works in your setup by invoking
  # 'lotus-miner proving compute window-post 0'
  #
  # type: int
  #ParallelCheckLimit = 32

  # Maximum amount of time a proving pre-check can take for a sector. If the check times out the sector will be skipped
  # 
  # WARNING: Setting this value too low risks in sectors being skipped even though they are accessible, just reading the
  # test challenge took longer than this timeout
  # WARNING: Setting this value too high risks missing PoSt deadline in case IO operations related to this sector are
  # blocked (e.g. in case of disconnected NFS mount)
  #
  # type: Duration
  #SingleCheckTimeout = "10m0s"

  # Maximum amount of time a proving pre-check can take for an entire partition. If the check times out, sectors in
  # the partition which didn't get checked on time will be skipped
  # 
  # WARNING: Setting this value too low risks in sectors being skipped even though they are accessible, just reading the
  # test challenge took longer than this timeout
  # WARNING: Setting this value too high risks missing PoSt deadline in case IO operations related to this partition are
  # blocked or slow
  #
  # type: Duration
  #PartitionCheckTimeout = "20m0s"

  # Disable WindowPoSt provable sector readability checks.
  # 
  # In normal operation, when preparing to compute WindowPoSt, lotus-miner will perform a round of reading challenges
  # from all sectors to confirm that those sectors can be proven. Challenges read in this process are discarded, as
  # we're only interested in checking that sector data can be read.
  # 
  # When using builtin proof computation (no PoSt workers, and DisableBuiltinWindowPoSt is set to false), this process
  # can save a lot of time and compute resources in the case that some sectors are not readable - this is caused by
  # the builtin logic not skipping snark computation when some sectors need to be skipped.
  # 
  # When using PoSt workers, this process is mostly redundant, with PoSt workers challenges will be read once, and
  # if challenges for some sectors aren't readable, those sectors will just get skipped.
  # 
  # Disabling sector pre-checks will slightly reduce IO load when proving sectors, possibly resulting in shorter
  # time to produce window PoSt. In setups with good IO capabilities the effect of this option on proving time should
  # be negligible.
  # 
  # NOTE: It likely is a bad idea to disable sector pre-checks in setups with no PoSt workers.
  # 
  # NOTE: Even when this option is enabled, recovering sectors will be checked before recovery declaration message is
  # sent to the chain
  # 
  # After changing this option, confirm that the new value works in your setup by invoking
  # 'lotus-miner proving compute window-post 0'
  #
  # type: bool
  #DisableWDPoStPreChecks = false

  # Maximum number of partitions to prove in a single SubmitWindowPoSt messace. 0 = network limit (3 in nv21)
  # 
  # A single partition may contain up to 2349 32GiB sectors, or 2300 64GiB sectors.
  # //
  # Note that setting this value lower may result in less efficient gas use - more messages will be sent,
  # to prove each deadline, resulting in more total gas use (but each message will have lower gas limit)
  # 
  # Setting this value above the network limit has no effect
  #
  # type: int
  #MaxPartitionsPerPoStMessage = 0

  # In some cases when submitting DeclareFaultsRecovered messages,
  # there may be too many recoveries to fit in a BlockGasLimit.
  # In those cases it may be necessary to set this value to something low (eg 1);
  # Note that setting this value lower may result in less efficient gas use - more messages will be sent than needed,
  # resulting in more total gas use (but each message will have lower gas limit)
  #
  # type: int
  #MaxPartitionsPerRecoveryMessage = 0

  # Enable single partition per PoSt Message for partitions containing recovery sectors
  # 
  # In cases when submitting PoSt messages which contain recovering sectors, the default network limit may still be
  # too high to fit in the block gas limit. In those cases, it becomes useful to only house the single partition
  # with recovering sectors in the post message
  # 
  # Note that setting this value lower may result in less efficient gas use - more messages will be sent,
  # to prove each deadline, resulting in more total gas use (but each message will have lower gas limit)
  #
  # type: bool
  #SingleRecoveringPartitionPerPostMessage = false


[Journal]
  # Events of the form: "system1:event1,system1:event2[,...]"
  #
  # type: string
  #DisabledEvents = ""


[Apis]
  # RPC Secret for the storage subsystem.
  # If integrating with lotus-miner this must match the value from
  # cat ~/.lotusminer/keystore/MF2XI2BNNJ3XILLQOJUXMYLUMU | jq -r .PrivateKey
  #
  # type: string
  #StorageRPCSecret = ""
<|MERGE_RESOLUTION|>--- conflicted
+++ resolved
@@ -139,8 +139,6 @@
   # type: int
   #MoveStorageMaxTasks = 0
 
-<<<<<<< HEAD
-=======
   # BoostAdapters is a list of tuples of miner address and port/ip to listen for market (e.g. boost) requests.
   # This interface is compatible with the lotus-miner RPC, implementing a subset needed for storage market operations.
   # Strings should be in the format "actor:port" or "actor:ip:port". Default listen address is 0.0.0.0
@@ -162,7 +160,6 @@
   # type: []string
   #BoostAdapters = []
 
->>>>>>> dd6fef80
   # EnableWebGui enables the web GUI on this curio instance. The UI has minimal local overhead, but it should
   # only need to be run on a single machine in the cluster.
   #
