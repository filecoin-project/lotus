--- conflicted
+++ resolved
@@ -7,11 +7,7 @@
    lotus-miner [global options] command [command options] [arguments...]
 
 VERSION:
-<<<<<<< HEAD
-   1.26.0
-=======
    1.27.0-dev
->>>>>>> 566584d4
 
 COMMANDS:
    init     Initialize a lotus miner repo
