--- conflicted
+++ resolved
@@ -7,11 +7,7 @@
    lotus-miner [global options] command [command options] [arguments...]
 
 VERSION:
-<<<<<<< HEAD
-   1.25.3-dev
-=======
    1.26.0-rc2
->>>>>>> b4e7374c
 
 COMMANDS:
    init     Initialize a lotus miner repo
