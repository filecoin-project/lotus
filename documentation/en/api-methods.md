--- conflicted
+++ resolved
@@ -3363,21 +3363,8 @@
 ```json
 [
   {
-<<<<<<< HEAD
-    "Version": 42,
-    "To": "t01234",
-    "From": "t01234",
-    "Nonce": 42,
-    "Value": "0",
-    "GasLimit": 9,
-    "GasFeeCap": "0",
-    "GasPremium": "0",
-    "Method": 1,
-    "Params": "Ynl0ZSBhcnJheQ=="
-=======
     "To": "f01234",
     "From": "f01234"
->>>>>>> 8f4ab925
   },
   [
     {
