--- conflicted
+++ resolved
@@ -201,22 +201,6 @@
    lotus wallet command [command options] [arguments...]
 
 COMMANDS:
-<<<<<<< HEAD
-   new          Generate a new key of the given type
-   list         List wallet address
-   balance      Get account balance
-   export       export keys
-   import       import keys
-   default      Get default wallet address
-   set-default  Set default wallet address
-   sign         sign a message
-   verify       verify the signature of a message
-   delete       Soft delete an address from the wallet - hard deletion needed for permanent removal
-   market       Interact with market balances
-   IDsp         Generate a non-interactive authentication token based on worker address which can be used to establish SP operator identity
-   IDaddr       Generate a non-interactive authentication token based on provided wallet address which can be used to establish address-holder identity
-   help, h      Shows a list of commands or help for one command
-=======
      new          Generate a new key of the given type
      list         List wallet address
      balance      Get account balance
@@ -228,8 +212,9 @@
      verify       verify the signature of a message
      delete       Soft delete an address from the wallet - hard deletion needed for permanent removal
      market       Interact with market balances
+     IDsp         Generate a non-interactive authentication token based on worker address which can be used to establish SP operator identity
+     IDaddr       Generate a non-interactive authentication token based on provided wallet address which can be used to establish address-holder identity
      help, h      Shows a list of commands or help for one command
->>>>>>> 3155b345
 
 OPTIONS:
    --help, -h  show help (default: false)
