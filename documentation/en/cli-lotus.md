# lotus
```
NAME:
   lotus - Filecoin decentralized storage network client

USAGE:
   lotus [global options] command [command options] [arguments...]

VERSION:
<<<<<<< HEAD
   1.25.3-dev
=======
   1.26.0-rc2
>>>>>>> b4e7374c

COMMANDS:
   daemon   Start a lotus daemon process
   backup   Create node metadata backup
   config   Manage node config
   version  Print version
   help, h  Shows a list of commands or help for one command
   BASIC:
     send     Send funds between accounts
     wallet   Manage wallet
     info     Print node info
     client   Make deals, store data, retrieve data
     msig     Interact with a multisig wallet
     filplus  Interact with the verified registry actor used by Filplus
     paych    Manage payment channels
   DEVELOPER:
     auth          Manage RPC permissions
     mpool         Manage message pool
     state         Interact with and query filecoin chain state
     chain         Interact with filecoin blockchain
     log           Manage logging
     wait-api      Wait for lotus api to come online
     fetch-params  Fetch proving parameters
     evm           Commands related to the Filecoin EVM runtime
   NETWORK:
     net   Manage P2P Network
     sync  Inspect or interact with the chain syncer
   STATUS:
     status  Check node status

GLOBAL OPTIONS:
   --color        use color in display output (default: depends on output being a TTY)
   --interactive  setting to false will disable interactive functionality of commands (default: false)
   --force-send   if true, will ignore pre-send checks (default: false)
   --vv           enables very verbose mode, useful for debugging the CLI (default: false)
   --help, -h     show help
   --version, -v  print the version
```

## lotus daemon
```
NAME:
   lotus daemon - Start a lotus daemon process

USAGE:
   lotus daemon command [command options] [arguments...]

COMMANDS:
   stop     Stop a running lotus daemon
   help, h  Shows a list of commands or help for one command

OPTIONS:
   --api value               (default: "1234")
   --genesis value           genesis file to use for first node run
   --bootstrap               (default: true)
   --import-chain value      on first run, load chain from given file or url and validate
   --import-snapshot value   import chain state from a given chain export file or url
   --remove-existing-chain   remove existing chain and splitstore data on a snapshot-import (default: false)
   --halt-after-import       halt the process after importing chain from file (default: false)
   --lite                    start lotus in lite mode (default: false)
   --pprof value             specify name of file for writing cpu profile to
   --profile value           specify type of node
   --manage-fdlimit          manage open file limit (default: true)
   --config value            specify path of config file to use
   --api-max-req-size value  maximum API request size accepted by the JSON RPC server (default: 0)
   --restore value           restore from backup file
   --restore-config value    config file to use when restoring from backup
   --help, -h                show help
```

### lotus daemon stop
```
NAME:
   lotus daemon stop - Stop a running lotus daemon

USAGE:
   lotus daemon stop [command options] [arguments...]

OPTIONS:
   --help, -h  show help
```

## lotus backup
```
NAME:
   lotus backup - Create node metadata backup

USAGE:
   lotus backup [command options] [backup file path]

DESCRIPTION:
   The backup command writes a copy of node metadata under the specified path

   Online backups:
   For security reasons, the daemon must be have LOTUS_BACKUP_BASE_PATH env var set
   to a path where backup files are supposed to be saved, and the path specified in
   this command must be within this base path

OPTIONS:
   --offline   create backup without the node running (default: false)
   --help, -h  show help
```

## lotus config
```
NAME:
   lotus config - Manage node config

USAGE:
   lotus config command [command options] [arguments...]

COMMANDS:
   default  Print default node config
   updated  Print updated node config
   help, h  Shows a list of commands or help for one command

OPTIONS:
   --help, -h  show help
```

### lotus config default
```
NAME:
   lotus config default - Print default node config

USAGE:
   lotus config default [command options] [arguments...]

OPTIONS:
   --no-comment  don't comment default values (default: false)
   --help, -h    show help
```

### lotus config updated
```
NAME:
   lotus config updated - Print updated node config

USAGE:
   lotus config updated [command options] [arguments...]

OPTIONS:
   --no-comment  don't comment default values (default: false)
   --help, -h    show help
```

## lotus version
```
NAME:
   lotus version - Print version

USAGE:
   lotus version [command options] [arguments...]

OPTIONS:
   --help, -h  show help
```

## lotus send
```
NAME:
   lotus send - Send funds between accounts

USAGE:
   lotus send [command options] [targetAddress] [amount]

CATEGORY:
   BASIC

OPTIONS:
   --from value           optionally specify the account to send funds from
   --from-eth-addr value  optionally specify the eth addr to send funds from
   --gas-premium value    specify gas price to use in AttoFIL (default: "0")
   --gas-feecap value     specify gas fee cap to use in AttoFIL (default: "0")
   --gas-limit value      specify gas limit (default: 0)
   --nonce value          specify the nonce to use (default: 0)
   --method value         specify method to invoke (default: 0)
   --params-json value    specify invocation parameters in json
   --params-hex value     specify invocation parameters in hex
   --force                Deprecated: use global 'force-send' (default: false)
   --help, -h             show help
```

## lotus wallet
```
NAME:
   lotus wallet - Manage wallet

USAGE:
   lotus wallet command [command options] [arguments...]

COMMANDS:
   new          Generate a new key of the given type
   list         List wallet address
   balance      Get account balance
   export       export keys
   import       import keys
   default      Get default wallet address
   set-default  Set default wallet address
   sign         sign a message
   verify       verify the signature of a message
   delete       Soft delete an address from the wallet - hard deletion needed for permanent removal
   market       Interact with market balances
   help, h      Shows a list of commands or help for one command

OPTIONS:
   --help, -h  show help
```

### lotus wallet new
```
NAME:
   lotus wallet new - Generate a new key of the given type

USAGE:
   lotus wallet new [command options] [bls|secp256k1 (default secp256k1)]

OPTIONS:
   --help, -h  show help
```

### lotus wallet list
```
NAME:
   lotus wallet list - List wallet address

USAGE:
   lotus wallet list [command options] [arguments...]

OPTIONS:
   --addr-only, -a  Only print addresses (default: false)
   --id, -i         Output ID addresses (default: false)
   --market, -m     Output market balances (default: false)
   --help, -h       show help
```

### lotus wallet balance
```
NAME:
   lotus wallet balance - Get account balance

USAGE:
   lotus wallet balance [command options] [address]

OPTIONS:
   --help, -h  show help
```

### lotus wallet export
```
NAME:
   lotus wallet export - export keys

USAGE:
   lotus wallet export [command options] [address]

OPTIONS:
   --help, -h  show help
```

### lotus wallet import
```
NAME:
   lotus wallet import - import keys

USAGE:
   lotus wallet import [command options] [<path> (optional, will read from stdin if omitted)]

OPTIONS:
   --format value  specify input format for key (default: "hex-lotus")
   --as-default    import the given key as your new default key (default: false)
   --help, -h      show help
```

### lotus wallet default
```
NAME:
   lotus wallet default - Get default wallet address

USAGE:
   lotus wallet default [command options] [arguments...]

OPTIONS:
   --help, -h  show help
```

### lotus wallet set-default
```
NAME:
   lotus wallet set-default - Set default wallet address

USAGE:
   lotus wallet set-default [command options] [address]

OPTIONS:
   --help, -h  show help
```

### lotus wallet sign
```
NAME:
   lotus wallet sign - sign a message

USAGE:
   lotus wallet sign [command options] <signing address> <hexMessage>

OPTIONS:
   --help, -h  show help
```

### lotus wallet verify
```
NAME:
   lotus wallet verify - verify the signature of a message

USAGE:
   lotus wallet verify [command options] <signing address> <hexMessage> <signature>

OPTIONS:
   --help, -h  show help
```

### lotus wallet delete
```
NAME:
   lotus wallet delete - Soft delete an address from the wallet - hard deletion needed for permanent removal

USAGE:
   lotus wallet delete [command options] <address> 

OPTIONS:
   --help, -h  show help
```

### lotus wallet market
```
NAME:
   lotus wallet market - Interact with market balances

USAGE:
   lotus wallet market command [command options] [arguments...]

COMMANDS:
   withdraw  Withdraw funds from the Storage Market Actor
   add       Add funds to the Storage Market Actor
   help, h   Shows a list of commands or help for one command

OPTIONS:
   --help, -h  show help
```

#### lotus wallet market withdraw
```
NAME:
   lotus wallet market withdraw - Withdraw funds from the Storage Market Actor

USAGE:
   lotus wallet market withdraw [command options] [amount (FIL) optional, otherwise will withdraw max available]

OPTIONS:
   --wallet value, -w value   Specify address to withdraw funds to, otherwise it will use the default wallet address
   --address value, -a value  Market address to withdraw from (account or miner actor address, defaults to --wallet address)
   --confidence value         number of block confirmations to wait for (default: 5)
   --help, -h                 show help
```

#### lotus wallet market add
```
NAME:
   lotus wallet market add - Add funds to the Storage Market Actor

USAGE:
   lotus wallet market add [command options] <amount>

OPTIONS:
   --from value, -f value     Specify address to move funds from, otherwise it will use the default wallet address
   --address value, -a value  Market address to move funds to (account or miner actor address, defaults to --from address)
   --help, -h                 show help
```

## lotus info
```
NAME:
   lotus info - Print node info

USAGE:
   lotus info [command options] [arguments...]

CATEGORY:
   BASIC

OPTIONS:
   --help, -h  show help
```

## lotus client
```
NAME:
   lotus client - Make deals, store data, retrieve data

USAGE:
   lotus client command [command options] [arguments...]

COMMANDS:
   help, h  Shows a list of commands or help for one command
   DATA:
     import  Import data
     drop    Remove import
     local   List locally imported data
     stat    Print information about a locally stored file (piece size, etc)
   RETRIEVAL:
     find              Find data in the network
     retrieval-ask     Get a miner's retrieval ask
     retrieve          Retrieve data from network
     cat               Show data from network
     ls                List object links
     cancel-retrieval  Cancel a retrieval deal by deal ID; this also cancels the associated transfer
     list-retrievals   List retrieval market deals
   STORAGE:
     deal          Initialize storage deal with a miner
     query-ask     Find a miners ask
     list-deals    List storage market deals
     get-deal      Print detailed deal information
     list-asks     List asks for top miners
     deal-stats    Print statistics about local storage deals
     inspect-deal  Inspect detailed information about deal's lifecycle and the various stages it goes through
   UTIL:
     commP             Calculate the piece-cid (commP) of a CAR file
     generate-car      Generate a car file from input
     balances          Print storage market client balances
     list-transfers    List ongoing data transfers for deals
     restart-transfer  Force restart a stalled data transfer
     cancel-transfer   Force cancel a data transfer

OPTIONS:
   --help, -h  show help
```

### lotus client import
```
NAME:
   lotus client import - Import data

USAGE:
   lotus client import [command options] [inputPath]

CATEGORY:
   DATA

OPTIONS:
   --car        import from a car file instead of a regular file (default: false)
   --quiet, -q  Output root CID only (default: false)
   --help, -h   show help
```

### lotus client drop
```
NAME:
   lotus client drop - Remove import

USAGE:
   lotus client drop [command options] [import ID...]

CATEGORY:
   DATA

OPTIONS:
   --help, -h  show help
```

### lotus client local
```
NAME:
   lotus client local - List locally imported data

USAGE:
   lotus client local [command options] [arguments...]

CATEGORY:
   DATA

OPTIONS:
   --help, -h  show help
```

### lotus client stat
```
NAME:
   lotus client stat - Print information about a locally stored file (piece size, etc)

USAGE:
   lotus client stat [command options] <cid>

CATEGORY:
   DATA

OPTIONS:
   --help, -h  show help
```

### lotus client find
```
NAME:
   lotus client find - Find data in the network

USAGE:
   lotus client find [command options] [dataCid]

CATEGORY:
   RETRIEVAL

OPTIONS:
   --pieceCid value  require data to be retrieved from a specific Piece CID
   --help, -h        show help
```

### lotus client retrieval-ask
```
NAME:
   lotus client retrieval-ask - Get a miner's retrieval ask

USAGE:
   lotus client retrieval-ask [command options] [minerAddress] [data CID]

CATEGORY:
   RETRIEVAL

OPTIONS:
   --size value  data size in bytes (default: 0)
   --help, -h    show help
```

### lotus client retrieve
```
NAME:
   lotus client retrieve - Retrieve data from network

USAGE:
   lotus client retrieve [command options] [dataCid outputPath]

CATEGORY:
   RETRIEVAL

DESCRIPTION:
   Retrieve data from the Filecoin network.

   The retrieve command will attempt to find a provider make a retrieval deal with
   them. In case a provider can't be found, it can be specified with the --provider
   flag.

   By default the data will be interpreted as DAG-PB UnixFSv1 File. Alternatively
   a CAR file containing the raw IPLD graph can be exported by setting the --car
   flag.

   Partial Retrieval:

   The --data-selector flag can be used to specify a sub-graph to fetch. The
   selector can be specified as either IPLD datamodel text-path selector, or IPLD
   json selector.

   In case of unixfs retrieval, the selector must point at a single root node, and
   match the entire graph under that node.

   In case of CAR retrieval, the selector must have one common "sub-root" node.

   Examples:

   - Retrieve a file by CID
     $ lotus client retrieve Qm... my-file.txt

   - Retrieve a file by CID from f0123
     $ lotus client retrieve --provider f0123 Qm... my-file.txt

   - Retrieve a first file from a specified directory
     $ lotus client retrieve --data-selector /Links/0/Hash Qm... my-file.txt


OPTIONS:
   --car                                                   Export to a car file instead of a regular file (default: false)
   --data-selector value, --datamodel-path-selector value  IPLD datamodel text-path selector, or IPLD json selector
   --car-export-merkle-proof                               (requires --data-selector and --car) Export data-selector merkle proof (default: false)
   --from value                                            address to send transactions from
   --provider value, --miner value                         provider to use for retrieval, if not present it'll use local discovery
   --maxPrice value                                        maximum price the client is willing to consider (default: 0 FIL)
   --pieceCid value                                        require data to be retrieved from a specific Piece CID
   --allow-local                                           (default: false)
   --help, -h                                              show help
```

### lotus client cat
```
NAME:
   lotus client cat - Show data from network

USAGE:
   lotus client cat [command options] [dataCid]

CATEGORY:
   RETRIEVAL

OPTIONS:
   --ipld                           list IPLD datamodel links (default: false)
   --data-selector value            IPLD datamodel text-path selector, or IPLD json selector
   --from value                     address to send transactions from
   --provider value, --miner value  provider to use for retrieval, if not present it'll use local discovery
   --maxPrice value                 maximum price the client is willing to consider (default: 0 FIL)
   --pieceCid value                 require data to be retrieved from a specific Piece CID
   --allow-local                    (default: false)
   --help, -h                       show help
```

### lotus client ls
```
NAME:
   lotus client ls - List object links

USAGE:
   lotus client ls [command options] [dataCid]

CATEGORY:
   RETRIEVAL

OPTIONS:
   --ipld                           list IPLD datamodel links (default: false)
   --depth value                    list links recursively up to the specified depth (default: 1)
   --data-selector value            IPLD datamodel text-path selector, or IPLD json selector
   --from value                     address to send transactions from
   --provider value, --miner value  provider to use for retrieval, if not present it'll use local discovery
   --maxPrice value                 maximum price the client is willing to consider (default: 0 FIL)
   --pieceCid value                 require data to be retrieved from a specific Piece CID
   --allow-local                    (default: false)
   --help, -h                       show help
```

### lotus client cancel-retrieval
```
NAME:
   lotus client cancel-retrieval - Cancel a retrieval deal by deal ID; this also cancels the associated transfer

USAGE:
   lotus client cancel-retrieval [command options] [arguments...]

CATEGORY:
   RETRIEVAL

OPTIONS:
   --deal-id value  specify retrieval deal by deal ID (default: 0)
   --help, -h       show help
```

### lotus client list-retrievals
```
NAME:
   lotus client list-retrievals - List retrieval market deals

USAGE:
   lotus client list-retrievals [command options] [arguments...]

CATEGORY:
   RETRIEVAL

OPTIONS:
   --verbose, -v  print verbose deal details (default: false)
   --show-failed  show failed/failing deals (default: true)
   --completed    show completed retrievals (default: false)
   --watch        watch deal updates in real-time, rather than a one time list (default: false)
   --help, -h     show help
```

### lotus client deal
```
NAME:
   lotus client deal - Initialize storage deal with a miner

USAGE:
   lotus client deal [command options] [dataCid miner price duration]

CATEGORY:
   STORAGE

DESCRIPTION:
   Make a deal with a miner.
   dataCid comes from running 'lotus client import'.
   miner is the address of the miner you wish to make a deal with.
   price is measured in FIL/Epoch. Miners usually don't accept a bid
   lower than their advertised ask (which is in FIL/GiB/Epoch). You can check a miners listed price
   with 'lotus client query-ask <miner address>'.
   duration is how long the miner should store the data for, in blocks.
   The minimum value is 518400 (6 months).

OPTIONS:
   --manual-piece-cid value     manually specify piece commitment for data (dataCid must be to a car file)
   --manual-piece-size value    if manually specifying piece cid, used to specify size (dataCid must be to a car file) (default: 0)
   --manual-stateless-deal      instructs the node to send an offline deal without registering it with the deallist/fsm (default: false)
   --from value                 specify address to fund the deal with
   --start-epoch value          specify the epoch that the deal should start at (default: -1)
   --fast-retrieval             indicates that data should be available for fast retrieval (default: true)
   --verified-deal              indicate that the deal counts towards verified client total (default: true if client is verified, false otherwise)
   --provider-collateral value  specify the requested provider collateral the miner should put up
   --help, -h                   show help
```

### lotus client query-ask
```
NAME:
   lotus client query-ask - Find a miners ask

USAGE:
   lotus client query-ask [command options] [minerAddress]

CATEGORY:
   STORAGE

OPTIONS:
   --peerid value    specify peer ID of node to make query against
   --size value      data size in bytes (default: 0)
   --duration value  deal duration (default: 0)
   --help, -h        show help
```

### lotus client list-deals
```
NAME:
   lotus client list-deals - List storage market deals

USAGE:
   lotus client list-deals [command options] [arguments...]

CATEGORY:
   STORAGE

OPTIONS:
   --verbose, -v  print verbose deal details (default: false)
   --show-failed  show failed/failing deals (default: false)
   --watch        watch deal updates in real-time, rather than a one time list (default: false)
   --help, -h     show help
```

### lotus client get-deal
```
NAME:
   lotus client get-deal - Print detailed deal information

USAGE:
   lotus client get-deal [command options] [proposalCID]

CATEGORY:
   STORAGE

OPTIONS:
   --help, -h  show help
```

### lotus client list-asks
```
NAME:
   lotus client list-asks - List asks for top miners

USAGE:
   lotus client list-asks [command options] [arguments...]

CATEGORY:
   STORAGE

OPTIONS:
   --by-ping              sort by ping (default: false)
   --output-format value  Either 'text' or 'csv' (default: "text")
   --protocols            Output supported deal protocols (default: false)
   --help, -h             show help
```

### lotus client deal-stats
```
NAME:
   lotus client deal-stats - Print statistics about local storage deals

USAGE:
   lotus client deal-stats [command options] [arguments...]

CATEGORY:
   STORAGE

OPTIONS:
   --newer-than value  (default: 0s)
   --help, -h          show help
```

### lotus client inspect-deal
```
NAME:
   lotus client inspect-deal - Inspect detailed information about deal's lifecycle and the various stages it goes through

USAGE:
   lotus client inspect-deal [command options] [arguments...]

CATEGORY:
   STORAGE

OPTIONS:
   --deal-id value       (default: 0)
   --proposal-cid value  
   --help, -h            show help
```

### lotus client commP
```
NAME:
   lotus client commP - Calculate the piece-cid (commP) of a CAR file

USAGE:
   lotus client commP [command options] [inputFile]

CATEGORY:
   UTIL

OPTIONS:
   --help, -h  show help
```

### lotus client generate-car
```
NAME:
   lotus client generate-car - Generate a car file from input

USAGE:
   lotus client generate-car [command options] [inputPath outputPath]

CATEGORY:
   UTIL

OPTIONS:
   --help, -h  show help
```

### lotus client balances
```
NAME:
   lotus client balances - Print storage market client balances

USAGE:
   lotus client balances [command options] [arguments...]

CATEGORY:
   UTIL

OPTIONS:
   --client value  specify storage client address
   --help, -h      show help
```

### lotus client list-transfers
```
NAME:
   lotus client list-transfers - List ongoing data transfers for deals

USAGE:
   lotus client list-transfers [command options] [arguments...]

CATEGORY:
   UTIL

OPTIONS:
   --verbose, -v  print verbose transfer details (default: false)
   --completed    show completed data transfers (default: false)
   --watch        watch deal updates in real-time, rather than a one time list (default: false)
   --show-failed  show failed/cancelled transfers (default: false)
   --help, -h     show help
```

### lotus client restart-transfer
```
NAME:
   lotus client restart-transfer - Force restart a stalled data transfer

USAGE:
   lotus client restart-transfer [command options] [transferID]

CATEGORY:
   UTIL

OPTIONS:
   --peerid value  narrow to transfer with specific peer
   --initiator     specify only transfers where peer is/is not initiator (default: true)
   --help, -h      show help
```

### lotus client cancel-transfer
```
NAME:
   lotus client cancel-transfer - Force cancel a data transfer

USAGE:
   lotus client cancel-transfer [command options] [transferID]

CATEGORY:
   UTIL

OPTIONS:
   --peerid value          narrow to transfer with specific peer
   --initiator             specify only transfers where peer is/is not initiator (default: true)
   --cancel-timeout value  time to wait for cancel to be sent to storage provider (default: 5s)
   --help, -h              show help
```

## lotus msig
```
NAME:
   lotus msig - Interact with a multisig wallet

USAGE:
   lotus msig command [command options] [arguments...]

COMMANDS:
   create             Create a new multisig wallet
   inspect            Inspect a multisig wallet
   propose            Propose a multisig transaction
   propose-remove     Propose to remove a signer
   approve            Approve a multisig message
   cancel             Cancel a multisig message
   add-propose        Propose to add a signer
   add-approve        Approve a message to add a signer
   add-cancel         Cancel a message to add a signer
   swap-propose       Propose to swap signers
   swap-approve       Approve a message to swap signers
   swap-cancel        Cancel a message to swap signers
   lock-propose       Propose to lock up some balance
   lock-approve       Approve a message to lock up some balance
   lock-cancel        Cancel a message to lock up some balance
   vested             Gets the amount vested in an msig between two epochs
   propose-threshold  Propose setting a different signing threshold on the account
   help, h            Shows a list of commands or help for one command

OPTIONS:
   --confidence value  number of block confirmations to wait for (default: 5)
   --help, -h          show help
```

### lotus msig create
```
NAME:
   lotus msig create - Create a new multisig wallet

USAGE:
   lotus msig create [command options] [address1 address2 ...]

OPTIONS:
   --required value  number of required approvals (uses number of signers provided if omitted) (default: 0)
   --value value     initial funds to give to multisig (default: "0")
   --duration value  length of the period over which funds unlock (default: "0")
   --from value      account to send the create message from
   --help, -h        show help
```

### lotus msig inspect
```
NAME:
   lotus msig inspect - Inspect a multisig wallet

USAGE:
   lotus msig inspect [command options] [address]

OPTIONS:
   --vesting        Include vesting details (default: false)
   --decode-params  Decode parameters of transaction proposals (default: false)
   --help, -h       show help
```

### lotus msig propose
```
NAME:
   lotus msig propose - Propose a multisig transaction

USAGE:
   lotus msig propose [command options] [multisigAddress destinationAddress value <methodId methodParams> (optional)]

OPTIONS:
   --from value  account to send the propose message from
   --help, -h    show help
```

### lotus msig propose-remove
```
NAME:
   lotus msig propose-remove - Propose to remove a signer

USAGE:
   lotus msig propose-remove [command options] [multisigAddress signer]

OPTIONS:
   --decrease-threshold  whether the number of required signers should be decreased (default: false)
   --from value          account to send the propose message from
   --help, -h            show help
```

### lotus msig approve
```
NAME:
   lotus msig approve - Approve a multisig message

USAGE:
   lotus msig approve [command options] <multisigAddress messageId> [proposerAddress destination value [methodId methodParams]]

OPTIONS:
   --from value  account to send the approve message from
   --help, -h    show help
```

### lotus msig cancel
```
NAME:
   lotus msig cancel - Cancel a multisig message

USAGE:
   lotus msig cancel [command options] <multisigAddress messageId> [destination value [methodId methodParams]]

OPTIONS:
   --from value  account to send the cancel message from
   --help, -h    show help
```

### lotus msig add-propose
```
NAME:
   lotus msig add-propose - Propose to add a signer

USAGE:
   lotus msig add-propose [command options] [multisigAddress signer]

OPTIONS:
   --increase-threshold  whether the number of required signers should be increased (default: false)
   --from value          account to send the propose message from
   --help, -h            show help
```

### lotus msig add-approve
```
NAME:
   lotus msig add-approve - Approve a message to add a signer

USAGE:
   lotus msig add-approve [command options] [multisigAddress proposerAddress txId newAddress increaseThreshold]

OPTIONS:
   --from value  account to send the approve message from
   --help, -h    show help
```

### lotus msig add-cancel
```
NAME:
   lotus msig add-cancel - Cancel a message to add a signer

USAGE:
   lotus msig add-cancel [command options] [multisigAddress txId newAddress increaseThreshold]

OPTIONS:
   --from value  account to send the approve message from
   --help, -h    show help
```

### lotus msig swap-propose
```
NAME:
   lotus msig swap-propose - Propose to swap signers

USAGE:
   lotus msig swap-propose [command options] [multisigAddress oldAddress newAddress]

OPTIONS:
   --from value  account to send the approve message from
   --help, -h    show help
```

### lotus msig swap-approve
```
NAME:
   lotus msig swap-approve - Approve a message to swap signers

USAGE:
   lotus msig swap-approve [command options] [multisigAddress proposerAddress txId oldAddress newAddress]

OPTIONS:
   --from value  account to send the approve message from
   --help, -h    show help
```

### lotus msig swap-cancel
```
NAME:
   lotus msig swap-cancel - Cancel a message to swap signers

USAGE:
   lotus msig swap-cancel [command options] [multisigAddress txId oldAddress newAddress]

OPTIONS:
   --from value  account to send the approve message from
   --help, -h    show help
```

### lotus msig lock-propose
```
NAME:
   lotus msig lock-propose - Propose to lock up some balance

USAGE:
   lotus msig lock-propose [command options] [multisigAddress startEpoch unlockDuration amount]

OPTIONS:
   --from value  account to send the propose message from
   --help, -h    show help
```

### lotus msig lock-approve
```
NAME:
   lotus msig lock-approve - Approve a message to lock up some balance

USAGE:
   lotus msig lock-approve [command options] [multisigAddress proposerAddress txId startEpoch unlockDuration amount]

OPTIONS:
   --from value  account to send the approve message from
   --help, -h    show help
```

### lotus msig lock-cancel
```
NAME:
   lotus msig lock-cancel - Cancel a message to lock up some balance

USAGE:
   lotus msig lock-cancel [command options] [multisigAddress txId startEpoch unlockDuration amount]

OPTIONS:
   --from value  account to send the cancel message from
   --help, -h    show help
```

### lotus msig vested
```
NAME:
   lotus msig vested - Gets the amount vested in an msig between two epochs

USAGE:
   lotus msig vested [command options] [multisigAddress]

OPTIONS:
   --start-epoch value  start epoch to measure vesting from (default: 0)
   --end-epoch value    end epoch to stop measure vesting at (default: -1)
   --help, -h           show help
```

### lotus msig propose-threshold
```
NAME:
   lotus msig propose-threshold - Propose setting a different signing threshold on the account

USAGE:
   lotus msig propose-threshold [command options] <multisigAddress newM>

OPTIONS:
   --from value  account to send the proposal from
   --help, -h    show help
```

## lotus filplus
```
NAME:
   lotus filplus - Interact with the verified registry actor used by Filplus

USAGE:
   lotus filplus command [command options] [arguments...]

COMMANDS:
   grant-datacap                  give allowance to the specified verified client address
   list-notaries                  list all notaries
   list-clients                   list all verified clients
   check-client-datacap           check verified client remaining bytes
   check-notary-datacap           check a notary's remaining bytes
   sign-remove-data-cap-proposal  allows a notary to sign a Remove Data Cap Proposal
   list-allocations               List allocations available in verified registry actor or made by a client if specified
   list-claims                    List claims available in verified registry actor or made by provider if specified
   remove-expired-allocations     remove expired allocations (if no allocations are specified all eligible allocations are removed)
   remove-expired-claims          remove expired claims (if no claims are specified all eligible claims are removed)
   help, h                        Shows a list of commands or help for one command

OPTIONS:
   --help, -h  show help
```

### lotus filplus grant-datacap
```
NAME:
   lotus filplus grant-datacap - give allowance to the specified verified client address

USAGE:
   lotus filplus grant-datacap [command options] [clientAddress datacap]

OPTIONS:
   --from value  specify your notary address to send the message from
   --help, -h    show help
```

### lotus filplus list-notaries
```
NAME:
   lotus filplus list-notaries - list all notaries

USAGE:
   lotus filplus list-notaries [command options] [arguments...]

OPTIONS:
   --help, -h  show help
```

### lotus filplus list-clients
```
NAME:
   lotus filplus list-clients - list all verified clients

USAGE:
   lotus filplus list-clients [command options] [arguments...]

OPTIONS:
   --help, -h  show help
```

### lotus filplus check-client-datacap
```
NAME:
   lotus filplus check-client-datacap - check verified client remaining bytes

USAGE:
   lotus filplus check-client-datacap [command options] clientAddress

OPTIONS:
   --help, -h  show help
```

### lotus filplus check-notary-datacap
```
NAME:
   lotus filplus check-notary-datacap - check a notary's remaining bytes

USAGE:
   lotus filplus check-notary-datacap [command options] notaryAddress

OPTIONS:
   --help, -h  show help
```

### lotus filplus sign-remove-data-cap-proposal
```
NAME:
   lotus filplus sign-remove-data-cap-proposal - allows a notary to sign a Remove Data Cap Proposal

USAGE:
   lotus filplus sign-remove-data-cap-proposal [command options] [verifierAddress clientAddress allowanceToRemove]

OPTIONS:
   --id value  specify the RemoveDataCapProposal ID (will look up on chain if unspecified) (default: 0)
   --help, -h  show help
```

### lotus filplus list-allocations
```
NAME:
   lotus filplus list-allocations - List allocations available in verified registry actor or made by a client if specified

USAGE:
   lotus filplus list-allocations [command options] clientAddress

OPTIONS:
   --expired   list only expired allocations (default: false)
   --json      output results in json format (default: false)
   --help, -h  show help
```

### lotus filplus list-claims
```
NAME:
   lotus filplus list-claims - List claims available in verified registry actor or made by provider if specified

USAGE:
   lotus filplus list-claims [command options] providerAddress

OPTIONS:
   --expired   list only expired claims (default: false)
   --help, -h  show help
```

### lotus filplus remove-expired-allocations
```
NAME:
   lotus filplus remove-expired-allocations - remove expired allocations (if no allocations are specified all eligible allocations are removed)

USAGE:
   lotus filplus remove-expired-allocations [command options] clientAddress Optional[...allocationId]

OPTIONS:
   --from value  optionally specify the account to send the message from
   --help, -h    show help
```

### lotus filplus remove-expired-claims
```
NAME:
   lotus filplus remove-expired-claims - remove expired claims (if no claims are specified all eligible claims are removed)

USAGE:
   lotus filplus remove-expired-claims [command options] providerAddress Optional[...claimId]

OPTIONS:
   --from value  optionally specify the account to send the message from
   --help, -h    show help
```

## lotus paych
```
NAME:
   lotus paych - Manage payment channels

USAGE:
   lotus paych command [command options] [arguments...]

COMMANDS:
   add-funds          Add funds to the payment channel between fromAddress and toAddress. Creates the payment channel if it doesn't already exist.
   list               List all locally registered payment channels
   voucher            Interact with payment channel vouchers
   settle             Settle a payment channel
   status             Show the status of an outbound payment channel
   status-by-from-to  Show the status of an active outbound payment channel by from/to addresses
   collect            Collect funds for a payment channel
   help, h            Shows a list of commands or help for one command

OPTIONS:
   --help, -h  show help
```

### lotus paych add-funds
```
NAME:
   lotus paych add-funds - Add funds to the payment channel between fromAddress and toAddress. Creates the payment channel if it doesn't already exist.

USAGE:
   lotus paych add-funds [command options] [fromAddress toAddress amount]

OPTIONS:
   --restart-retrievals  restart stalled retrieval deals on this payment channel (default: true)
   --reserve             mark funds as reserved (default: false)
   --help, -h            show help
```

### lotus paych list
```
NAME:
   lotus paych list - List all locally registered payment channels

USAGE:
   lotus paych list [command options] [arguments...]

OPTIONS:
   --help, -h  show help
```

### lotus paych voucher
```
NAME:
   lotus paych voucher - Interact with payment channel vouchers

USAGE:
   lotus paych voucher command [command options] [arguments...]

COMMANDS:
   create          Create a signed payment channel voucher
   check           Check validity of payment channel voucher
   add             Add payment channel voucher to local datastore
   list            List stored vouchers for a given payment channel
   best-spendable  Print vouchers with highest value that is currently spendable for each lane
   submit          Submit voucher to chain to update payment channel state
   help, h         Shows a list of commands or help for one command

OPTIONS:
   --help, -h  show help
```

#### lotus paych voucher create
```
NAME:
   lotus paych voucher create - Create a signed payment channel voucher

USAGE:
   lotus paych voucher create [command options] [channelAddress amount]

OPTIONS:
   --lane value  specify payment channel lane to use (default: 0)
   --help, -h    show help
```

#### lotus paych voucher check
```
NAME:
   lotus paych voucher check - Check validity of payment channel voucher

USAGE:
   lotus paych voucher check [command options] [channelAddress voucher]

OPTIONS:
   --help, -h  show help
```

#### lotus paych voucher add
```
NAME:
   lotus paych voucher add - Add payment channel voucher to local datastore

USAGE:
   lotus paych voucher add [command options] [channelAddress voucher]

OPTIONS:
   --help, -h  show help
```

#### lotus paych voucher list
```
NAME:
   lotus paych voucher list - List stored vouchers for a given payment channel

USAGE:
   lotus paych voucher list [command options] [channelAddress]

OPTIONS:
   --export    Print voucher as serialized string (default: false)
   --help, -h  show help
```

#### lotus paych voucher best-spendable
```
NAME:
   lotus paych voucher best-spendable - Print vouchers with highest value that is currently spendable for each lane

USAGE:
   lotus paych voucher best-spendable [command options] [channelAddress]

OPTIONS:
   --export    Print voucher as serialized string (default: false)
   --help, -h  show help
```

#### lotus paych voucher submit
```
NAME:
   lotus paych voucher submit - Submit voucher to chain to update payment channel state

USAGE:
   lotus paych voucher submit [command options] [channelAddress voucher]

OPTIONS:
   --help, -h  show help
```

### lotus paych settle
```
NAME:
   lotus paych settle - Settle a payment channel

USAGE:
   lotus paych settle [command options] [channelAddress]

OPTIONS:
   --help, -h  show help
```

### lotus paych status
```
NAME:
   lotus paych status - Show the status of an outbound payment channel

USAGE:
   lotus paych status [command options] [channelAddress]

OPTIONS:
   --help, -h  show help
```

### lotus paych status-by-from-to
```
NAME:
   lotus paych status-by-from-to - Show the status of an active outbound payment channel by from/to addresses

USAGE:
   lotus paych status-by-from-to [command options] [fromAddress toAddress]

OPTIONS:
   --help, -h  show help
```

### lotus paych collect
```
NAME:
   lotus paych collect - Collect funds for a payment channel

USAGE:
   lotus paych collect [command options] [channelAddress]

OPTIONS:
   --help, -h  show help
```

## lotus auth
```
NAME:
   lotus auth - Manage RPC permissions

USAGE:
   lotus auth command [command options] [arguments...]

COMMANDS:
   create-token  Create token
   api-info      Get token with API info required to connect to this node
   help, h       Shows a list of commands or help for one command

OPTIONS:
   --help, -h  show help
```

### lotus auth create-token
```
NAME:
   lotus auth create-token - Create token

USAGE:
   lotus auth create-token [command options] [arguments...]

OPTIONS:
   --perm value  permission to assign to the token, one of: read, write, sign, admin
   --help, -h    show help
```

### lotus auth api-info
```
NAME:
   lotus auth api-info - Get token with API info required to connect to this node

USAGE:
   lotus auth api-info [command options] [arguments...]

OPTIONS:
   --perm value  permission to assign to the token, one of: read, write, sign, admin
   --help, -h    show help
```

## lotus mpool
```
NAME:
   lotus mpool - Manage message pool

USAGE:
   lotus mpool command [command options] [arguments...]

COMMANDS:
   pending   Get pending messages
   sub       Subscribe to mpool changes
   stat      print mempool stats
   replace   replace a message in the mempool
   find      find a message in the mempool
   config    get or set current mpool configuration
   gas-perf  Check gas performance of messages in mempool
   manage    
   help, h   Shows a list of commands or help for one command

OPTIONS:
   --help, -h  show help
```

### lotus mpool pending
```
NAME:
   lotus mpool pending - Get pending messages

USAGE:
   lotus mpool pending [command options] [arguments...]

OPTIONS:
   --local       print pending messages for addresses in local wallet only (default: false)
   --cids        only print cids of messages in output (default: false)
   --to value    return messages to a given address
   --from value  return messages from a given address
   --help, -h    show help
```

### lotus mpool sub
```
NAME:
   lotus mpool sub - Subscribe to mpool changes

USAGE:
   lotus mpool sub [command options] [arguments...]

OPTIONS:
   --help, -h  show help
```

### lotus mpool stat
```
NAME:
   lotus mpool stat - print mempool stats

USAGE:
   lotus mpool stat [command options] [arguments...]

OPTIONS:
   --local                   print stats for addresses in local wallet only (default: false)
   --basefee-lookback value  number of blocks to look back for minimum basefee (default: 60)
   --help, -h                show help
```

### lotus mpool replace
```
NAME:
   lotus mpool replace - replace a message in the mempool

USAGE:
   lotus mpool replace [command options] <from> <nonce> | <message-cid>

OPTIONS:
   --gas-feecap value   gas feecap for new message (burn and pay to miner, attoFIL/GasUnit)
   --gas-premium value  gas price for new message (pay to miner, attoFIL/GasUnit)
   --gas-limit value    gas limit for new message (GasUnit) (default: 0)
   --auto               automatically reprice the specified message (default: false)
   --fee-limit max-fee  Spend up to X FIL for this message in units of FIL. Previously when flag was max-fee units were in attoFIL. Applicable for auto mode
   --help, -h           show help
```

### lotus mpool find
```
NAME:
   lotus mpool find - find a message in the mempool

USAGE:
   lotus mpool find [command options] [arguments...]

OPTIONS:
   --from value    search for messages with given 'from' address
   --to value      search for messages with given 'to' address
   --method value  search for messages with given method (default: 0)
   --help, -h      show help
```

### lotus mpool config
```
NAME:
   lotus mpool config - get or set current mpool configuration

USAGE:
   lotus mpool config [command options] [new-config]

OPTIONS:
   --help, -h  show help
```

### lotus mpool gas-perf
```
NAME:
   lotus mpool gas-perf - Check gas performance of messages in mempool

USAGE:
   lotus mpool gas-perf [command options] [arguments...]

OPTIONS:
   --all       print gas performance for all mempool messages (default only prints for local) (default: false)
   --help, -h  show help
```

### lotus mpool manage
```
NAME:
   lotus mpool manage

USAGE:
   lotus mpool manage [command options] [arguments...]

OPTIONS:
   --help, -h  show help
```

## lotus state
```
NAME:
   lotus state - Interact with and query filecoin chain state

USAGE:
   lotus state command [command options] [arguments...]

COMMANDS:
   power                       Query network or miner power
   sectors                     Query the sector set of a miner
   active-sectors              Query the active sector set of a miner
   list-actors                 list all actors in the network
   list-miners                 list all miners in the network
   circulating-supply          Get the exact current circulating supply of Filecoin
   sector, sector-info         Get miner sector info
   get-actor                   Print actor information
   lookup                      Find corresponding ID address
   replay                      Replay a particular message
   sector-size                 Look up miners sector size
   read-state                  View a json representation of an actors state
   list-messages               list messages on chain matching given criteria
   compute-state               Perform state computations
   call                        Invoke a method on an actor locally
   get-deal                    View on-chain deal info
   wait-msg, wait-message      Wait for a message to appear on chain
   search-msg, search-message  Search to see whether a message has appeared on chain
   miner-info                  Retrieve miner information
   market                      Inspect the storage market actor
   exec-trace                  Get the execution trace of a given message
   network-version             Returns the network version
   miner-proving-deadline      Retrieve information about a given miner's proving deadline
   actor-cids                  Returns the built-in actor bundle manifest ID & system actor cids
   help, h                     Shows a list of commands or help for one command

OPTIONS:
   --tipset value  specify tipset to call method on (pass comma separated array of cids)
   --help, -h      show help
```

### lotus state power
```
NAME:
   lotus state power - Query network or miner power

USAGE:
   lotus state power [command options] [<minerAddress> (optional)]

OPTIONS:
   --help, -h  show help
```

### lotus state sectors
```
NAME:
   lotus state sectors - Query the sector set of a miner

USAGE:
   lotus state sectors [command options] [minerAddress]

OPTIONS:
   --help, -h  show help
```

### lotus state active-sectors
```
NAME:
   lotus state active-sectors - Query the active sector set of a miner

USAGE:
   lotus state active-sectors [command options] [minerAddress]

OPTIONS:
   --help, -h  show help
```

### lotus state list-actors
```
NAME:
   lotus state list-actors - list all actors in the network

USAGE:
   lotus state list-actors [command options] [arguments...]

OPTIONS:
   --help, -h  show help
```

### lotus state list-miners
```
NAME:
   lotus state list-miners - list all miners in the network

USAGE:
   lotus state list-miners [command options] [arguments...]

OPTIONS:
   --sort-by value  criteria to sort miners by (none, num-deals)
   --help, -h       show help
```

### lotus state circulating-supply
```
NAME:
   lotus state circulating-supply - Get the exact current circulating supply of Filecoin

USAGE:
   lotus state circulating-supply [command options] [arguments...]

OPTIONS:
   --vm-supply  calculates the approximation of the circulating supply used internally by the VM (instead of the exact amount) (default: false)
   --help, -h   show help
```

### lotus state sector
```
NAME:
   lotus state sector - Get miner sector info

USAGE:
   lotus state sector [command options] [minerAddress] [sectorNumber]

OPTIONS:
   --help, -h  show help
```

### lotus state get-actor
```
NAME:
   lotus state get-actor - Print actor information

USAGE:
   lotus state get-actor [command options] [actorAddress]

OPTIONS:
   --help, -h  show help
```

### lotus state lookup
```
NAME:
   lotus state lookup - Find corresponding ID address

USAGE:
   lotus state lookup [command options] [address]

OPTIONS:
   --reverse, -r  Perform reverse lookup (default: false)
   --help, -h     show help
```

### lotus state replay
```
NAME:
   lotus state replay - Replay a particular message

USAGE:
   lotus state replay [command options] <messageCid>

OPTIONS:
   --show-trace    print out full execution trace for given message (default: false)
   --detailed-gas  print out detailed gas costs for given message (default: false)
   --help, -h      show help
```

### lotus state sector-size
```
NAME:
   lotus state sector-size - Look up miners sector size

USAGE:
   lotus state sector-size [command options] [minerAddress]

OPTIONS:
   --help, -h  show help
```

### lotus state read-state
```
NAME:
   lotus state read-state - View a json representation of an actors state

USAGE:
   lotus state read-state [command options] [actorAddress]

OPTIONS:
   --help, -h  show help
```

### lotus state list-messages
```
NAME:
   lotus state list-messages - list messages on chain matching given criteria

USAGE:
   lotus state list-messages [command options] [arguments...]

OPTIONS:
   --to value        return messages to a given address
   --from value      return messages from a given address
   --toheight value  don't look before given block height (default: 0)
   --cids            print message CIDs instead of messages (default: false)
   --help, -h        show help
```

### lotus state compute-state
```
NAME:
   lotus state compute-state - Perform state computations

USAGE:
   lotus state compute-state [command options] [arguments...]

OPTIONS:
   --vm-height value             set the height that the vm will see (default: 0)
   --apply-mpool-messages        apply messages from the mempool to the computed state (default: false)
   --show-trace                  print out full execution trace for given tipset (default: false)
   --html                        generate html report (default: false)
   --json                        generate json output (default: false)
   --compute-state-output value  a json file containing pre-existing compute-state output, to generate html reports without rerunning state changes
   --no-timing                   don't show timing information in html traces (default: false)
   --help, -h                    show help
```

### lotus state call
```
NAME:
   lotus state call - Invoke a method on an actor locally

USAGE:
   lotus state call [command options] [toAddress methodId params (optional)]

OPTIONS:
   --from value      (default: "f00")
   --value value     specify value field for invocation (default: "0")
   --ret value       specify how to parse output (raw, decoded, base64, hex) (default: "decoded")
   --encoding value  specify params encoding to parse (base64, hex) (default: "base64")
   --help, -h        show help
```

### lotus state get-deal
```
NAME:
   lotus state get-deal - View on-chain deal info

USAGE:
   lotus state get-deal [command options] [dealId]

OPTIONS:
   --help, -h  show help
```

### lotus state wait-msg
```
NAME:
   lotus state wait-msg - Wait for a message to appear on chain

USAGE:
   lotus state wait-msg [command options] [messageCid]

OPTIONS:
   --timeout value  (default: "10m")
   --help, -h       show help
```

### lotus state search-msg
```
NAME:
   lotus state search-msg - Search to see whether a message has appeared on chain

USAGE:
   lotus state search-msg [command options] [messageCid]

OPTIONS:
   --help, -h  show help
```

### lotus state miner-info
```
NAME:
   lotus state miner-info - Retrieve miner information

USAGE:
   lotus state miner-info [command options] [minerAddress]

OPTIONS:
   --help, -h  show help
```

### lotus state market
```
NAME:
   lotus state market - Inspect the storage market actor

USAGE:
   lotus state market command [command options] [arguments...]

COMMANDS:
   balance  Get the market balance (locked and escrowed) for a given account
   help, h  Shows a list of commands or help for one command

OPTIONS:
   --help, -h  show help
```

#### lotus state market balance
```
NAME:
   lotus state market balance - Get the market balance (locked and escrowed) for a given account

USAGE:
   lotus state market balance [command options] [address]

OPTIONS:
   --help, -h  show help
```

### lotus state exec-trace
```
NAME:
   lotus state exec-trace - Get the execution trace of a given message

USAGE:
   lotus state exec-trace [command options] <messageCid>

OPTIONS:
   --help, -h  show help
```

### lotus state network-version
```
NAME:
   lotus state network-version - Returns the network version

USAGE:
   lotus state network-version [command options] [arguments...]

OPTIONS:
   --help, -h  show help
```

### lotus state miner-proving-deadline
```
NAME:
   lotus state miner-proving-deadline - Retrieve information about a given miner's proving deadline

USAGE:
   lotus state miner-proving-deadline [command options] [minerAddress]

OPTIONS:
   --help, -h  show help
```

### lotus state actor-cids
```
NAME:
   lotus state actor-cids - Returns the built-in actor bundle manifest ID & system actor cids

USAGE:
   lotus state actor-cids [command options] [arguments...]

OPTIONS:
   --network-version value  specify network version (default: 0)
   --help, -h               show help
```

## lotus chain
```
NAME:
   lotus chain - Interact with filecoin blockchain

USAGE:
   lotus chain command [command options] [arguments...]

COMMANDS:
   head                              Print chain head
   get-block, getblock               Get a block and print its details
   read-obj                          Read the raw bytes of an object
   delete-obj                        Delete an object from the chain blockstore
   stat-obj                          Collect size and ipld link counts for objs
   getmessage, get-message, get-msg  Get and print a message by its cid
   sethead, set-head                 manually set the local nodes head tipset (Caution: normally only used for recovery)
   list, love                        View a segment of the chain
   get                               Get chain DAG node by path
   bisect                            bisect chain for an event
   export                            export chain to a car file
   export-range                      export chain to a car file
   slash-consensus                   Report consensus fault
   gas-price                         Estimate gas prices
   inspect-usage                     Inspect block space usage of a given tipset
   decode                            decode various types
   encode                            encode various types
   disputer                          interact with the window post disputer
   prune                             splitstore gc
   help, h                           Shows a list of commands or help for one command

OPTIONS:
   --help, -h  show help
```

### lotus chain head
```
NAME:
   lotus chain head - Print chain head

USAGE:
   lotus chain head [command options] [arguments...]

OPTIONS:
   --help, -h  show help
```

### lotus chain get-block
```
NAME:
   lotus chain get-block - Get a block and print its details

USAGE:
   lotus chain get-block [command options] [blockCid]

OPTIONS:
   --raw       print just the raw block header (default: false)
   --help, -h  show help
```

### lotus chain read-obj
```
NAME:
   lotus chain read-obj - Read the raw bytes of an object

USAGE:
   lotus chain read-obj [command options] [objectCid]

OPTIONS:
   --help, -h  show help
```

### lotus chain delete-obj
```
NAME:
   lotus chain delete-obj - Delete an object from the chain blockstore

USAGE:
   lotus chain delete-obj [command options] [objectCid]

DESCRIPTION:
   WARNING: Removing wrong objects from the chain blockstore may lead to sync issues

OPTIONS:
   --really-do-it  (default: false)
   --help, -h      show help
```

### lotus chain stat-obj
```
NAME:
   lotus chain stat-obj - Collect size and ipld link counts for objs

USAGE:
   lotus chain stat-obj [command options] [cid]

DESCRIPTION:
   Collect object size and ipld link count for an object.

      When a base is provided it will be walked first, and all links visisted
      will be ignored when the passed in object is walked.


OPTIONS:
   --base value  ignore links found in this obj
   --help, -h    show help
```

### lotus chain getmessage
```
NAME:
   lotus chain getmessage - Get and print a message by its cid

USAGE:
   lotus chain getmessage [command options] [messageCid]

OPTIONS:
   --help, -h  show help
```

### lotus chain sethead
```
NAME:
   lotus chain sethead - manually set the local nodes head tipset (Caution: normally only used for recovery)

USAGE:
   lotus chain sethead [command options] [tipsetkey]

OPTIONS:
   --genesis      reset head to genesis (default: false)
   --epoch value  reset head to given epoch (default: 0)
   --help, -h     show help
```

### lotus chain list
```
NAME:
   lotus chain list - View a segment of the chain

USAGE:
   lotus chain list [command options] [arguments...]

OPTIONS:
   --height value  (default: current head)
   --count value   (default: 30)
   --format value  specify the format to print out tipsets (default: "<height>: (<time>) <blocks>")
   --gas-stats     view gas statistics for the chain (default: false)
   --help, -h      show help
```

### lotus chain get
```
NAME:
   lotus chain get - Get chain DAG node by path

USAGE:
   lotus chain get [command options] [path]

DESCRIPTION:
   Get ipld node under a specified path:

      lotus chain get /ipfs/[cid]/some/path

      Path prefixes:
      - /ipfs/[cid], /ipld/[cid] - traverse IPLD path
      - /pstate - traverse from head.ParentStateRoot

      Note:
      You can use special path elements to traverse through some data structures:
      - /ipfs/[cid]/@H:elem - get 'elem' from hamt
      - /ipfs/[cid]/@Hi:123 - get varint elem 123 from hamt
      - /ipfs/[cid]/@Hu:123 - get uvarint elem 123 from hamt
      - /ipfs/[cid]/@Ha:t01 - get element under Addr(t01).Bytes
      - /ipfs/[cid]/@A:10   - get 10th amt element
      - .../@Ha:t01/@state  - get pretty map-based actor state

      List of --as-type types:
      - raw
      - block
      - message
      - smessage, signedmessage
      - actor
      - amt
      - hamt-epoch
      - hamt-address
      - cronevent
      - account-state


OPTIONS:
   --as-type value  specify type to interpret output as
   --verbose        (default: false)
   --tipset value   specify tipset for /pstate (pass comma separated array of cids)
   --help, -h       show help
```

### lotus chain bisect
```
NAME:
   lotus chain bisect - bisect chain for an event

USAGE:
   lotus chain bisect [command options] [minHeight maxHeight path shellCommand <shellCommandArgs (if any)>]

DESCRIPTION:
   Bisect the chain state tree:

      lotus chain bisect [min height] [max height] '1/2/3/state/path' 'shell command' 'args'

      Returns the first tipset in which condition is true
                     v
      [start] FFFFFFFTTT [end]

      Example: find height at which deal ID 100 000 appeared
       - lotus chain bisect 1 32000 '@Ha:t03/1' jq -e '.[2] > 100000'

      For special path elements see 'chain get' help


OPTIONS:
   --help, -h  show help
```

### lotus chain export
```
NAME:
   lotus chain export - export chain to a car file

USAGE:
   lotus chain export [command options] [outputPath]

OPTIONS:
   --tipset value             specify tipset to start the export from (default: "@head")
   --recent-stateroots value  specify the number of recent state roots to include in the export (default: 0)
   --skip-old-msgs            (default: false)
   --help, -h                 show help
```

### lotus chain export-range
```
NAME:
   lotus chain export-range - export chain to a car file

USAGE:
   lotus chain export-range [command options] [arguments...]

OPTIONS:
   --head value          specify tipset to start the export from (higher epoch) (default: "@head")
   --tail value          specify tipset to end the export at (lower epoch) (default: "@tail")
   --messages            specify if messages should be include (default: false)
   --receipts            specify if receipts should be include (default: false)
   --stateroots          specify if stateroots should be include (default: false)
   --workers value       specify the number of workers (default: 1)
   --write-buffer value  specify write buffer size (default: 1048576)
   --help, -h            show help
```

### lotus chain slash-consensus
```
NAME:
   lotus chain slash-consensus - Report consensus fault

USAGE:
   lotus chain slash-consensus [command options] [blockCid1 blockCid2]

OPTIONS:
   --from value   optionally specify the account to report consensus from
   --extra value  Extra block cid
   --help, -h     show help
```

### lotus chain gas-price
```
NAME:
   lotus chain gas-price - Estimate gas prices

USAGE:
   lotus chain gas-price [command options] [arguments...]

OPTIONS:
   --help, -h  show help
```

### lotus chain inspect-usage
```
NAME:
   lotus chain inspect-usage - Inspect block space usage of a given tipset

USAGE:
   lotus chain inspect-usage [command options] [arguments...]

OPTIONS:
   --tipset value       specify tipset to view block space usage of (default: "@head")
   --length value       length of chain to inspect block space usage for (default: 1)
   --num-results value  number of results to print per category (default: 10)
   --help, -h           show help
```

### lotus chain decode
```
NAME:
   lotus chain decode - decode various types

USAGE:
   lotus chain decode command [command options] [arguments...]

COMMANDS:
   params   Decode message params
   help, h  Shows a list of commands or help for one command

OPTIONS:
   --help, -h  show help
```

#### lotus chain decode params
```
NAME:
   lotus chain decode params - Decode message params

USAGE:
   lotus chain decode params [command options] [toAddr method params]

OPTIONS:
   --tipset value    
   --encoding value  specify input encoding to parse (default: "base64")
   --help, -h        show help
```

### lotus chain encode
```
NAME:
   lotus chain encode - encode various types

USAGE:
   lotus chain encode command [command options] [arguments...]

COMMANDS:
   params   Encodes the given JSON params
   help, h  Shows a list of commands or help for one command

OPTIONS:
   --help, -h  show help
```

#### lotus chain encode params
```
NAME:
   lotus chain encode params - Encodes the given JSON params

USAGE:
   lotus chain encode params [command options] [dest method params]

OPTIONS:
   --tipset value    
   --encoding value  specify input encoding to parse (default: "base64")
   --to-code         interpret dest as code CID instead of as address (default: false)
   --help, -h        show help
```

### lotus chain disputer
```
NAME:
   lotus chain disputer - interact with the window post disputer

USAGE:
   lotus chain disputer command [command options] [arguments...]

COMMANDS:
   start    Start the window post disputer
   dispute  Send a specific DisputeWindowedPoSt message
   help, h  Shows a list of commands or help for one command

OPTIONS:
   --max-fee value  Spend up to X FIL per DisputeWindowedPoSt message
   --from value     optionally specify the account to send messages from
   --help, -h       show help
```

#### lotus chain disputer start
```
NAME:
   lotus chain disputer start - Start the window post disputer

USAGE:
   lotus chain disputer start [command options] [minerAddress]

OPTIONS:
   --start-epoch value  only start disputing PoSts after this epoch  (default: 0)
   --help, -h           show help
```

#### lotus chain disputer dispute
```
NAME:
   lotus chain disputer dispute - Send a specific DisputeWindowedPoSt message

USAGE:
   lotus chain disputer dispute [command options] [minerAddress index postIndex]

OPTIONS:
   --help, -h  show help
```

### lotus chain prune
```
NAME:
   lotus chain prune - splitstore gc

USAGE:
   lotus chain prune command [command options] [arguments...]

COMMANDS:
   compact-cold  force splitstore compaction on cold store state and run gc
   hot           run online (badger vlog) garbage collection on hotstore
   hot-moving    run moving gc on hotstore
   help, h       Shows a list of commands or help for one command

OPTIONS:
   --help, -h  show help
```

#### lotus chain prune compact-cold
```
NAME:
   lotus chain prune compact-cold - force splitstore compaction on cold store state and run gc

USAGE:
   lotus chain prune compact-cold [command options] [arguments...]

OPTIONS:
   --online-gc        use online gc for garbage collecting the coldstore (default: false)
   --moving-gc        use moving gc for garbage collecting the coldstore (default: false)
   --retention value  specify state retention policy (default: -1)
   --help, -h         show help
```

#### lotus chain prune hot
```
NAME:
   lotus chain prune hot - run online (badger vlog) garbage collection on hotstore

USAGE:
   lotus chain prune hot [command options] [arguments...]

OPTIONS:
   --threshold value  Threshold of vlog garbage for gc (default: 0.01)
   --periodic         Run periodic gc over multiple vlogs. Otherwise run gc once (default: false)
   --help, -h         show help
```

#### lotus chain prune hot-moving
```
NAME:
   lotus chain prune hot-moving - run moving gc on hotstore

USAGE:
   lotus chain prune hot-moving [command options] [arguments...]

OPTIONS:
   --help, -h  show help
```

## lotus log
```
NAME:
   lotus log - Manage logging

USAGE:
   lotus log command [command options] [arguments...]

COMMANDS:
   list       List log systems
   set-level  Set log level
   alerts     Get alert states
   help, h    Shows a list of commands or help for one command

OPTIONS:
   --help, -h  show help
```

### lotus log list
```
NAME:
   lotus log list - List log systems

USAGE:
   lotus log list [command options] [arguments...]

OPTIONS:
   --help, -h  show help
```

### lotus log set-level
```
NAME:
   lotus log set-level - Set log level

USAGE:
   lotus log set-level [command options] [level]

DESCRIPTION:
   Set the log level for logging systems:

      The system flag can be specified multiple times.

      eg) log set-level --system chain --system chainxchg debug

      Available Levels:
      debug
      info
      warn
      error

      Environment Variables:
      GOLOG_LOG_LEVEL - Default log level for all log systems
      GOLOG_LOG_FMT   - Change output log format (json, nocolor)
      GOLOG_FILE      - Write logs to file
      GOLOG_OUTPUT    - Specify whether to output to file, stderr, stdout or a combination, i.e. file+stderr


OPTIONS:
   --system value [ --system value ]  limit to log system
   --help, -h                         show help
```

### lotus log alerts
```
NAME:
   lotus log alerts - Get alert states

USAGE:
   lotus log alerts [command options] [arguments...]

OPTIONS:
   --all       get all (active and inactive) alerts (default: false)
   --help, -h  show help
```

## lotus wait-api
```
NAME:
   lotus wait-api - Wait for lotus api to come online

USAGE:
   lotus wait-api [command options] [arguments...]

CATEGORY:
   DEVELOPER

OPTIONS:
   --timeout value  duration to wait till fail (default: 30s)
   --help, -h       show help
```

## lotus fetch-params
```
NAME:
   lotus fetch-params - Fetch proving parameters

USAGE:
   lotus fetch-params [command options] [sectorSize]

CATEGORY:
   DEVELOPER

OPTIONS:
   --help, -h  show help
```

## lotus evm
```
NAME:
   lotus evm - Commands related to the Filecoin EVM runtime

USAGE:
   lotus evm command [command options] [arguments...]

COMMANDS:
   deploy            Deploy an EVM smart contract and return its address
   invoke            Invoke an EVM smart contract using the specified CALLDATA
   stat              Print eth/filecoin addrs and code cid
   call              Simulate an eth contract call
   contract-address  Generate contract address from smart contract code
   bytecode          Write the bytecode of a smart contract to a file
   help, h           Shows a list of commands or help for one command

OPTIONS:
   --help, -h  show help
```

### lotus evm deploy
```
NAME:
   lotus evm deploy - Deploy an EVM smart contract and return its address

USAGE:
   lotus evm deploy [command options] contract

OPTIONS:
   --from value  optionally specify the account to use for sending the creation message
   --hex         use when input contract is in hex (default: false)
   --help, -h    show help
```

### lotus evm invoke
```
NAME:
   lotus evm invoke - Invoke an EVM smart contract using the specified CALLDATA

USAGE:
   lotus evm invoke [command options] address calldata

OPTIONS:
   --from value   optionally specify the account to use for sending the exec message
   --value value  optionally specify the value to be sent with the invokation message (default: 0)
   --help, -h     show help
```

### lotus evm stat
```
NAME:
   lotus evm stat - Print eth/filecoin addrs and code cid

USAGE:
   lotus evm stat [command options] address

OPTIONS:
   --help, -h  show help
```

### lotus evm call
```
NAME:
   lotus evm call - Simulate an eth contract call

USAGE:
   lotus evm call [command options] [from] [to] [params]

OPTIONS:
   --help, -h  show help
```

### lotus evm contract-address
```
NAME:
   lotus evm contract-address - Generate contract address from smart contract code

USAGE:
   lotus evm contract-address [command options] [senderEthAddr] [salt] [contractHexPath]

OPTIONS:
   --help, -h  show help
```

### lotus evm bytecode
```
NAME:
   lotus evm bytecode - Write the bytecode of a smart contract to a file

USAGE:
   lotus evm bytecode [command options] [contract-address] [file-name]

OPTIONS:
   --bin       write the bytecode as raw binary and don't hex-encode (default: false)
   --help, -h  show help
```

## lotus net
```
NAME:
   lotus net - Manage P2P Network

USAGE:
   lotus net command [command options] [arguments...]

COMMANDS:
   peers                Print peers
   ping                 Ping peers
   connect              Connect to a peer
   disconnect           Disconnect from a peer
   listen               List listen addresses
   id                   Get node identity
   find-peer, findpeer  Find the addresses of a given peerID
   scores               Print peers' pubsub scores
   reachability         Print information about reachability from the internet
   bandwidth            Print bandwidth usage information
   block                Manage network connection gating rules
   stat                 Report resource usage for a scope
   limit                Get or set resource limits for a scope
   protect              Add one or more peer IDs to the list of protected peer connections
   unprotect            Remove one or more peer IDs from the list of protected peer connections.
   list-protected       List the peer IDs with protected connection.
   help, h              Shows a list of commands or help for one command

OPTIONS:
   --help, -h  show help
```

### lotus net peers
```
NAME:
   lotus net peers - Print peers

USAGE:
   lotus net peers [command options] [arguments...]

OPTIONS:
   --agent, -a     Print agent name (default: false)
   --extended, -x  Print extended peer information in json (default: false)
   --help, -h      show help
```

### lotus net ping
```
NAME:
   lotus net ping - Ping peers

USAGE:
   lotus net ping [command options] [peerMultiaddr]

OPTIONS:
   --count value, -c value     specify the number of times it should ping (default: 10)
   --interval value, -i value  minimum time between pings (default: 1s)
   --help, -h                  show help
```

### lotus net connect
```
NAME:
   lotus net connect - Connect to a peer

USAGE:
   lotus net connect [command options] [peerMultiaddr|minerActorAddress]

OPTIONS:
   --help, -h  show help
```

### lotus net disconnect
```
NAME:
   lotus net disconnect - Disconnect from a peer

USAGE:
   lotus net disconnect [command options] [peerID]

OPTIONS:
   --help, -h  show help
```

### lotus net listen
```
NAME:
   lotus net listen - List listen addresses

USAGE:
   lotus net listen [command options] [arguments...]

OPTIONS:
   --help, -h  show help
```

### lotus net id
```
NAME:
   lotus net id - Get node identity

USAGE:
   lotus net id [command options] [arguments...]

OPTIONS:
   --help, -h  show help
```

### lotus net find-peer
```
NAME:
   lotus net find-peer - Find the addresses of a given peerID

USAGE:
   lotus net find-peer [command options] [peerId]

OPTIONS:
   --help, -h  show help
```

### lotus net scores
```
NAME:
   lotus net scores - Print peers' pubsub scores

USAGE:
   lotus net scores [command options] [arguments...]

OPTIONS:
   --extended, -x  print extended peer scores in json (default: false)
   --help, -h      show help
```

### lotus net reachability
```
NAME:
   lotus net reachability - Print information about reachability from the internet

USAGE:
   lotus net reachability [command options] [arguments...]

OPTIONS:
   --help, -h  show help
```

### lotus net bandwidth
```
NAME:
   lotus net bandwidth - Print bandwidth usage information

USAGE:
   lotus net bandwidth [command options] [arguments...]

OPTIONS:
   --by-peer      list bandwidth usage by peer (default: false)
   --by-protocol  list bandwidth usage by protocol (default: false)
   --help, -h     show help
```

### lotus net block
```
NAME:
   lotus net block - Manage network connection gating rules

USAGE:
   lotus net block command [command options] [arguments...]

COMMANDS:
   add      Add connection gating rules
   remove   Remove connection gating rules
   list     list connection gating rules
   help, h  Shows a list of commands or help for one command

OPTIONS:
   --help, -h  show help
```

#### lotus net block add
```
NAME:
   lotus net block add - Add connection gating rules

USAGE:
   lotus net block add command [command options] [arguments...]

COMMANDS:
   peer     Block a peer
   ip       Block an IP address
   subnet   Block an IP subnet
   help, h  Shows a list of commands or help for one command

OPTIONS:
   --help, -h  show help
```

##### lotus net block add peer
```
NAME:
   lotus net block add peer - Block a peer

USAGE:
   lotus net block add peer [command options] <Peer> ...

OPTIONS:
   --help, -h  show help
```

##### lotus net block add ip
```
NAME:
   lotus net block add ip - Block an IP address

USAGE:
   lotus net block add ip [command options] <IP> ...

OPTIONS:
   --help, -h  show help
```

##### lotus net block add subnet
```
NAME:
   lotus net block add subnet - Block an IP subnet

USAGE:
   lotus net block add subnet [command options] <CIDR> ...

OPTIONS:
   --help, -h  show help
```

#### lotus net block remove
```
NAME:
   lotus net block remove - Remove connection gating rules

USAGE:
   lotus net block remove command [command options] [arguments...]

COMMANDS:
   peer     Unblock a peer
   ip       Unblock an IP address
   subnet   Unblock an IP subnet
   help, h  Shows a list of commands or help for one command

OPTIONS:
   --help, -h  show help
```

##### lotus net block remove peer
```
NAME:
   lotus net block remove peer - Unblock a peer

USAGE:
   lotus net block remove peer [command options] <Peer> ...

OPTIONS:
   --help, -h  show help
```

##### lotus net block remove ip
```
NAME:
   lotus net block remove ip - Unblock an IP address

USAGE:
   lotus net block remove ip [command options] <IP> ...

OPTIONS:
   --help, -h  show help
```

##### lotus net block remove subnet
```
NAME:
   lotus net block remove subnet - Unblock an IP subnet

USAGE:
   lotus net block remove subnet [command options] <CIDR> ...

OPTIONS:
   --help, -h  show help
```

#### lotus net block list
```
NAME:
   lotus net block list - list connection gating rules

USAGE:
   lotus net block list [command options] [arguments...]

OPTIONS:
   --help, -h  show help
```

### lotus net stat
```
NAME:
   lotus net stat - Report resource usage for a scope

USAGE:
   lotus net stat [command options] scope

DESCRIPTION:
   Report resource usage for a scope.

     The scope can be one of the following:
     - system        -- reports the system aggregate resource usage.
     - transient     -- reports the transient resource usage.
     - svc:<service> -- reports the resource usage of a specific service.
     - proto:<proto> -- reports the resource usage of a specific protocol.
     - peer:<peer>   -- reports the resource usage of a specific peer.
     - all           -- reports the resource usage for all currently active scopes.


OPTIONS:
   --json      (default: false)
   --help, -h  show help
```

### lotus net limit
```
NAME:
   lotus net limit - Get or set resource limits for a scope

USAGE:
   lotus net limit [command options] scope [limit]

DESCRIPTION:
   Get or set resource limits for a scope.

     The scope can be one of the following:
     - system        -- reports the system aggregate resource usage.
     - transient     -- reports the transient resource usage.
     - svc:<service> -- reports the resource usage of a specific service.
     - proto:<proto> -- reports the resource usage of a specific protocol.
     - peer:<peer>   -- reports the resource usage of a specific peer.

    The limit is json-formatted, with the same structure as the limits file.


OPTIONS:
   --set       set the limit for a scope (default: false)
   --help, -h  show help
```

### lotus net protect
```
NAME:
   lotus net protect - Add one or more peer IDs to the list of protected peer connections

USAGE:
   lotus net protect [command options] <peer-id> [<peer-id>...]

OPTIONS:
   --help, -h  show help
```

### lotus net unprotect
```
NAME:
   lotus net unprotect - Remove one or more peer IDs from the list of protected peer connections.

USAGE:
   lotus net unprotect [command options] <peer-id> [<peer-id>...]

OPTIONS:
   --help, -h  show help
```

### lotus net list-protected
```
NAME:
   lotus net list-protected - List the peer IDs with protected connection.

USAGE:
   lotus net list-protected [command options] [arguments...]

OPTIONS:
   --help, -h  show help
```

## lotus sync
```
NAME:
   lotus sync - Inspect or interact with the chain syncer

USAGE:
   lotus sync command [command options] [arguments...]

COMMANDS:
   status      check sync status
   wait        Wait for sync to be complete
   mark-bad    Mark the given block as bad, will prevent syncing to a chain that contains it
   unmark-bad  Unmark the given block as bad, makes it possible to sync to a chain containing it
   check-bad   check if the given block was marked bad, and for what reason
   checkpoint  mark a certain tipset as checkpointed; the node will never fork away from this tipset
   help, h     Shows a list of commands or help for one command

OPTIONS:
   --help, -h  show help
```

### lotus sync status
```
NAME:
   lotus sync status - check sync status

USAGE:
   lotus sync status [command options] [arguments...]

OPTIONS:
   --help, -h  show help
```

### lotus sync wait
```
NAME:
   lotus sync wait - Wait for sync to be complete

USAGE:
   lotus sync wait [command options] [arguments...]

OPTIONS:
   --watch     don't exit after node is synced (default: false)
   --help, -h  show help
```

### lotus sync mark-bad
```
NAME:
   lotus sync mark-bad - Mark the given block as bad, will prevent syncing to a chain that contains it

USAGE:
   lotus sync mark-bad [command options] [blockCid]

OPTIONS:
   --help, -h  show help
```

### lotus sync unmark-bad
```
NAME:
   lotus sync unmark-bad - Unmark the given block as bad, makes it possible to sync to a chain containing it

USAGE:
   lotus sync unmark-bad [command options] [blockCid]

OPTIONS:
   --all       drop the entire bad block cache (default: false)
   --help, -h  show help
```

### lotus sync check-bad
```
NAME:
   lotus sync check-bad - check if the given block was marked bad, and for what reason

USAGE:
   lotus sync check-bad [command options] [blockCid]

OPTIONS:
   --help, -h  show help
```

### lotus sync checkpoint
```
NAME:
   lotus sync checkpoint - mark a certain tipset as checkpointed; the node will never fork away from this tipset

USAGE:
   lotus sync checkpoint [command options] [tipsetKey]

OPTIONS:
   --epoch value  checkpoint the tipset at the given epoch (default: 0)
   --help, -h     show help
```

## lotus status
```
NAME:
   lotus status - Check node status

USAGE:
   lotus status [command options] [arguments...]

CATEGORY:
   STATUS

OPTIONS:
   --chain     include chain health status (default: false)
   --help, -h  show help
```<|MERGE_RESOLUTION|>--- conflicted
+++ resolved
@@ -7,11 +7,7 @@
    lotus [global options] command [command options] [arguments...]
 
 VERSION:
-<<<<<<< HEAD
-   1.25.3-dev
-=======
    1.26.0-rc2
->>>>>>> b4e7374c
 
 COMMANDS:
    daemon   Start a lotus daemon process
