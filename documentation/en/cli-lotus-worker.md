--- conflicted
+++ resolved
@@ -7,11 +7,7 @@
    lotus-worker [global options] command [command options] [arguments...]
 
 VERSION:
-<<<<<<< HEAD
-   1.26.0
-=======
    1.27.0-dev
->>>>>>> 566584d4
 
 COMMANDS:
    run        Start lotus worker
