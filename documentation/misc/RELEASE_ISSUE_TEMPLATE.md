--- conflicted
+++ resolved
@@ -136,14 +136,7 @@
 
 ### Post-Release
 
-<<<<<<< HEAD
-- [ ] Create a new branch from `master`.
-- [ ] Cherry-pick only the changelog commits that landed in the `release/vX.Y.Z` branch.
-- [ ] Resolve any conflicts, ensuring to keep the `-dev` version from `master` in `version.go`.
-- [ ] Open a pull request targeting the `master` branch.
-=======
 - [ ] Open a pull request against `master` cherry-picking the CHANGELOG commits from the `release/vX.Y.Z` branch. 
->>>>>>> e31e4e85
    - Link to PR: 
    - Assuming we followed [the process of merging changes into `master` first before backporting to the release branch](https://github.com/filecoin-project/lotus/blob/master/LOTUS_RELEASE_FLOW.md#branch-and-tag-strategy), the only changes should be CHANGELOG updates.  
 - [ ] Finish updating/merging the [RELEASE_ISSUE_TEMPLATE.md](https://github.com/filecoin-project/lotus/blob/master/documentation/misc/RELEASE_ISSUE_TEMPLATE.md) PR from `Before RC1` with any improvements determined from this latest release iteration.
