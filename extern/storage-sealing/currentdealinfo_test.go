package sealing

import (
	"bytes"
	"errors"
	"math/rand"
	"sort"
	"testing"
	"time"

<<<<<<< HEAD
=======
	"github.com/filecoin-project/go-bitfield"
	"github.com/filecoin-project/go-state-types/network"

>>>>>>> f22a0f9e
	market0 "github.com/filecoin-project/specs-actors/actors/builtin/market"
	market7 "github.com/filecoin-project/specs-actors/v7/actors/builtin/market"

	market8 "github.com/filecoin-project/specs-actors/v8/actors/builtin/market"

	"github.com/filecoin-project/go-state-types/network"

	"golang.org/x/net/context"
	"golang.org/x/xerrors"

	"github.com/filecoin-project/go-address"
	"github.com/filecoin-project/go-state-types/abi"
	"github.com/filecoin-project/go-state-types/crypto"
	"github.com/filecoin-project/go-state-types/exitcode"
	"github.com/filecoin-project/lotus/api"
	"github.com/filecoin-project/lotus/chain/actors/builtin/market"
	evtmock "github.com/filecoin-project/lotus/chain/events/state/mock"
	"github.com/filecoin-project/lotus/chain/types"
	tutils "github.com/filecoin-project/specs-actors/v2/support/testing"
	"github.com/ipfs/go-cid"
	"github.com/stretchr/testify/require"
)

var errNotFound = errors.New("could not find")

func TestGetCurrentDealInfo(t *testing.T) {
	success, err := market8.NewLabelFromString("success")
	require.NoError(t, err)

	other, err := market8.NewLabelFromString("other")
	require.NoError(t, err)

	ctx := context.Background()
	dummyCid, _ := cid.Parse("bafkqaaa")
	dummyCid2, _ := cid.Parse("bafkqaab")
	zeroDealID := abi.DealID(0)
	anotherDealID := abi.DealID(8)
	earlierDealID := abi.DealID(9)
	successDealID := abi.DealID(10)
	proposal := market.DealProposal{
		PieceCID:             dummyCid,
		PieceSize:            abi.PaddedPieceSize(100),
		Client:               tutils.NewActorAddr(t, "client"),
		Provider:             tutils.NewActorAddr(t, "provider"),
		StoragePricePerEpoch: abi.NewTokenAmount(1),
		ProviderCollateral:   abi.NewTokenAmount(1),
		ClientCollateral:     abi.NewTokenAmount(1),
		Label:                success,
	}
	otherProposal := market.DealProposal{
		PieceCID:             dummyCid2,
		PieceSize:            abi.PaddedPieceSize(100),
		Client:               tutils.NewActorAddr(t, "client"),
		Provider:             tutils.NewActorAddr(t, "provider"),
		StoragePricePerEpoch: abi.NewTokenAmount(1),
		ProviderCollateral:   abi.NewTokenAmount(1),
		ClientCollateral:     abi.NewTokenAmount(1),
		Label:                other,
	}
	anotherProposal := market.DealProposal{
		PieceCID:             dummyCid2,
		PieceSize:            abi.PaddedPieceSize(100),
		Client:               tutils.NewActorAddr(t, "client"),
		Provider:             tutils.NewActorAddr(t, "provider"),
		StoragePricePerEpoch: abi.NewTokenAmount(1),
		ProviderCollateral:   abi.NewTokenAmount(1),
		ClientCollateral:     abi.NewTokenAmount(1),
		Label:                "another",
	}
	successDeal := &api.MarketDeal{
		Proposal: proposal,
		State: market.DealState{
			SectorStartEpoch: 1,
			LastUpdatedEpoch: 2,
		},
	}
	earlierDeal := &api.MarketDeal{
		Proposal: otherProposal,
		State: market.DealState{
			SectorStartEpoch: 1,
			LastUpdatedEpoch: 2,
		},
	}
	anotherDeal := &api.MarketDeal{
		Proposal: anotherProposal,
		State: market.DealState{
			SectorStartEpoch: 1,
			LastUpdatedEpoch: 2,
		},
	}

	type testCaseData struct {
		searchMessageLookup *MsgLookup
		searchMessageErr    error
		marketDeals         map[abi.DealID]*api.MarketDeal
		publishCid          cid.Cid
		targetProposal      *market.DealProposal
		expectedDealID      abi.DealID
		expectedMarketDeal  *api.MarketDeal
		expectedError       error
		networkVersion      network.Version
	}
	testCases := map[string]testCaseData{
		"deal lookup succeeds": {
			publishCid: dummyCid,
			searchMessageLookup: &MsgLookup{
				Receipt: MessageReceipt{
					ExitCode: exitcode.Ok,
					Return:   makePublishDealsReturnBytesOldVersion(t, []abi.DealID{successDealID}),
				},
			},
			marketDeals: map[abi.DealID]*api.MarketDeal{
				successDealID: successDeal,
			},
			targetProposal:     &proposal,
			expectedDealID:     successDealID,
			expectedMarketDeal: successDeal,
		},
		"deal lookup succeeds two return values": {
			publishCid: dummyCid,
			searchMessageLookup: &MsgLookup{
				Receipt: MessageReceipt{
					ExitCode: exitcode.Ok,
					Return:   makePublishDealsReturnBytesOldVersion(t, []abi.DealID{earlierDealID, successDealID}),
				},
			},
			marketDeals: map[abi.DealID]*api.MarketDeal{
				earlierDealID: earlierDeal,
				successDealID: successDeal,
			},
			targetProposal:     &proposal,
			expectedDealID:     successDealID,
			expectedMarketDeal: successDeal,
		},
		"deal lookup fails proposal mis-match": {
			publishCid: dummyCid,
			searchMessageLookup: &MsgLookup{
				Receipt: MessageReceipt{
					ExitCode: exitcode.Ok,
					Return:   makePublishDealsReturnBytesOldVersion(t, []abi.DealID{earlierDealID}),
				},
			},
			marketDeals: map[abi.DealID]*api.MarketDeal{
				earlierDealID: earlierDeal,
			},
			targetProposal: &proposal,
			expectedDealID: zeroDealID,
			expectedError:  xerrors.Errorf("could not find deal in publish deals message %s", dummyCid),
		},
		"deal lookup handles invalid actor output with mismatched count of deals and return values": {
			publishCid: dummyCid,
			searchMessageLookup: &MsgLookup{
				Receipt: MessageReceipt{
					ExitCode: exitcode.Ok,
					Return:   makePublishDealsReturnBytesOldVersion(t, []abi.DealID{earlierDealID}),
				},
			},
			marketDeals: map[abi.DealID]*api.MarketDeal{
				earlierDealID: earlierDeal,
				successDealID: successDeal,
			},
			targetProposal: &proposal,
			expectedDealID: zeroDealID,
			expectedError:  xerrors.Errorf("invalid publish storage deals ret marking 1 as valid while only returning 1 valid deals in publish deal message %s", dummyCid),
		},

		"deal lookup fails when deal was not valid and index exceeds output array": {
			publishCid: dummyCid,
			searchMessageLookup: &MsgLookup{
				Receipt: MessageReceipt{
					ExitCode: exitcode.Ok,
					Return:   makePublishDealsReturn(t, []abi.DealID{earlierDealID}, []uint64{0}),
				},
			},
			marketDeals: map[abi.DealID]*api.MarketDeal{
				earlierDealID: earlierDeal,
				successDealID: successDeal,
			},
			targetProposal: &proposal,
			expectedDealID: zeroDealID,
			expectedError:  xerrors.Errorf("deal was invalid at publication"),
			networkVersion: network.Version14,
		},

		"deal lookup succeeds when theres a separate deal failure": {
			publishCid: dummyCid,
			searchMessageLookup: &MsgLookup{
				Receipt: MessageReceipt{
					ExitCode: exitcode.Ok,
					Return:   makePublishDealsReturn(t, []abi.DealID{anotherDealID, successDealID}, []uint64{0, 2}),
				},
			},
			marketDeals: map[abi.DealID]*api.MarketDeal{
				anotherDealID: anotherDeal,
				earlierDealID: earlierDeal,
				successDealID: successDeal,
			},
			targetProposal:     &proposal,
			expectedDealID:     successDealID,
			expectedMarketDeal: successDeal,
			networkVersion:     network.Version14,
		},

		"deal lookup succeeds, target proposal nil, single deal in message": {
			publishCid: dummyCid,
			searchMessageLookup: &MsgLookup{
				Receipt: MessageReceipt{
					ExitCode: exitcode.Ok,
					Return:   makePublishDealsReturnBytesOldVersion(t, []abi.DealID{successDealID}),
				},
			},
			marketDeals: map[abi.DealID]*api.MarketDeal{
				successDealID: successDeal,
			},
			targetProposal:     nil,
			expectedDealID:     successDealID,
			expectedMarketDeal: successDeal,
		},
		"deal lookup fails, multiple deals in return value but target proposal nil": {
			publishCid: dummyCid,
			searchMessageLookup: &MsgLookup{
				Receipt: MessageReceipt{
					ExitCode: exitcode.Ok,
					Return:   makePublishDealsReturnBytesOldVersion(t, []abi.DealID{earlierDealID, successDealID}),
				},
			},
			marketDeals: map[abi.DealID]*api.MarketDeal{
				earlierDealID: earlierDeal,
				successDealID: successDeal,
			},
			targetProposal: nil,
			expectedDealID: zeroDealID,
			expectedError:  xerrors.Errorf("getting deal ID from publish deal message %s: no deal proposal supplied but message return value has more than one deal (2 deals)", dummyCid),
		},
		"search message fails": {
			publishCid:       dummyCid,
			searchMessageErr: errors.New("something went wrong"),
			targetProposal:   &proposal,
			expectedDealID:   zeroDealID,
			expectedError:    xerrors.Errorf("looking for publish deal message %s: search msg failed: something went wrong", dummyCid),
		},
		"search message not found": {
			publishCid:     dummyCid,
			targetProposal: &proposal,
			expectedDealID: zeroDealID,
			expectedError:  xerrors.Errorf("looking for publish deal message %s: not found", dummyCid),
		},
		"return code not ok": {
			publishCid: dummyCid,
			searchMessageLookup: &MsgLookup{
				Receipt: MessageReceipt{
					ExitCode: exitcode.ErrIllegalState,
				},
			},
			targetProposal: &proposal,
			expectedDealID: zeroDealID,
			expectedError:  xerrors.Errorf("looking for publish deal message %s: non-ok exit code: %s", dummyCid, exitcode.ErrIllegalState),
		},
		"unable to unmarshal params": {
			publishCid: dummyCid,
			searchMessageLookup: &MsgLookup{
				Receipt: MessageReceipt{
					ExitCode: exitcode.Ok,
					Return:   []byte("applesauce"),
				},
			},
			targetProposal: &proposal,
			expectedDealID: zeroDealID,
			expectedError:  xerrors.Errorf("looking for publish deal message %s: decoding message return: failed to unmarshal PublishStorageDealsReturn: cbor input should be of type array", dummyCid),
		},
	}
	runTestCase := func(testCase string, data testCaseData) {
		t.Run(testCase, func(t *testing.T) {
			ctx, cancel := context.WithTimeout(ctx, 5*time.Second)
			defer cancel()
			ts, err := evtmock.MockTipset(address.TestAddress, rand.Uint64())
			require.NoError(t, err)
			marketDeals := make(map[marketDealKey]*api.MarketDeal)
			for dealID, deal := range data.marketDeals {
				marketDeals[marketDealKey{dealID, ts.Key()}] = deal
			}
			mockApi := &CurrentDealInfoMockAPI{
				SearchMessageLookup: data.searchMessageLookup,
				SearchMessageErr:    data.searchMessageErr,
				MarketDeals:         marketDeals,
				Version:             data.networkVersion,
			}
			dealInfoMgr := CurrentDealInfoManager{mockApi}

			res, err := dealInfoMgr.GetCurrentDealInfo(ctx, ts.Key().Bytes(), data.targetProposal, data.publishCid)
			require.Equal(t, data.expectedDealID, res.DealID)
			require.Equal(t, data.expectedMarketDeal, res.MarketDeal)
			if data.expectedError == nil {
				require.NoError(t, err)
			} else {
				require.EqualError(t, err, data.expectedError.Error())
			}
		})
	}
	for testCase, data := range testCases {
		runTestCase(testCase, data)
	}
}

type marketDealKey struct {
	abi.DealID
	types.TipSetKey
}

type CurrentDealInfoMockAPI struct {
	SearchMessageLookup *MsgLookup
	SearchMessageErr    error

	MarketDeals map[marketDealKey]*api.MarketDeal
	Version     network.Version
}

func (mapi *CurrentDealInfoMockAPI) ChainGetMessage(ctx context.Context, c cid.Cid) (*types.Message, error) {
<<<<<<< HEAD
	var dealIDs []abi.DealID
	var deals []market.ClientDealProposal
	for k, dl := range mapi.MarketDeals {
		dealIDs = append(dealIDs, k.DealID)
		deals = append(deals, market.ClientDealProposal{
			Proposal: market8.DealProposal(dl.Proposal),
=======
	var keys []marketDealKey
	for k := range mapi.MarketDeals {
		keys = append(keys, k)
	}
	sort.SliceStable(keys, func(i, j int) bool {
		return keys[i].DealID < keys[j].DealID
	})

	var deals []market2.ClientDealProposal
	for _, k := range keys {
		dl := mapi.MarketDeals[k]
		deals = append(deals, market2.ClientDealProposal{
			Proposal: market2.DealProposal(dl.Proposal),
>>>>>>> f22a0f9e
			ClientSignature: crypto.Signature{
				Data: []byte("foo bar cat dog"),
				Type: crypto.SigTypeBLS,
			},
		})
	}

	buf := new(bytes.Buffer)
	params := market.PublishStorageDealsParams{Deals: deals}
	err := params.MarshalCBOR(buf)
	if err != nil {
		panic(err)
	}

	return &types.Message{
		Params: buf.Bytes(),
	}, nil
}

func (mapi *CurrentDealInfoMockAPI) StateLookupID(ctx context.Context, addr address.Address, token TipSetToken) (address.Address, error) {
	return addr, nil
}

func (mapi *CurrentDealInfoMockAPI) StateMarketStorageDeal(ctx context.Context, dealID abi.DealID, tok TipSetToken) (*api.MarketDeal, error) {
	tsk, err := types.TipSetKeyFromBytes(tok)
	if err != nil {
		return nil, err
	}
	deal, ok := mapi.MarketDeals[marketDealKey{dealID, tsk}]
	if !ok {
		return nil, errNotFound
	}
	return deal, nil
}

func (mapi *CurrentDealInfoMockAPI) StateSearchMsg(ctx context.Context, c cid.Cid) (*MsgLookup, error) {
	if mapi.SearchMessageLookup == nil {
		return mapi.SearchMessageLookup, mapi.SearchMessageErr
	}

	return mapi.SearchMessageLookup, mapi.SearchMessageErr
}

func (mapi *CurrentDealInfoMockAPI) StateNetworkVersion(ctx context.Context, tok TipSetToken) (network.Version, error) {
	return mapi.Version, nil
}

func makePublishDealsReturnBytesOldVersion(t *testing.T, dealIDs []abi.DealID) []byte {
	buf := new(bytes.Buffer)
	dealsReturn := market0.PublishStorageDealsReturn{
		IDs: dealIDs,
	}
	err := dealsReturn.MarshalCBOR(buf)
	require.NoError(t, err)

	return buf.Bytes()
}

func makePublishDealsReturn(t *testing.T, dealIDs []abi.DealID, validIdxs []uint64) []byte {
	buf := new(bytes.Buffer)
	dealsReturn := market7.PublishStorageDealsReturn{
		IDs:        dealIDs,
		ValidDeals: bitfield.NewFromSet(validIdxs),
	}
	err := dealsReturn.MarshalCBOR(buf)
	require.NoError(t, err)

	return buf.Bytes()
}<|MERGE_RESOLUTION|>--- conflicted
+++ resolved
@@ -8,18 +8,13 @@
 	"testing"
 	"time"
 
-<<<<<<< HEAD
-=======
 	"github.com/filecoin-project/go-bitfield"
 	"github.com/filecoin-project/go-state-types/network"
 
->>>>>>> f22a0f9e
 	market0 "github.com/filecoin-project/specs-actors/actors/builtin/market"
 	market7 "github.com/filecoin-project/specs-actors/v7/actors/builtin/market"
 
 	market8 "github.com/filecoin-project/specs-actors/v8/actors/builtin/market"
-
-	"github.com/filecoin-project/go-state-types/network"
 
 	"golang.org/x/net/context"
 	"golang.org/x/xerrors"
@@ -28,13 +23,14 @@
 	"github.com/filecoin-project/go-state-types/abi"
 	"github.com/filecoin-project/go-state-types/crypto"
 	"github.com/filecoin-project/go-state-types/exitcode"
+	tutils "github.com/filecoin-project/specs-actors/v2/support/testing"
+	"github.com/ipfs/go-cid"
+	"github.com/stretchr/testify/require"
+
 	"github.com/filecoin-project/lotus/api"
 	"github.com/filecoin-project/lotus/chain/actors/builtin/market"
 	evtmock "github.com/filecoin-project/lotus/chain/events/state/mock"
 	"github.com/filecoin-project/lotus/chain/types"
-	tutils "github.com/filecoin-project/specs-actors/v2/support/testing"
-	"github.com/ipfs/go-cid"
-	"github.com/stretchr/testify/require"
 )
 
 var errNotFound = errors.New("could not find")
@@ -44,6 +40,9 @@
 	require.NoError(t, err)
 
 	other, err := market8.NewLabelFromString("other")
+	require.NoError(t, err)
+
+	another, err := market8.NewLabelFromString("another")
 	require.NoError(t, err)
 
 	ctx := context.Background()
@@ -81,7 +80,7 @@
 		StoragePricePerEpoch: abi.NewTokenAmount(1),
 		ProviderCollateral:   abi.NewTokenAmount(1),
 		ClientCollateral:     abi.NewTokenAmount(1),
-		Label:                "another",
+		Label:                another,
 	}
 	successDeal := &api.MarketDeal{
 		Proposal: proposal,
@@ -332,14 +331,6 @@
 }
 
 func (mapi *CurrentDealInfoMockAPI) ChainGetMessage(ctx context.Context, c cid.Cid) (*types.Message, error) {
-<<<<<<< HEAD
-	var dealIDs []abi.DealID
-	var deals []market.ClientDealProposal
-	for k, dl := range mapi.MarketDeals {
-		dealIDs = append(dealIDs, k.DealID)
-		deals = append(deals, market.ClientDealProposal{
-			Proposal: market8.DealProposal(dl.Proposal),
-=======
 	var keys []marketDealKey
 	for k := range mapi.MarketDeals {
 		keys = append(keys, k)
@@ -348,12 +339,11 @@
 		return keys[i].DealID < keys[j].DealID
 	})
 
-	var deals []market2.ClientDealProposal
+	var deals []market.ClientDealProposal
 	for _, k := range keys {
 		dl := mapi.MarketDeals[k]
-		deals = append(deals, market2.ClientDealProposal{
-			Proposal: market2.DealProposal(dl.Proposal),
->>>>>>> f22a0f9e
+		deals = append(deals, market.ClientDealProposal{
+			Proposal: market8.DealProposal(dl.Proposal),
 			ClientSignature: crypto.Signature{
 				Data: []byte("foo bar cat dog"),
 				Type: crypto.SigTypeBLS,
