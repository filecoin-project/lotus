package main

import (
	"encoding/gob"
	"fmt"
	"os"
	"reflect"

	"github.com/ipfs/go-cid"
	"github.com/samber/lo"
	"github.com/urfave/cli/v2"
	"golang.org/x/xerrors"

	"github.com/filecoin-project/lotus/lib/ffiselect"
	ffidirect "github.com/filecoin-project/lotus/lib/ffiselect/ffidirect"
	"github.com/filecoin-project/lotus/lib/must"
)

var ffiCmd = &cli.Command{
	Name:   "ffi",
	Hidden: true,
	Flags: []cli.Flag{
		layersFlag,
	},
	Action: func(cctx *cli.Context) (err error) {
		output := os.NewFile(uintptr(3), "out")

		defer func() {
			if r := recover(); r != nil {
				err = fmt.Errorf("panic: %v", r)
			}
			if err != nil {
				err = gob.NewEncoder(output).Encode(ffiselect.ValErr{Val: nil, Err: err.Error()})
				if err != nil {
					panic(err)
				}
			}
		}()
		var callInfo ffiselect.FFICall
		if err := gob.NewDecoder(os.Stdin).Decode(&callInfo); err != nil {
			return xerrors.Errorf("ffi subprocess can not decode: %w", err)
		}

		args := lo.Map(callInfo.Args, func(arg any, i int) reflect.Value {
			return reflect.ValueOf(arg)
		})

		resAry := reflect.ValueOf(ffidirect.FFI{}).MethodByName(callInfo.Fn).Call(args)
		res := lo.Map(resAry, func(res reflect.Value, i int) any {
			return res.Interface()
		})

		err = gob.NewEncoder(output).Encode(ffiselect.ValErr{Val: res, Err: ""})
		if err != nil {
			return xerrors.Errorf("ffi subprocess can not encode: %w", err)
		}

		return output.Close()
	},
}

func ffiSelfTest() {
<<<<<<< HEAD
	val1, val2 := 12345678, cid.NewCidV1(cid.Undef.Type(), []byte("abcdef"))
	ret1, ret2, err := ffiselect.FFISelect{}.SelfTest(val1, val2)
=======
	val1, val2 := 12345678, must.One(cid.Parse("bafybeigdyrzt5sfp7udm7hu76uh7y26nf3efuylqabf3oclgtqy55fbzdi"))
	ret1, ret2, err := ffiselect.SelfTest(val1, val2)
>>>>>>> 35e2744f
	if err != nil {
		panic("ffi self test failed:" + err.Error())
	}
	if ret1 != val1 || !val2.Equals(ret2) {
		panic(fmt.Sprint("ffi self test failed: values do not match: ", val1, val2, ret1, ret2))
	}
}<|MERGE_RESOLUTION|>--- conflicted
+++ resolved
@@ -60,13 +60,8 @@
 }
 
 func ffiSelfTest() {
-<<<<<<< HEAD
-	val1, val2 := 12345678, cid.NewCidV1(cid.Undef.Type(), []byte("abcdef"))
+	val1, val2 := 12345678, must.One(cid.Parse("bafybeigdyrzt5sfp7udm7hu76uh7y26nf3efuylqabf3oclgtqy55fbzdi"))
 	ret1, ret2, err := ffiselect.FFISelect{}.SelfTest(val1, val2)
-=======
-	val1, val2 := 12345678, must.One(cid.Parse("bafybeigdyrzt5sfp7udm7hu76uh7y26nf3efuylqabf3oclgtqy55fbzdi"))
-	ret1, ret2, err := ffiselect.SelfTest(val1, val2)
->>>>>>> 35e2744f
 	if err != nil {
 		panic("ffi self test failed:" + err.Error())
 	}
