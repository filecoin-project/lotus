--- conflicted
+++ resolved
@@ -255,7 +255,6 @@
 			}
 		}
 	}
-<<<<<<< HEAD
 
 	if deps.StorageMgr == nil {
 		lo, err := deps.LocalStore.Local(ctx)
@@ -265,8 +264,7 @@
 		deps.StorageMgr = storagemgr.New(lo)
 	}
 	fmt.Println("last line of populate")
-=======
->>>>>>> b691adc4
+
 	return nil
 }
 
