package main

import (
	"fmt"
	_ "net/http/pprof"
	"os"

	"github.com/multiformats/go-multiaddr"
	"github.com/urfave/cli/v2"
	"go.opencensus.io/stats"
	"go.opencensus.io/stats/view"
	"go.opencensus.io/tag"
	"golang.org/x/xerrors"

	"github.com/filecoin-project/lotus/api"
	"github.com/filecoin-project/lotus/api/v0api"
	"github.com/filecoin-project/lotus/api/v1api"
	"github.com/filecoin-project/lotus/build"
	lcli "github.com/filecoin-project/lotus/cli"
	"github.com/filecoin-project/lotus/lib/ulimit"
	"github.com/filecoin-project/lotus/metrics"
	"github.com/filecoin-project/lotus/node"
	"github.com/filecoin-project/lotus/node/modules/dtypes"
	"github.com/filecoin-project/lotus/node/repo"
)

var runCmd = &cli.Command{
	Name:  "run",
	Usage: "Start a lotus miner process",
	Flags: []cli.Flag{
		&cli.StringFlag{
			Name:  "miner-api",
			Usage: "2345",
		},
		&cli.BoolFlag{
			Name:  "enable-gpu-proving",
			Usage: "enable use of GPU for mining operations",
			Value: true,
		},
		&cli.BoolFlag{
			Name:  "nosync",
			Usage: "don't check full-node sync status",
		},
		&cli.BoolFlag{
			Name:  "manage-fdlimit",
			Usage: "manage open file limit",
			Value: true,
		},
	},
	Action: func(cctx *cli.Context) error {
		if !cctx.Bool("enable-gpu-proving") {
			err := os.Setenv("BELLMAN_NO_GPU", "true")
			if err != nil {
				return err
			}
		}

		ctx, _ := tag.New(lcli.DaemonContext(cctx),
			tag.Insert(metrics.Version, build.MinerBuildVersion),
			tag.Insert(metrics.Commit, build.CurrentCommit),
			tag.Insert(metrics.NodeType, "miner"),
		)
		// Register all metric views
		if err := view.Register(
			metrics.MinerNodeViews...,
		); err != nil {
			log.Fatalf("Cannot register the view: %v", err)
		}
		// Set the metric to one so it is published to the exporter
		stats.Record(ctx, metrics.LotusInfo.M(1))

		if err := checkV1ApiSupport(ctx, cctx); err != nil {
			return err
		}

		nodeApi, ncloser, err := lcli.GetFullNodeAPIV1(cctx)
		if err != nil {
			return xerrors.Errorf("getting full node api: %w", err)
		}
		defer ncloser()

		v, err := nodeApi.Version(ctx)
		if err != nil {
			return err
		}

		if cctx.Bool("manage-fdlimit") {
			if _, _, err := ulimit.ManageFdLimit(); err != nil {
				log.Errorf("setting file descriptor limit: %s", err)
			}
		}

		if v.APIVersion != api.FullAPIVersion1 {
			return xerrors.Errorf("lotus-daemon API version doesn't match: expected: %s", api.APIVersion{APIVersion: api.FullAPIVersion1})
		}

		log.Info("Checking full node sync status")

		if !cctx.Bool("nosync") {
			if err := lcli.SyncWait(ctx, &v0api.WrapperV1Full{FullNode: nodeApi}, false); err != nil {
				return xerrors.Errorf("sync wait: %w", err)
			}
		}

		minerRepoPath := cctx.String(FlagMinerRepo)
		r, err := repo.NewFS(minerRepoPath)
		if err != nil {
			return err
		}

		ok, err := r.Exists()
		if err != nil {
			return err
		}
		if !ok {
			return xerrors.Errorf("repo at '%s' is not initialized, run 'lotus-miner init' to set it up", minerRepoPath)
		}

		lr, err := r.Lock(repo.StorageMiner)
		if err != nil {
			return err
		}

		err = lr.Close()
		if err != nil {
			return err
		}

		shutdownChan := make(chan struct{})

		var minerapi api.StorageMiner
		stop, err := node.New(ctx,
<<<<<<< HEAD
			node.StorageMiner(&minerapi, false),
=======
			node.StorageMiner(&minerapi),
>>>>>>> e3deda0b
			node.Override(new(dtypes.ShutdownChan), shutdownChan),
			node.Base(),
			node.Repo(r),

			node.ApplyIf(func(s *node.Settings) bool { return cctx.IsSet("miner-api") },
				node.Override(new(dtypes.APIEndpoint), func() (dtypes.APIEndpoint, error) {
					return multiaddr.NewMultiaddr("/ip4/127.0.0.1/tcp/" + cctx.String("miner-api"))
				})),
			node.Override(new(v1api.RawFullNodeAPI), nodeApi),
		)
		if err != nil {
			return xerrors.Errorf("creating node: %w", err)
		}

		endpoint, err := r.APIEndpoint()
		if err != nil {
			return xerrors.Errorf("getting API endpoint: %w", err)
		}

		log.Infof("Remote version %s", v)

		// Instantiate the miner node handler.
		handler, err := node.MinerHandler(minerapi, true)
		if err != nil {
			return xerrors.Errorf("failed to instantiate rpc handler: %w", err)
		}

		// Serve the RPC.
		rpcStopper, err := node.ServeRPC(handler, "lotus-miner", endpoint)
		if err != nil {
			return fmt.Errorf("failed to start json-rpc endpoint: %s", err)
		}

		// Monitor for shutdown.
		finishCh := node.MonitorShutdown(shutdownChan,
			node.ShutdownHandler{Component: "rpc server", StopFunc: rpcStopper},
			node.ShutdownHandler{Component: "miner", StopFunc: stop},
		)

		<-finishCh
		return nil
	},
}<|MERGE_RESOLUTION|>--- conflicted
+++ resolved
@@ -130,11 +130,7 @@
 
 		var minerapi api.StorageMiner
 		stop, err := node.New(ctx,
-<<<<<<< HEAD
-			node.StorageMiner(&minerapi, false),
-=======
 			node.StorageMiner(&minerapi),
->>>>>>> e3deda0b
 			node.Override(new(dtypes.ShutdownChan), shutdownChan),
 			node.Base(),
 			node.Repo(r),
