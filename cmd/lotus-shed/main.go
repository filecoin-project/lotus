package main

import (
	"context"
	"fmt"
	"os"
	"os/signal"
	"runtime/pprof"

	logging "github.com/ipfs/go-log/v2"
	"github.com/urfave/cli/v2"

	"github.com/filecoin-project/lotus/build"
)

var log = logging.Logger("lotus-shed")

func main() {
	_ = logging.SetLogLevel("*", "INFO")
	_ = logging.SetLogLevelRegex("badger*", "ERROR")
	_ = logging.SetLogLevel("drand", "ERROR")
	_ = logging.SetLogLevel("chainstore", "ERROR")

	local := []*cli.Command{
		addressCmd,
		statActorCmd,
		statSnapshotCmd,
		statObjCmd,
		base64Cmd,
		base32Cmd,
		base16Cmd,
		bitFieldCmd,
		chainwatchCmd,
		cronWcCmd,
		frozenMinersCmd,
		dealLabelCmd,
		keyinfoCmd,
		jwtCmd,
		noncefix,
		bigIntParseCmd,
		staterootCmd,
		auditsCmd,
		importCarCmd,
		importObjectCmd,
		commpToCidCmd,
		fetchParamCmd,
		postFindCmd,
		proofsCmd,
		verifRegCmd,
		marketCmd,
		miscCmd,
		mpoolCmd,
		helloCmd,
		genesisVerifyCmd,
		mathCmd,
		minerCmd,
		mpoolStatsCmd,
		exportChainCmd,
		ethCmd,
		exportCarCmd,
		consensusCmd,
		syncCmd,
		stateTreePruneCmd,
		datastoreCmd,
		ledgerCmd,
		sectorsCmd,
		msgCmd,
		electionCmd,
		rpcCmd,
		cidCmd,
		blockmsgidCmd,
		signaturesCmd,
		actorCmd,
		minerTypesCmd,
		minerPeeridCmd,
		minerMultisigsCmd,
		splitstoreCmd,
		fr32Cmd,
		chainCmd,
		balancerCmd,
		sendCsvCmd,
		terminationsCmd,
		migrationsCmd,
		diffCmd,
		itestdCmd,
		msigCmd,
		invariantsCmd,
		gasTraceCmd,
		replayOfflineCmd,
		indexesCmd,
		FevmAnalyticsCmd,
		mismatchesCmd,
		blockCmd,
<<<<<<< HEAD
		adlCmd,
=======
		lpUtilCmd,
>>>>>>> 566584d4
	}

	app := &cli.App{
		Name:     "lotus-shed",
		Usage:    "A place for all the lotus tools",
		Version:  build.UserVersion(),
		Commands: local,
		Flags: []cli.Flag{
			&cli.StringFlag{
				Name:    "repo",
				EnvVars: []string{"LOTUS_PATH"},
				Hidden:  true,
				Value:   "~/.lotus", // TODO: Consider XDG_DATA_HOME
			},
			&cli.StringFlag{
				Name:    "miner-repo",
				Aliases: []string{"storagerepo"},
				EnvVars: []string{"LOTUS_MINER_PATH", "LOTUS_STORAGE_PATH"},
				Value:   "~/.lotusminer", // TODO: Consider XDG_DATA_HOME
				Usage:   fmt.Sprintf("Specify miner repo path. flag storagerepo and env LOTUS_STORAGE_PATH are DEPRECATION, will REMOVE SOON"),
			},
			&cli.StringFlag{
				Name:  "log-level",
				Value: "info",
			},
			&cli.StringFlag{
				Name:  "pprof",
				Usage: "specify name of file for writing cpu profile to",
			},
		},
		Before: func(cctx *cli.Context) error {
			if prof := cctx.String("pprof"); prof != "" {
				profile, err := os.Create(prof)
				if err != nil {
					return err
				}

				if err := pprof.StartCPUProfile(profile); err != nil {
					return err
				}
			}

			return logging.SetLogLevel("lotus-shed", cctx.String("log-level"))
		},
		After: func(cctx *cli.Context) error {
			if prof := cctx.String("pprof"); prof != "" {
				pprof.StopCPUProfile()
			}
			return nil
		},
	}

	// terminate early on ctrl+c
	c := make(chan os.Signal, 1)
	signal.Notify(c, os.Interrupt)
	ctx, cancel := context.WithCancel(context.Background())
	go func() {
		<-c
		cancel()
		fmt.Println("Received interrupt, shutting down... Press CTRL+C again to force shutdown")
		<-c
		fmt.Println("Forcing stop")
		os.Exit(1)
	}()

	if err := app.RunContext(ctx, os.Args); err != nil {
		log.Errorf("%+v", err)
		os.Exit(1)
		return
	}
}<|MERGE_RESOLUTION|>--- conflicted
+++ resolved
@@ -91,11 +91,8 @@
 		FevmAnalyticsCmd,
 		mismatchesCmd,
 		blockCmd,
-<<<<<<< HEAD
 		adlCmd,
-=======
 		lpUtilCmd,
->>>>>>> 566584d4
 	}
 
 	app := &cli.App{
