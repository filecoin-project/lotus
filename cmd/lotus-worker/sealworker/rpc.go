package sealworker

import (
	"context"
	"net/http"
	"sync/atomic"

	"github.com/google/uuid"
	"github.com/gorilla/mux"
	"github.com/mitchellh/go-homedir"
	"golang.org/x/xerrors"

	"github.com/filecoin-project/go-jsonrpc"
	"github.com/filecoin-project/go-jsonrpc/auth"

	"github.com/filecoin-project/lotus/api"
	apitypes "github.com/filecoin-project/lotus/api/types"
	"github.com/filecoin-project/lotus/build"
	"github.com/filecoin-project/lotus/lib/rpcenc"
	"github.com/filecoin-project/lotus/metrics/proxy"
	"github.com/filecoin-project/lotus/storage/paths"
	"github.com/filecoin-project/lotus/storage/sealer"
	"github.com/filecoin-project/lotus/storage/sealer/storiface"
)

func WorkerHandler(authv func(ctx context.Context, token string) ([]auth.Permission, error), remote http.HandlerFunc, a api.Worker, permissioned bool) http.Handler {
	mux := mux.NewRouter()
	readerHandler, readerServerOpt := rpcenc.ReaderParamDecoder()
	rpcServer := jsonrpc.NewServer(readerServerOpt)

	wapi := proxy.MetricedWorkerAPI(a)
	if permissioned {
		wapi = api.PermissionedWorkerAPI(wapi)
	}

	rpcServer.Register("Filecoin", wapi)
	rpcServer.AliasMethod("rpc.discover", "Filecoin.Discover")

	mux.Handle("/rpc/v0", rpcServer)
	mux.Handle("/rpc/streams/v0/push/{uuid}", readerHandler)
	mux.PathPrefix("/remote").HandlerFunc(remote)
	mux.PathPrefix("/").Handler(http.DefaultServeMux) // pprof

	if !permissioned {
		return mux
	}

	ah := &auth.Handler{
		Verify: authv,
		Next:   mux.ServeHTTP,
	}
	return ah
}

type Worker struct {
	*sealer.LocalWorker

	LocalStore *paths.Local
	Storage    paths.LocalStorage

	disabled int64
}

func (w *Worker) Version(context.Context) (api.Version, error) {
	return api.WorkerAPIVersion0, nil
}

func (w *Worker) StorageLocal(ctx context.Context) (map[storiface.ID]string, error) {
	l, err := w.LocalStore.Local(ctx)
	if err != nil {
		return nil, err
	}

	out := map[storiface.ID]string{}
	for _, st := range l {
		out[st.ID] = st.LocalPath
	}

	return out, nil
}

func (w *Worker) StorageAddLocal(ctx context.Context, path string) error {
	path, err := homedir.Expand(path)
	if err != nil {
		return xerrors.Errorf("expanding local path: %w", err)
	}

	if err := w.LocalStore.OpenPath(ctx, path); err != nil {
		return xerrors.Errorf("opening local path: %w", err)
	}

	if err := w.Storage.SetStorage(func(sc *paths.StorageConfig) {
		sc.StoragePaths = append(sc.StoragePaths, paths.LocalPath{Path: path})
	}); err != nil {
		return xerrors.Errorf("get storage config: %w", err)
	}

	return nil
}

func (w *Worker) StorageDetachLocal(ctx context.Context, path string) error {
	path, err := homedir.Expand(path)
	if err != nil {
		return xerrors.Errorf("expanding local path: %w", err)
	}

	// check that we have the path opened
	lps, err := w.LocalStore.Local(ctx)
	if err != nil {
		return xerrors.Errorf("getting local path list: %w", err)
	}

	var localPath *storiface.StoragePath
	for _, lp := range lps {
		if lp.LocalPath == path {
			lp := lp // copy to make the linter happy
			localPath = &lp
			break
		}
	}
	if localPath == nil {
		return xerrors.Errorf("no local paths match '%s'", path)
	}

	// drop from the persisted storage.json
	var found bool
	if err := w.Storage.SetStorage(func(sc *paths.StorageConfig) {
		out := make([]paths.LocalPath, 0, len(sc.StoragePaths))
		for _, storagePath := range sc.StoragePaths {
			if storagePath.Path != path {
				out = append(out, storagePath)
				continue
			}
			found = true
		}
		sc.StoragePaths = out
	}); err != nil {
		return xerrors.Errorf("set storage config: %w", err)
	}
	if !found {
		// maybe this is fine?
		return xerrors.Errorf("path not found in storage.json")
	}

	// unregister locally, drop from sector index
	return w.LocalStore.ClosePath(ctx, localPath.ID)
}

func (w *Worker) StorageRedeclareLocal(ctx context.Context, id *storiface.ID, dropMissing bool) error {
	return w.LocalStore.Redeclare(ctx, id, dropMissing)
}

func (w *Worker) SetEnabled(ctx context.Context, enabled bool) error {
	disabled := int64(1)
	if enabled {
		disabled = 0
	}
	atomic.StoreInt64(&w.disabled, disabled)
	return nil
}

func (w *Worker) Enabled(ctx context.Context) (bool, error) {
	return atomic.LoadInt64(&w.disabled) == 0, nil
}

func (w *Worker) WaitQuiet(ctx context.Context) error {
	w.LocalWorker.WaitQuiet() // uses WaitGroup under the hood so no ctx :/
	return nil
}

func (w *Worker) ProcessSession(ctx context.Context) (uuid.UUID, error) {
	return w.LocalWorker.Session(ctx)
}

func (w *Worker) Session(ctx context.Context) (uuid.UUID, error) {
	if atomic.LoadInt64(&w.disabled) == 1 {
		return uuid.UUID{}, xerrors.Errorf("worker disabled")
	}

	return w.LocalWorker.Session(ctx)
}

func (w *Worker) Discover(ctx context.Context) (apitypes.OpenRPCDocument, error) {
	return build.OpenRPCDiscoverJSON_Worker(), nil
}

<<<<<<< HEAD
var _ storiface.WorkerCalls = &Worker{}
var _ api.Worker = &Worker{}
=======
func (w *Worker) Shutdown(ctx context.Context) error {
	return w.LocalWorker.Close()
}

var _ storiface.WorkerCalls = &Worker{}
>>>>>>> 5a186d4f
<|MERGE_RESOLUTION|>--- conflicted
+++ resolved
@@ -184,13 +184,9 @@
 	return build.OpenRPCDiscoverJSON_Worker(), nil
 }
 
-<<<<<<< HEAD
-var _ storiface.WorkerCalls = &Worker{}
-var _ api.Worker = &Worker{}
-=======
 func (w *Worker) Shutdown(ctx context.Context) error {
 	return w.LocalWorker.Close()
 }
 
 var _ storiface.WorkerCalls = &Worker{}
->>>>>>> 5a186d4f
+var _ api.Worker = &Worker{}