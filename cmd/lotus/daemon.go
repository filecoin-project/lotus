//go:build !nodaemon
// +build !nodaemon

package main

import (
	"bufio"
	"context"
	"encoding/hex"
	"encoding/json"
	"fmt"
	"io"
	"os"
	"path"
	"runtime/pprof"
	"strings"

	"github.com/DataDog/zstd"
	bstore "github.com/ipfs/go-ipfs-blockstore"
	metricsprom "github.com/ipfs/go-metrics-prometheus"
	"github.com/mitchellh/go-homedir"
	"github.com/multiformats/go-multiaddr"
	"github.com/urfave/cli/v2"
	"go.opencensus.io/plugin/runmetrics"
	"go.opencensus.io/stats"
	"go.opencensus.io/stats/view"
	"go.opencensus.io/tag"
	"golang.org/x/xerrors"
	"gopkg.in/cheggaaa/pb.v1"

	"github.com/filecoin-project/go-jsonrpc"
	"github.com/filecoin-project/go-paramfetch"

	lapi "github.com/filecoin-project/lotus/api"
	"github.com/filecoin-project/lotus/blockstore"
<<<<<<< HEAD
	gomapbs "github.com/filecoin-project/lotus/blockstore/gomap"

=======
	"github.com/filecoin-project/lotus/blockstore/cassbs"
>>>>>>> e8e96a26
	"github.com/filecoin-project/lotus/build"
	"github.com/filecoin-project/lotus/chain/consensus"
	"github.com/filecoin-project/lotus/chain/consensus/filcns"
	"github.com/filecoin-project/lotus/chain/index"
	"github.com/filecoin-project/lotus/chain/stmgr"
	"github.com/filecoin-project/lotus/chain/store"
	"github.com/filecoin-project/lotus/chain/types"
	"github.com/filecoin-project/lotus/chain/vm"
	lcli "github.com/filecoin-project/lotus/cli"
	"github.com/filecoin-project/lotus/journal"
	"github.com/filecoin-project/lotus/journal/fsjournal"
	"github.com/filecoin-project/lotus/lib/httpreader"
	"github.com/filecoin-project/lotus/lib/peermgr"
	"github.com/filecoin-project/lotus/lib/ulimit"
	"github.com/filecoin-project/lotus/metrics"
	"github.com/filecoin-project/lotus/node"
	"github.com/filecoin-project/lotus/node/config"
	"github.com/filecoin-project/lotus/node/modules"
	"github.com/filecoin-project/lotus/node/modules/dtypes"
	"github.com/filecoin-project/lotus/node/modules/testing"
	"github.com/filecoin-project/lotus/node/repo"
	"github.com/filecoin-project/lotus/storage/sealer/ffiwrapper"
)

const (
	makeGenFlag     = "lotus-make-genesis"
	preTemplateFlag = "genesis-template"
)

var daemonStopCmd = &cli.Command{
	Name:  "stop",
	Usage: "Stop a running lotus daemon",
	Flags: []cli.Flag{},
	Action: func(cctx *cli.Context) error {
		api, closer, err := lcli.GetAPI(cctx)
		if err != nil {
			return err
		}
		defer closer()

		err = api.Shutdown(lcli.ReqContext(cctx))
		if err != nil {
			return err
		}

		return nil
	},
}

// DaemonCmd is the `go-lotus daemon` command
var DaemonCmd = &cli.Command{
	Name:  "daemon",
	Usage: "Start a lotus daemon process",
	Flags: []cli.Flag{
		&cli.StringFlag{
			Name:  "api",
			Value: "1234",
		},
		&cli.StringFlag{
			Name:   makeGenFlag,
			Value:  "",
			Hidden: true,
		},
		&cli.StringFlag{
			Name:   preTemplateFlag,
			Hidden: true,
		},
		&cli.StringFlag{
			Name:   "import-key",
			Usage:  "on first run, import a default key from a given file",
			Hidden: true,
		},
		&cli.StringFlag{
			Name:  "genesis",
			Usage: "genesis file to use for first node run",
		},
		&cli.BoolFlag{
			Name:  "bootstrap",
			Value: true,
		},
		&cli.StringFlag{
			Name:  "import-chain",
			Usage: "on first run, load chain from given file or url and validate",
		},
		&cli.StringFlag{
			Name:  "import-snapshot",
			Usage: "import chain state from a given chain export file or url",
		},
		&cli.BoolFlag{
			Name:  "halt-after-import",
			Usage: "halt the process after importing chain from file",
		},
		&cli.BoolFlag{
			Name:  "lite",
			Usage: "start lotus in lite mode",
		},
		&cli.BoolFlag{
			Name:  "follower",
			Usage: "start lotus in follower mode",
		},
		&cli.StringFlag{
			Name:  "pprof",
			Usage: "specify name of file for writing cpu profile to",
		},
		&cli.StringFlag{
			Name:  "profile",
			Usage: "specify type of node",
		},
		&cli.BoolFlag{
			Name:  "manage-fdlimit",
			Usage: "manage open file limit",
			Value: true,
		},
		&cli.StringFlag{
			Name:  "config",
			Usage: "specify path of config file to use",
		},
		// FIXME: This is not the correct place to put this configuration
		//  option. Ideally it would be part of `config.toml` but at the
		//  moment that only applies to the node configuration and not outside
		//  components like the RPC server.
		&cli.IntFlag{
			Name:  "api-max-req-size",
			Usage: "maximum API request size accepted by the JSON RPC server",
		},
		&cli.PathFlag{
			Name:  "restore",
			Usage: "restore from backup file",
		},
		&cli.PathFlag{
			Name:  "restore-config",
			Usage: "config file to use when restoring from backup",
		},
	},
	Action: func(cctx *cli.Context) error {
		fmt.Println("MIKEDAEMON")
		isLite := cctx.Bool("lite")

		isFollower := cctx.Bool("follower")

		err := runmetrics.Enable(runmetrics.RunMetricOptions{
			EnableCPU:    true,
			EnableMemory: true,
		})
		if err != nil {
			return xerrors.Errorf("enabling runtime metrics: %w", err)
		}

		if cctx.Bool("manage-fdlimit") {
			if _, _, err := ulimit.ManageFdLimit(); err != nil {
				log.Errorf("setting file descriptor limit: %s", err)
			}
		}

		if prof := cctx.String("pprof"); prof != "" {
			profile, err := os.Create(prof)
			if err != nil {
				return err
			}

			if err := pprof.StartCPUProfile(profile); err != nil {
				return err
			}
			defer pprof.StopCPUProfile()
		}

		var isBootstrapper dtypes.Bootstrapper
		switch profile := cctx.String("profile"); profile {
		case "bootstrapper":
			isBootstrapper = true
		case "":
			// do nothing
		default:
			return fmt.Errorf("unrecognized profile type: %q", profile)
		}

		ctx, _ := tag.New(context.Background(),
			tag.Insert(metrics.Version, build.BuildVersion),
			tag.Insert(metrics.Commit, build.CurrentCommit),
			tag.Insert(metrics.NodeType, "chain"),
		)
		// Register all metric views
		if err = view.Register(
			metrics.ChainNodeViews...,
		); err != nil {
			log.Fatalf("Cannot register the view: %v", err)
		}
		// Set the metric to one so it is published to the exporter
		stats.Record(ctx, metrics.LotusInfo.M(1))

		{
			dir, err := homedir.Expand(cctx.String("repo"))
			if err != nil {
				log.Warnw("could not expand repo location", "error", err)
			} else {
				log.Infof("lotus repo: %s", dir)
			}
		}

		r, err := repo.NewFS(cctx.String("repo"))
		if err != nil {
			return xerrors.Errorf("opening fs repo: %w", err)
		}

		if cctx.String("config") != "" {
			r.SetConfigPath(cctx.String("config"))
		}

		err = r.Init(repo.FullNode)
		if err != nil && err != repo.ErrRepoExists {
			return xerrors.Errorf("repo init error: %w", err)
		}
		freshRepo := err != repo.ErrRepoExists

		if !isLite {
			if err := paramfetch.GetParams(lcli.ReqContext(cctx), build.ParametersJSON(), build.SrsJSON(), 0); err != nil {
				return xerrors.Errorf("fetching proof parameters: %w", err)
			}
		}

		var genBytes []byte
		if cctx.String("genesis") != "" {
			genBytes, err = os.ReadFile(cctx.String("genesis"))
			if err != nil {
				return xerrors.Errorf("reading genesis: %w", err)
			}
		} else {
			genBytes = build.MaybeGenesis()
		}

		if cctx.IsSet("restore") {
			if !freshRepo {
				return xerrors.Errorf("restoring from backup is only possible with a fresh repo!")
			}
			if err := restore(cctx, r); err != nil {
				return xerrors.Errorf("restoring from backup: %w", err)
			}
		}

		chainfile := cctx.String("import-chain")
		snapshot := cctx.String("import-snapshot")
		if chainfile != "" || snapshot != "" {
			if chainfile != "" && snapshot != "" {
				return fmt.Errorf("cannot specify both 'import-snapshot' and 'import-chain'")
			}
			var issnapshot bool
			if chainfile == "" {
				chainfile = snapshot
				issnapshot = true
			}

			if err := ImportChain(ctx, r, chainfile, issnapshot); err != nil {
				return err
			}
			if cctx.Bool("halt-after-import") {
				fmt.Println("Chain import complete, halting as requested...")
				return nil
			}
		}

		genesis := node.Options()
		if len(genBytes) > 0 {
			genesis = node.Override(new(modules.Genesis), modules.LoadGenesis(genBytes))
		}
		if cctx.String(makeGenFlag) != "" {
			if cctx.String(preTemplateFlag) == "" {
				return xerrors.Errorf("must also pass file with genesis template to `--%s`", preTemplateFlag)
			}
			genesis = node.Override(new(modules.Genesis), testing.MakeGenesis(cctx.String(makeGenFlag), cctx.String(preTemplateFlag)))
		}

		shutdownChan := make(chan struct{})

		// If the daemon is started in "lite mode", provide a  Gateway
		// for RPC calls
		liteModeDeps := node.Options()
		if isLite || isFollower {
			gapi, closer, err := lcli.GetGatewayAPI(cctx)
			if err != nil {
				return err
			}

			defer closer()
			liteModeDeps = node.Override(new(lapi.Gateway), gapi)
		}

		// some libraries like ipfs/go-ds-measure and ipfs/go-ipfs-blockstore
		// use ipfs/go-metrics-interface. This injects a Prometheus exporter
		// for those. Metrics are exported to the default registry.
		if err := metricsprom.Inject(); err != nil {
			log.Warnf("unable to inject prometheus ipfs/go-metrics exporter; some metrics will be unavailable; err: %s", err)
		}

		var api lapi.FullNode
		stop, err := node.New(ctx,
			node.FullAPI(&api, node.Lite(isLite), node.Follower(isFollower)),

			node.Base(),
			node.Repo(r),

			node.Override(new(dtypes.Bootstrapper), isBootstrapper),
			node.Override(new(dtypes.ShutdownChan), shutdownChan),

			genesis,
			liteModeDeps,

			node.ApplyIf(func(s *node.Settings) bool { return cctx.IsSet("api") },
				node.Override(node.SetApiEndpointKey, func(lr repo.LockedRepo) error {
					apima, err := multiaddr.NewMultiaddr("/ip4/127.0.0.1/tcp/" +
						cctx.String("api"))
					if err != nil {
						return err
					}
					return lr.SetAPIEndpoint(apima)
				})),
			node.ApplyIf(func(s *node.Settings) bool { return !cctx.Bool("bootstrap") },
				node.Unset(node.RunPeerMgrKey),
				node.Unset(new(*peermgr.PeerMgr)),
			),
		)
		if err != nil {
			return xerrors.Errorf("initializing node: %w", err)
		}

		if cctx.String("import-key") != "" {
			if err := importKey(ctx, api, cctx.String("import-key")); err != nil {
				log.Errorf("importing key failed: %+v", err)
			}
		}

		endpoint, err := r.APIEndpoint()
		if err != nil {
			return xerrors.Errorf("getting api endpoint: %w", err)
		}

		//
		// Instantiate JSON-RPC endpoint.
		// ----

		// Populate JSON-RPC options.
		serverOptions := []jsonrpc.ServerOption{jsonrpc.WithServerErrors(lapi.RPCErrors)}
		if maxRequestSize := cctx.Int("api-max-req-size"); maxRequestSize != 0 {
			serverOptions = append(serverOptions, jsonrpc.WithMaxRequestSize(int64(maxRequestSize)))
		}

		// Instantiate the full node handler.
		h, err := node.FullNodeHandler(api, true, serverOptions...)
		if err != nil {
			return fmt.Errorf("failed to instantiate rpc handler: %s", err)
		}

		// Serve the RPC.
		rpcStopper, err := node.ServeRPC(h, "lotus-daemon", endpoint)
		if err != nil {
			return fmt.Errorf("failed to start json-rpc endpoint: %s", err)
		}

		// Monitor for shutdown.
		finishCh := node.MonitorShutdown(shutdownChan,
			node.ShutdownHandler{Component: "rpc server", StopFunc: rpcStopper},
			node.ShutdownHandler{Component: "node", StopFunc: stop},
		)
		<-finishCh // fires when shutdown is complete.

		// TODO: properly parse api endpoint (or make it a URL)
		return nil
	},
	Subcommands: []*cli.Command{
		daemonStopCmd,
	},
}

func importKey(ctx context.Context, api lapi.FullNode, f string) error {
	f, err := homedir.Expand(f)
	if err != nil {
		return err
	}

	hexdata, err := os.ReadFile(f)
	if err != nil {
		return err
	}

	data, err := hex.DecodeString(strings.TrimSpace(string(hexdata)))
	if err != nil {
		return err
	}

	var ki types.KeyInfo
	if err := json.Unmarshal(data, &ki); err != nil {
		return err
	}

	addr, err := api.WalletImport(ctx, &ki)
	if err != nil {
		return err
	}

	if err := api.WalletSetDefault(ctx, addr); err != nil {
		return err
	}

	log.Infof("successfully imported key for %s", addr)
	return nil
}

func ImportChain(ctx context.Context, r repo.Repo, fname string, snapshot bool) (err error) {
	var rd io.Reader
	var l int64
	if strings.HasPrefix(fname, "http://") || strings.HasPrefix(fname, "https://") {
		rrd, err := httpreader.NewResumableReader(ctx, fname)
		if err != nil {
			return xerrors.Errorf("fetching chain CAR failed: setting up resumable reader: %w", err)
		}

		rd = rrd
		l = rrd.ContentLength()
	} else {
		fname, err = homedir.Expand(fname)
		if err != nil {
			return err
		}

		fi, err := os.Open(fname)
		if err != nil {
			return err
		}
		defer fi.Close() //nolint:errcheck

		st, err := os.Stat(fname)
		if err != nil {
			return err
		}

		rd = fi
		l = st.Size()
	}

	lr, err := r.Lock(repo.FullNode)
	if err != nil {
		return err
	}
	defer lr.Close() //nolint:errcheck

	bs, err := lr.Blockstore(ctx, repo.UniversalBlockstore)
	if err != nil {
		return xerrors.Errorf("failed to open blockstore: %w", err)
	}

<<<<<<< HEAD
	if os.Getenv("LOTUS_GOMAP_STORE") != "" {
		fmt.Println("Adding GOMAP")
		gmds, err := gomapbs.NewGomapDS(os.Getenv("LOTUS_GOMAP_STORE"))
=======
	if os.Getenv("LOTUS_CASSANDRA_UNIVERSAL_STORE") != "" {
		cds, err := cassbs.NewCassandraDS(os.Getenv("LOTUS_CASSANDRA_UNIVERSAL_STORE"))
>>>>>>> e8e96a26
		if err != nil {
			return xerrors.Errorf("open cassandra store: %w", err)
		}

<<<<<<< HEAD
		bs = blockstore.Adapt(gmds)
=======
		rbs := bstore.NewBlockstore(cds, bstore.NoPrefix())

		bs = blockstore.Adapt(rbs)
>>>>>>> e8e96a26
	}

	mds, err := lr.Datastore(ctx, "/metadata")
	if err != nil {
		return err
	}

	j, err := fsjournal.OpenFSJournal(lr, journal.EnvDisabledEvents())
	if err != nil {
		return xerrors.Errorf("failed to open journal: %w", err)
	}

	cst := store.NewChainStore(bs, bs, mds, filcns.Weight, j)
	defer cst.Close() //nolint:errcheck

	log.Infof("importing chain from %s...", fname)

	bufr := bufio.NewReaderSize(rd, 1<<20)

	header, err := bufr.Peek(4)
	if err != nil {
		return xerrors.Errorf("peek header: %w", err)
	}

	bar := pb.New64(l)
	br := bar.NewProxyReader(bufr)
	bar.ShowTimeLeft = true
	bar.ShowPercent = true
	bar.ShowSpeed = true
	bar.Units = pb.U_BYTES

	var ir io.Reader = br

	if string(header[1:]) == "\xB5\x2F\xFD" { // zstd
		zr := zstd.NewReader(br)
		defer func() {
			if err := zr.Close(); err != nil {
				log.Errorw("closing zstd reader", "error", err)
			}
		}()
		ir = zr
	}

	bar.Start()
	ts, gen, err := cst.Import(ctx, ir)
	bar.Finish()

	if err != nil {
		return xerrors.Errorf("importing chain failed: %w", err)
	}

	if err := cst.FlushValidationCache(ctx); err != nil {
		return xerrors.Errorf("flushing validation cache failed: %w", err)
	}

	log.Infof("setting genesis")
	err = cst.SetGenesis(ctx, gen)
	if err != nil {
		return err
	}

	// TODO: We need to supply the actual beacon after v14
	stm, err := stmgr.NewStateManager(cst, consensus.NewTipSetExecutor(filcns.RewardFunc), vm.Syscalls(ffiwrapper.ProofVerifier), filcns.DefaultUpgradeSchedule(), nil, mds, index.DummyMsgIndex)
	if err != nil {
		return err
	}

	if !snapshot {
		log.Infof("validating imported chain...")
		if err := stm.ValidateChain(ctx, ts); err != nil {
			return xerrors.Errorf("chain validation failed: %w", err)
		}
	}

	log.Infof("accepting %s as new head", ts.Cids())
	if err := cst.ForceHeadSilent(ctx, ts); err != nil {
		return err
	}

	// populate the message index if user has EnableMsgIndex enabled
	//
	c, err := lr.Config()
	if err != nil {
		return err
	}
	cfg, ok := c.(*config.FullNode)
	if !ok {
		return xerrors.Errorf("invalid config for repo, got: %T", c)
	}
	if cfg.Index.EnableMsgIndex {
		log.Info("populating message index...")
		if err := index.PopulateAfterSnapshot(ctx, path.Join(lr.Path(), "sqlite"), cst); err != nil {
			return err
		}
		log.Info("populating message index done")
	}

	return nil
}<|MERGE_RESOLUTION|>--- conflicted
+++ resolved
@@ -33,12 +33,8 @@
 
 	lapi "github.com/filecoin-project/lotus/api"
 	"github.com/filecoin-project/lotus/blockstore"
-<<<<<<< HEAD
+	"github.com/filecoin-project/lotus/blockstore/cassbs"
 	gomapbs "github.com/filecoin-project/lotus/blockstore/gomap"
-
-=======
-	"github.com/filecoin-project/lotus/blockstore/cassbs"
->>>>>>> e8e96a26
 	"github.com/filecoin-project/lotus/build"
 	"github.com/filecoin-project/lotus/chain/consensus"
 	"github.com/filecoin-project/lotus/chain/consensus/filcns"
@@ -488,25 +484,20 @@
 		return xerrors.Errorf("failed to open blockstore: %w", err)
 	}
 
-<<<<<<< HEAD
 	if os.Getenv("LOTUS_GOMAP_STORE") != "" {
 		fmt.Println("Adding GOMAP")
 		gmds, err := gomapbs.NewGomapDS(os.Getenv("LOTUS_GOMAP_STORE"))
-=======
+		if err != nil {
+			return xerrors.Errorf("open gomap store: %w", err)
+		}
+		rbs := bstore.NewBlockstore(gmds, bstore.NoPrefix())
+		bs = blockstore.Adapt(gmds)
+	}
+
 	if os.Getenv("LOTUS_CASSANDRA_UNIVERSAL_STORE") != "" {
 		cds, err := cassbs.NewCassandraDS(os.Getenv("LOTUS_CASSANDRA_UNIVERSAL_STORE"))
->>>>>>> e8e96a26
-		if err != nil {
-			return xerrors.Errorf("open cassandra store: %w", err)
-		}
-
-<<<<<<< HEAD
-		bs = blockstore.Adapt(gmds)
-=======
 		rbs := bstore.NewBlockstore(cds, bstore.NoPrefix())
-
 		bs = blockstore.Adapt(rbs)
->>>>>>> e8e96a26
 	}
 
 	mds, err := lr.Datastore(ctx, "/metadata")
