:root {
    --color-primary: #3f51b5;
    --color-primary-dark: #283593;
    --color-primary-darker: #1a237e;
    --color-text: #64748b;
    --color-background: #f8fafc;
    --color-border: #e2e8f0;
    --color-white: white;
}

/* Base styles */
body {
    font-family: 'Inter', system-ui, -apple-system, sans-serif;
    background-color: var(--color-background);
    padding: 0;
    margin: 0;
    line-height: 1.6;
}

*, *::before, *::after {
    box-sizing: border-box;
    margin: 0;
    padding: 0;
}

p {
    color: var(--color-text);
}

a {
    color: var(--color-primary);
    text-decoration: none;
    transition: color 0.2s;
}

a:hover {
    color: var(--color-primary-dark);
}

/* Layout */
.page-wrapper {
    container-type: inline-size;
    max-width: 900px;
    margin: 0 auto;
    padding: 40px 20px;
    display: flex;
    flex-direction: column;
    gap: 4rem;
}

/* Header */
header {
    text-align: center;
    display: flex;
    flex-direction: column;
    gap: 1.5rem;
}

header h1 {
    color: var(--color-primary-darker);
    font-size: 2.5rem;
}

header p {
    max-width: 600px;
    margin: 0 auto;
}

/* Cards */
.cards {
    display: flex;
    flex-direction: column;
    gap: 24px;
}

.card {
    background-color: var(--color-white);
    border-radius: 16px;
    padding: 40px;
    box-shadow: 0 1px 3px rgba(0, 0, 0, 0.1), 0 1px 2px rgba(0, 0, 0, 0.06);;
    display: grid;
    grid-template-columns: 2fr 1fr;
    gap: 32px;
    align-items: center;
}

.card-content {
    order: 1;
    display: flex;
    flex-direction: column;
    gap: 1.5rem;
}

.card h2 {
    color: var(--color-primary-darker);
    font-size: 1.75rem;
    text-align: left;
}

<<<<<<< HEAD
a:hover {
    color: #555;
}

.container {
    margin: 2em;

    a {
        color: #4c7eff;
    }
}
=======

/* Buttons */
.button-container {
    order: 2;
    text-align: center;
    display: flex;
    justify-content: center;
}

.button {
    background-color: var(--color-primary);
    color: var(--color-white);
    text-decoration: none;
    padding: 16px 32px;
    border-radius: 12px;
    font-weight: 600;
    transition: all 0.2s ease;
    max-width: 200px;
    width: 80%;
    flex-grow: 1;
}

.button:hover {
    background-color: var(--color-primary-dark);
    color: var(--color-white);
}

.divider {
    height: 1px;
    background-color: var(--color-border);
}

/* Footer */
footer {
    text-align: center;
}

/* Responsive styles */
@container (max-width: 700px) {
    .card {
        grid-template-columns: 1fr;
    }

    .card h2 {
        font-size: 1.5rem;
        text-align: center;
    }

    .button {
        width: 100%;
    }
}
>>>>>>> 15a43c06
<|MERGE_RESOLUTION|>--- conflicted
+++ resolved
@@ -97,19 +97,6 @@
     text-align: left;
 }
 
-<<<<<<< HEAD
-a:hover {
-    color: #555;
-}
-
-.container {
-    margin: 2em;
-
-    a {
-        color: #4c7eff;
-    }
-}
-=======
 
 /* Buttons */
 .button-container {
@@ -130,6 +117,14 @@
     max-width: 200px;
     width: 80%;
     flex-grow: 1;
+}
+
+.container {
+    margin: 2em;
+
+    a {
+        color: #4c7eff;
+    }
 }
 
 .button:hover {
@@ -161,5 +156,4 @@
     .button {
         width: 100%;
     }
-}
->>>>>>> 15a43c06
+}