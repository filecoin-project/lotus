package main

import (
	"os"
	"sync"

	paramfetch "github.com/filecoin-project/go-paramfetch"
	"github.com/filecoin-project/go-sectorbuilder"
	"github.com/mitchellh/go-homedir"

	logging "github.com/ipfs/go-log/v2"
	"golang.org/x/xerrors"
	"gopkg.in/urfave/cli.v2"

	manet "github.com/multiformats/go-multiaddr-net"

	"github.com/filecoin-project/lotus/api"
	"github.com/filecoin-project/lotus/build"
	lcli "github.com/filecoin-project/lotus/cli"
	"github.com/filecoin-project/lotus/lib/lotuslog"
	"github.com/filecoin-project/lotus/node/repo"
)

var log = logging.Logger("main")

<<<<<<< HEAD
var storagerepo = ""
=======
const (
	workers   = 1 // TODO: Configurability
	transfers = 1
)
>>>>>>> 21a603ed

func main() {
	lotuslog.SetupLogLevels()

	log.Info("Starting lotus worker")

	local := []*cli.Command{
		runCmd,
	}

	app := &cli.App{
		Name:    "lotus-seal-worker",
		Usage:   "Remote storage miner worker",
		Version: build.UserVersion,
		Flags: []cli.Flag{
			&cli.StringFlag{
				Name:    "repo",
				EnvVars: []string{"WORKER_PATH"},
				Value:   "/root/.lotusworker", // TODO: Consider XDG_DATA_HOME
				//Value:   "~/.lotusstorage", // TODO: Consider XDG_DATA_HOME
			},
			&cli.StringFlag{
				Name:    "storagerepo",
				EnvVars: []string{"LOTUS_STORAGE_PATH"},
				Value:   "/root/.lotusstorage", // TODO: Consider XDG_DATA_HOME
			},
			&cli.BoolFlag{
				Name:  "enable-gpu-proving",
				Usage: "enable use of GPU for mining operations",
				Value: true,
			},
			&cli.BoolFlag{
				Name: "no-precommit",
			},
			&cli.BoolFlag{
				Name: "no-commit",
			},
		},

		Commands: local,
	}
	app.Setup()
	app.Metadata["repoType"] = repo.StorageMiner

	if err := app.Run(os.Args); err != nil {
		log.Warnf("%+v", err)
		return
	}
}

type limits struct {
	workLimit     chan struct{}
	transferLimit chan struct{}
}

var runCmd = &cli.Command{
	Name:  "run",
	Usage: "Start lotus worker",
	Action: func(cctx *cli.Context) error {
		if !cctx.Bool("enable-gpu-proving") {
			os.Setenv("BELLMAN_NO_GPU", "true")
		}

		storagerepo = cctx.String("storagerepo")

		nodeApi, closer, err := lcli.GetStorageMinerAPI(cctx)
		if err != nil {
			return xerrors.Errorf("getting miner api: %w", err)
		}
		defer closer()
		ctx := lcli.ReqContext(cctx)

		ainfo, err := lcli.GetAPIInfo(cctx, repo.StorageMiner)
		if err != nil {
			return xerrors.Errorf("could not get api info: %w", err)
		}
		_, storageAddr, err := manet.DialArgs(ainfo.Addr)

		r, err := homedir.Expand(cctx.String("repo"))
		if err != nil {
			return err
		}

		v, err := nodeApi.Version(ctx)
		if err != nil {
			return err
		}
		if v.APIVersion != build.APIVersion {
			return xerrors.Errorf("lotus-storage-miner API version doesn't match: local: ", api.Version{APIVersion: build.APIVersion})
		}

		go func() {
			<-ctx.Done()
			log.Warn("Shutting down..")
		}()

		limiter := &limits{
			workLimit:     make(chan struct{}, workers),
			transferLimit: make(chan struct{}, transfers),
		}

		act, err := nodeApi.ActorAddress(ctx)
		if err != nil {
			return err
		}
		ssize, err := nodeApi.ActorSectorSize(ctx, act)
		if err != nil {
			return err
		}

		if err := paramfetch.GetParams(build.ParametersJson(), ssize); err != nil {
			return xerrors.Errorf("get params: %w", err)
		}

		sb, err := sectorbuilder.NewStandalone(&sectorbuilder.Config{
			SectorSize:    ssize,
			Miner:         act,
			WorkerThreads: workers,
			Paths:         sectorbuilder.SimplePath(r),
		})
		if err != nil {
			return err
		}

		nQueues := workers + transfers
		var wg sync.WaitGroup
		wg.Add(nQueues)

		for i := 0; i < nQueues; i++ {
			go func() {
				defer wg.Done()

				if err := acceptJobs(ctx, nodeApi, sb, limiter, "http://"+storageAddr, ainfo.AuthHeader(), r, cctx.Bool("no-precommit"), cctx.Bool("no-commit")); err != nil {
					log.Warnf("%+v", err)
					return
				}
			}()
		}

		wg.Wait()
		return nil
	},
}<|MERGE_RESOLUTION|>--- conflicted
+++ resolved
@@ -23,14 +23,14 @@
 
 var log = logging.Logger("main")
 
-<<<<<<< HEAD
+
 var storagerepo = ""
-=======
+
 const (
 	workers   = 1 // TODO: Configurability
 	transfers = 1
 )
->>>>>>> 21a603ed
+
 
 func main() {
 	lotuslog.SetupLogLevels()
