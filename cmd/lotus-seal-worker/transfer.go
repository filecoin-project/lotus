package main

import (
<<<<<<< HEAD
=======
	"fmt"
	"io"
	"mime"
	"net/http"
	"os"

>>>>>>> 21a603ed
	sectorbuilder "github.com/filecoin-project/go-sectorbuilder"
	"github.com/filecoin-project/go-sectorbuilder/fs"
	files "github.com/ipfs/go-ipfs-files"
	"golang.org/x/xerrors"
	"gopkg.in/cheggaaa/pb.v1"
	"mime"
	"net/http"
	"os"
	"os/exec"
	"path/filepath"

	"github.com/filecoin-project/lotus/lib/tarutil"
)

func (w *worker) sizeForType(typ string) int64 {
	size := int64(w.sb.SectorSize())
	if typ == "cache" {
		size *= 10
	}
	return size
}

func (w *worker) fetch(typ string, sectorID uint64) error {
	outname := filepath.Join(w.repo, typ, w.sb.SectorName(sectorID))

	url := w.minerEndpoint + "/remote/" + typ + "/" + fmt.Sprint(sectorID)
	log.Infof("Fetch %s %s", typ, url)

	req, err := http.NewRequest("GET", url, nil)
	if err != nil {
		return xerrors.Errorf("request: %w", err)
	}
	req.Header = w.auth

	resp, err := http.DefaultClient.Do(req)
	if err != nil {
		return xerrors.Errorf("do request: %w", err)
	}
	defer resp.Body.Close()

	if resp.StatusCode != 200 {
		return xerrors.Errorf("non-200 code: %d", resp.StatusCode)
	}

	bar := pb.New64(w.sizeForType(typ))
	bar.ShowPercent = true
	bar.ShowSpeed = true
	bar.Units = pb.U_BYTES

	barreader := bar.NewProxyReader(resp.Body)

	bar.Start()
	defer bar.Finish()

	mediatype, _, err := mime.ParseMediaType(resp.Header.Get("Content-Type"))
	if err != nil {
		return xerrors.Errorf("parse media type: %w", err)
	}

	if err := os.RemoveAll(outname); err != nil {
		return xerrors.Errorf("removing dest: %w", err)
	}

	switch mediatype {
	case "application/x-tar":
		return tarutil.ExtractTar(barreader, outname)
	case "application/octet-stream":
		return files.WriteTo(files.NewReaderFile(barreader), outname)
	default:
		return xerrors.Errorf("unknown content type: '%s'", mediatype)
	}
}

<<<<<<< HEAD
/*func (w *worker) push(typ string, sectorID uint64) error {
	filename := filepath.Join(w.repo, typ, w.sb.SectorName(sectorID))
=======
func (w *worker) push(typ string, sectorID uint64) error {
	w.limiter.transferLimit <- struct{}{}
	defer func() {
		<-w.limiter.transferLimit
	}()

	filename, err := w.sb.SectorPath(fs.DataType(typ), sectorID)
	if err != nil {
		return err
	}
>>>>>>> 21a603ed

	url := w.minerEndpoint + "/remote/" + typ + "/" + fmt.Sprint(sectorID)
	log.Infof("Push %s %s", typ, url)

	stat, err := os.Stat(string(filename))
	if err != nil {
		return err
	}

	var r io.Reader
	if stat.IsDir() {
		r, err = tarutil.TarDirectory(string(filename))
	} else {
		r, err = os.OpenFile(string(filename), os.O_RDONLY, 0644)
	}
	if err != nil {
		return xerrors.Errorf("opening push reader: %w", err)
	}

	bar := pb.New64(w.sizeForType(typ))
	bar.ShowPercent = true
	bar.ShowSpeed = true
	bar.ShowCounters = true
	bar.Units = pb.U_BYTES

	bar.Start()
	defer bar.Finish()
	//todo set content size

	header := w.auth

	if stat.IsDir() {
		header.Set("Content-Type", "application/x-tar")
	} else {
		header.Set("Content-Type", "application/octet-stream")
	}

	req, err := http.NewRequest("PUT", url, bar.NewProxyReader(r))
	if err != nil {
		return err
	}
	req.Header = header

	resp, err := http.DefaultClient.Do(req)
	if err != nil {
		return err
	}
	if resp.StatusCode != 200 {
		return xerrors.Errorf("non-200 response: %d", resp.StatusCode)
	}

	if err := resp.Body.Close(); err != nil {
		return err
	}

	// TODO: keep files around for later stages of sealing
	return w.remove(typ, sectorID)
}*/


func (w *worker) push(typ string, sectorID uint64) error {
	filename := filepath.Join(w.repo, typ, w.sb.SectorName(sectorID))

	//url := w.minerEndpoint + "/remote/" + typ + "/" + w.sb.SectorName(sectorID)
	//log.Infof("Push %s %s", typ, url)

	//stat, err := os.Stat(filename)
	//if err != nil {
	//	return err
	//}

	//var r io.Reader
	//if stat.IsDir() {
	//	r, err = tarutil.TarDirectory(filename)

	//} else {
		//r, err = os.OpenFile(filename, os.O_RDONLY, 0644)
		//err := os.Rename(filename, minerFilename)
		//if err != nil {
		//	log.Fatal(err)
		//}
	//}

	//if err != nil {
	//	return xerrors.Errorf("opening push reader: %w", err)
	//}

	bar := pb.New64(w.sizeForType(typ))
	bar.ShowPercent = true
	bar.ShowSpeed = true
	bar.ShowCounters = true
	bar.Units = pb.U_BYTES

	bar.Start()
	defer bar.Finish()
	//todo set content size

	//header := w.auth

	//if stat.IsDir() {
	//	header.Set("Content-Type", "application/x-tar")
	//} else {
	//	header.Set("Content-Type", "application/octet-stream")
	//}

	//req, err := http.NewRequest("PUT", url, bar.NewProxyReader(r))
	//if err != nil {
	//	return err
	//}
	//req.Header = header

	//resp, err := http.DefaultClient.Do(req)
	//if err != nil {
	//	return err
	//}
	//if resp.StatusCode != 200 {
	//	return xerrors.Errorf("non-200 response: %d", resp.StatusCode)
	//}

	//if err := resp.Body.Close(); err != nil {
	//	return err
	//}


	minerFilename := filepath.Join(storagerepo, typ, w.sb.SectorName(sectorID))


	if minerFilename != filename {

		os.Remove(minerFilename)

		var cmd *exec.Cmd
		cmd = exec.Command("mv",  filename, minerFilename)
		_, err := cmd.Output()
		if err != nil {
			log.Info("cannot mv files",err)
		}

		return err
	}


    return nil

	// TODO: keep files around for later stages of sealing
	//return w.remove(typ, sectorID)
}

func (w *worker) remove(typ string, sectorID uint64) error {
	filename := filepath.Join(w.repo, typ, w.sb.SectorName(sectorID))
	return os.RemoveAll(filename)
}

<<<<<<< HEAD

/*func (w *worker) fetchSector(sectorID uint64, typ sectorbuilder.WorkerTaskType) error {
=======
func (w *worker) fetchSector(sectorID uint64, typ sectorbuilder.WorkerTaskType) error {
	w.limiter.transferLimit <- struct{}{}
	defer func() {
		<-w.limiter.transferLimit
	}()

>>>>>>> 21a603ed
	var err error
	switch typ {
	case sectorbuilder.WorkerPreCommit:
		err = w.fetch("staging", sectorID)
	case sectorbuilder.WorkerCommit:
		err = w.fetch("sealed", sectorID)
		if err != nil {
			return xerrors.Errorf("fetch sealed: %w", err)
		}
		err = w.fetch("cache", sectorID)
	}
	if err != nil {
		return xerrors.Errorf("fetch failed: %w", err)
	}
	return nil
}
*/

func (w *worker) fetchSector(sectorID uint64, typ sectorbuilder.WorkerTaskType) error {
	var err error
	switch typ {
	case sectorbuilder.WorkerPreCommit:
		//err = w.fetch("staging", sectorID)
		//link to staging file
		filename := filepath.Join(w.repo, "staging", w.sb.SectorName(sectorID))

		minerFilename := filepath.Join(storagerepo, "staging", w.sb.SectorName(sectorID))

		if (minerFilename != filename){

			os.Remove(filename)
			err := os.Symlink(minerFilename, filename)

			if err != nil {
				return xerrors.Errorf("fetch failed: %w", err)
			}
		}

	case sectorbuilder.WorkerCommit:
		//err = w.fetch("sealed", sectorID)
		//if err != nil {
		//	return xerrors.Errorf("fetch sealed: %w", err)
		//}
		//err = w.fetch("cache", sectorID)
	}
	if err != nil {
		return xerrors.Errorf("fetch failed: %w", err)
	}
	return nil
}<|MERGE_RESOLUTION|>--- conflicted
+++ resolved
@@ -1,17 +1,9 @@
 package main
 
 import (
-<<<<<<< HEAD
-=======
 	"fmt"
-	"io"
-	"mime"
-	"net/http"
-	"os"
 
->>>>>>> 21a603ed
 	sectorbuilder "github.com/filecoin-project/go-sectorbuilder"
-	"github.com/filecoin-project/go-sectorbuilder/fs"
 	files "github.com/ipfs/go-ipfs-files"
 	"golang.org/x/xerrors"
 	"gopkg.in/cheggaaa/pb.v1"
@@ -83,39 +75,8 @@
 	}
 }
 
-<<<<<<< HEAD
-/*func (w *worker) push(typ string, sectorID uint64) error {
+func (w *worker) push(typ string, sectorID uint64) error {
 	filename := filepath.Join(w.repo, typ, w.sb.SectorName(sectorID))
-=======
-func (w *worker) push(typ string, sectorID uint64) error {
-	w.limiter.transferLimit <- struct{}{}
-	defer func() {
-		<-w.limiter.transferLimit
-	}()
-
-	filename, err := w.sb.SectorPath(fs.DataType(typ), sectorID)
-	if err != nil {
-		return err
-	}
->>>>>>> 21a603ed
-
-	url := w.minerEndpoint + "/remote/" + typ + "/" + fmt.Sprint(sectorID)
-	log.Infof("Push %s %s", typ, url)
-
-	stat, err := os.Stat(string(filename))
-	if err != nil {
-		return err
-	}
-
-	var r io.Reader
-	if stat.IsDir() {
-		r, err = tarutil.TarDirectory(string(filename))
-	} else {
-		r, err = os.OpenFile(string(filename), os.O_RDONLY, 0644)
-	}
-	if err != nil {
-		return xerrors.Errorf("opening push reader: %w", err)
-	}
 
 	bar := pb.New64(w.sizeForType(typ))
 	bar.ShowPercent = true
@@ -125,102 +86,6 @@
 
 	bar.Start()
 	defer bar.Finish()
-	//todo set content size
-
-	header := w.auth
-
-	if stat.IsDir() {
-		header.Set("Content-Type", "application/x-tar")
-	} else {
-		header.Set("Content-Type", "application/octet-stream")
-	}
-
-	req, err := http.NewRequest("PUT", url, bar.NewProxyReader(r))
-	if err != nil {
-		return err
-	}
-	req.Header = header
-
-	resp, err := http.DefaultClient.Do(req)
-	if err != nil {
-		return err
-	}
-	if resp.StatusCode != 200 {
-		return xerrors.Errorf("non-200 response: %d", resp.StatusCode)
-	}
-
-	if err := resp.Body.Close(); err != nil {
-		return err
-	}
-
-	// TODO: keep files around for later stages of sealing
-	return w.remove(typ, sectorID)
-}*/
-
-
-func (w *worker) push(typ string, sectorID uint64) error {
-	filename := filepath.Join(w.repo, typ, w.sb.SectorName(sectorID))
-
-	//url := w.minerEndpoint + "/remote/" + typ + "/" + w.sb.SectorName(sectorID)
-	//log.Infof("Push %s %s", typ, url)
-
-	//stat, err := os.Stat(filename)
-	//if err != nil {
-	//	return err
-	//}
-
-	//var r io.Reader
-	//if stat.IsDir() {
-	//	r, err = tarutil.TarDirectory(filename)
-
-	//} else {
-		//r, err = os.OpenFile(filename, os.O_RDONLY, 0644)
-		//err := os.Rename(filename, minerFilename)
-		//if err != nil {
-		//	log.Fatal(err)
-		//}
-	//}
-
-	//if err != nil {
-	//	return xerrors.Errorf("opening push reader: %w", err)
-	//}
-
-	bar := pb.New64(w.sizeForType(typ))
-	bar.ShowPercent = true
-	bar.ShowSpeed = true
-	bar.ShowCounters = true
-	bar.Units = pb.U_BYTES
-
-	bar.Start()
-	defer bar.Finish()
-	//todo set content size
-
-	//header := w.auth
-
-	//if stat.IsDir() {
-	//	header.Set("Content-Type", "application/x-tar")
-	//} else {
-	//	header.Set("Content-Type", "application/octet-stream")
-	//}
-
-	//req, err := http.NewRequest("PUT", url, bar.NewProxyReader(r))
-	//if err != nil {
-	//	return err
-	//}
-	//req.Header = header
-
-	//resp, err := http.DefaultClient.Do(req)
-	//if err != nil {
-	//	return err
-	//}
-	//if resp.StatusCode != 200 {
-	//	return xerrors.Errorf("non-200 response: %d", resp.StatusCode)
-	//}
-
-	//if err := resp.Body.Close(); err != nil {
-	//	return err
-	//}
-
 
 	minerFilename := filepath.Join(storagerepo, typ, w.sb.SectorName(sectorID))
 
@@ -241,9 +106,6 @@
 
 
     return nil
-
-	// TODO: keep files around for later stages of sealing
-	//return w.remove(typ, sectorID)
 }
 
 func (w *worker) remove(typ string, sectorID uint64) error {
@@ -251,34 +113,6 @@
 	return os.RemoveAll(filename)
 }
 
-<<<<<<< HEAD
-
-/*func (w *worker) fetchSector(sectorID uint64, typ sectorbuilder.WorkerTaskType) error {
-=======
-func (w *worker) fetchSector(sectorID uint64, typ sectorbuilder.WorkerTaskType) error {
-	w.limiter.transferLimit <- struct{}{}
-	defer func() {
-		<-w.limiter.transferLimit
-	}()
-
->>>>>>> 21a603ed
-	var err error
-	switch typ {
-	case sectorbuilder.WorkerPreCommit:
-		err = w.fetch("staging", sectorID)
-	case sectorbuilder.WorkerCommit:
-		err = w.fetch("sealed", sectorID)
-		if err != nil {
-			return xerrors.Errorf("fetch sealed: %w", err)
-		}
-		err = w.fetch("cache", sectorID)
-	}
-	if err != nil {
-		return xerrors.Errorf("fetch failed: %w", err)
-	}
-	return nil
-}
-*/
 
 func (w *worker) fetchSector(sectorID uint64, typ sectorbuilder.WorkerTaskType) error {
 	var err error
@@ -301,11 +135,11 @@
 		}
 
 	case sectorbuilder.WorkerCommit:
-		//err = w.fetch("sealed", sectorID)
-		//if err != nil {
-		//	return xerrors.Errorf("fetch sealed: %w", err)
-		//}
-		//err = w.fetch("cache", sectorID)
+		/*err = w.fetch("sealed", sectorID)
+		if err != nil {
+			return xerrors.Errorf("fetch sealed: %w", err)
+		}
+		err = w.fetch("cache", sectorID)*/
 	}
 	if err != nil {
 		return xerrors.Errorf("fetch failed: %w", err)
