package main

import (
	"context"
<<<<<<< HEAD
	paramfetch "github.com/filecoin-project/go-paramfetch"
=======
	"net/http"

>>>>>>> 21a603ed
	"github.com/filecoin-project/go-sectorbuilder"
	"golang.org/x/xerrors"
	"net/http"
	"os"

	lapi "github.com/filecoin-project/lotus/api"
)

type worker struct {
	api           lapi.StorageMiner
	minerEndpoint string
	repo          string
	auth          http.Header

	limiter *limits
	sb      *sectorbuilder.SectorBuilder
}

func acceptJobs(ctx context.Context, api lapi.StorageMiner, sb *sectorbuilder.SectorBuilder, limiter *limits, endpoint string, auth http.Header, repo string, noprecommit, nocommit bool) error {
	w := &worker{
		api:           api,
		minerEndpoint: endpoint,
		auth:          auth,
		repo:          repo,

		limiter: limiter,
		sb:      sb,
	}

	hostName,_ := os.Hostname()

	tasks, err := api.WorkerQueue(ctx, sectorbuilder.WorkerCfg{
		NoPreCommit: noprecommit,
		NoCommit:    nocommit,
		HostName:  hostName,
	})
	if err != nil {
		return err
	}

loop:
	for {
		log.Infof("Waiting for new task")

		select {
		case task := <-tasks:
			log.Infof("New task: %d, sector %d, action: %d", task.TaskID, task.SectorID, task.Type)

			res := w.processTask(ctx, task)

			log.Infof("Task %d done, err: %+v", task.TaskID, res.GoErr)

			if err := api.WorkerDone(ctx, task.TaskID, res); err != nil {
				log.Error(err)
			}
		case <-ctx.Done():
			break loop
		}
	}

	log.Warn("acceptJobs exit")
	return nil
}


func (w *worker) processTask(ctx context.Context, task sectorbuilder.WorkerTask) sectorbuilder.SealRes {
	switch task.Type {
	case sectorbuilder.WorkerPreCommit:
	case sectorbuilder.WorkerCommit:
	default:
		return errRes(xerrors.Errorf("unknown task type %d", task.Type))
	}

	if err := w.fetchSector(task.SectorID, task.Type); err != nil {
		return errRes(xerrors.Errorf("fetching sector: %w", err))
	}

	log.Infof("Data fetched, starting computation")

	var res sectorbuilder.SealRes

	switch task.Type {
	case sectorbuilder.WorkerPreCommit:
		w.limiter.workLimit <- struct{}{}
		rspco, err := w.sb.SealPreCommit(ctx, task.SectorID, task.SealTicket, task.Pieces)
		<-w.limiter.workLimit

		if err != nil {
			return errRes(xerrors.Errorf("precomitting: %w", err))
		}
		res.Rspco = rspco.ToJson()


		//if err := w.push("sealed", task.SectorID); err != nil {
		//	return errRes(xerrors.Errorf("pushing precommited data: %w", err))
		//}

		//if err := w.push("cache", task.SectorID); err != nil {
		//	return errRes(xerrors.Errorf("pushing precommited data: %w", err))
		//}

		//if err := w.remove("staging", task.SectorID); err != nil {
		//	return errRes(xerrors.Errorf("cleaning up staged sector: %w", err))
		//}

	case sectorbuilder.WorkerCommit:
		w.limiter.workLimit <- struct{}{}
		proof, err := w.sb.SealCommit(ctx, task.SectorID, task.SealTicket, task.SealSeed, task.Pieces, task.Rspco)
		<-w.limiter.workLimit

		if err != nil {
			return errRes(xerrors.Errorf("comitting: %w", err))
		}

		res.Proof = proof

		w.sb.TrimCache(task.SectorID)

		if err := w.push("sealed", task.SectorID); err != nil {
			return errRes(xerrors.Errorf("pushing precommited data: %w", err))
		}

		if err := w.push("cache", task.SectorID); err != nil {
			return errRes(xerrors.Errorf("pushing precommited data: %w", err))
		}

		if err := w.remove("staging", task.SectorID); err != nil {
			return errRes(xerrors.Errorf("cleaning up sealed sector: %w", err))
		}


		//if err := w.push("cache", task.SectorID); err != nil {
		//	return errRes(xerrors.Errorf("pushing precommited data: %w", err))
		//}

		//if err := w.remove("sealed", task.SectorID); err != nil {
		//	return errRes(xerrors.Errorf("cleaning up sealed sector: %w", err))
		//}

	}

	return res
}

func errRes(err error) sectorbuilder.SealRes {
	return sectorbuilder.SealRes{Err: err.Error(), GoErr: err}
}<|MERGE_RESOLUTION|>--- conflicted
+++ resolved
@@ -2,12 +2,7 @@
 
 import (
 	"context"
-<<<<<<< HEAD
-	paramfetch "github.com/filecoin-project/go-paramfetch"
-=======
-	"net/http"
 
->>>>>>> 21a603ed
 	"github.com/filecoin-project/go-sectorbuilder"
 	"golang.org/x/xerrors"
 	"net/http"
@@ -101,17 +96,17 @@
 		res.Rspco = rspco.ToJson()
 
 
-		//if err := w.push("sealed", task.SectorID); err != nil {
-		//	return errRes(xerrors.Errorf("pushing precommited data: %w", err))
-		//}
+		/*if err := w.push("sealed", task.SectorID); err != nil {
+			return errRes(xerrors.Errorf("pushing precommited data: %w", err))
+		}
 
-		//if err := w.push("cache", task.SectorID); err != nil {
-		//	return errRes(xerrors.Errorf("pushing precommited data: %w", err))
-		//}
+		if err := w.push("cache", task.SectorID); err != nil {
+			return errRes(xerrors.Errorf("pushing precommited data: %w", err))
+		}
 
-		//if err := w.remove("staging", task.SectorID); err != nil {
-		//	return errRes(xerrors.Errorf("cleaning up staged sector: %w", err))
-		//}
+		if err := w.remove("staging", task.SectorID); err != nil {
+			return errRes(xerrors.Errorf("cleaning up staged sector: %w", err))
+		}*/
 
 	case sectorbuilder.WorkerCommit:
 		w.limiter.workLimit <- struct{}{}
@@ -124,7 +119,7 @@
 
 		res.Proof = proof
 
-		w.sb.TrimCache(task.SectorID)
+		w.sb.TrimCache(ctx, task.SectorID)
 
 		if err := w.push("sealed", task.SectorID); err != nil {
 			return errRes(xerrors.Errorf("pushing precommited data: %w", err))
@@ -139,13 +134,13 @@
 		}
 
 
-		//if err := w.push("cache", task.SectorID); err != nil {
-		//	return errRes(xerrors.Errorf("pushing precommited data: %w", err))
-		//}
+		/*if err := w.push("cache", task.SectorID); err != nil {
+			return errRes(xerrors.Errorf("pushing precommited data: %w", err))
+		}
 
-		//if err := w.remove("sealed", task.SectorID); err != nil {
-		//	return errRes(xerrors.Errorf("cleaning up sealed sector: %w", err))
-		//}
+		if err := w.remove("sealed", task.SectorID); err != nil {
+			return errRes(xerrors.Errorf("cleaning up sealed sector: %w", err))
+		}*/
 
 	}
 
