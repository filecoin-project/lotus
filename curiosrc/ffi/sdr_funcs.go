--- conflicted
+++ resolved
@@ -258,11 +258,7 @@
 		}
 	}
 
-<<<<<<< HEAD
-	sl, uns, err := ffiselect.FFISelect{}.SealPreCommitPhase2(p1o, fspaths.Cache, fspaths.Sealed)
-=======
-	sl, uns, err := ffiselect.SealPreCommitPhase2(sector.ID, p1o, fspaths.Cache, fspaths.Sealed)
->>>>>>> 35e2744f
+	sl, uns, err := ffiselect.FFISelect{}.SealPreCommitPhase2(sector.ID, p1o, fspaths.Cache, fspaths.Sealed)
 	if err != nil {
 		return cid.Undef, cid.Undef, xerrors.Errorf("computing seal proof: %w", err)
 	}
