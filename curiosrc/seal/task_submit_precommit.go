package seal

import (
	"bytes"
	"context"

	"github.com/ipfs/go-cid"
	"golang.org/x/xerrors"

	"github.com/filecoin-project/go-address"
	"github.com/filecoin-project/go-state-types/abi"
	actorstypes "github.com/filecoin-project/go-state-types/actors"
	"github.com/filecoin-project/go-state-types/big"
	"github.com/filecoin-project/go-state-types/builtin"
	miner12 "github.com/filecoin-project/go-state-types/builtin/v12/miner"
	"github.com/filecoin-project/go-state-types/network"

	"github.com/filecoin-project/lotus/api"
	"github.com/filecoin-project/lotus/chain/actors/builtin/miner"
	"github.com/filecoin-project/lotus/chain/actors/policy"
	"github.com/filecoin-project/lotus/chain/types"
	"github.com/filecoin-project/lotus/curiosrc/message"
	"github.com/filecoin-project/lotus/curiosrc/multictladdr"
	"github.com/filecoin-project/lotus/lib/harmony/harmonydb"
	"github.com/filecoin-project/lotus/lib/harmony/harmonytask"
	"github.com/filecoin-project/lotus/lib/harmony/resources"
	"github.com/filecoin-project/lotus/storage/ctladdr"
)

type SubmitPrecommitTaskApi interface {
	ChainHead(context.Context) (*types.TipSet, error)
	StateMinerPreCommitDepositForPower(context.Context, address.Address, miner.SectorPreCommitInfo, types.TipSetKey) (big.Int, error)
	StateMinerInfo(context.Context, address.Address, types.TipSetKey) (api.MinerInfo, error)
	StateNetworkVersion(context.Context, types.TipSetKey) (network.Version, error)
	ctladdr.NodeApi
}

type SubmitPrecommitTask struct {
	sp     *SealPoller
	db     *harmonydb.DB
	api    SubmitPrecommitTaskApi
	sender *message.Sender
	as     *multictladdr.MultiAddressSelector

	maxFee types.FIL
}

func NewSubmitPrecommitTask(sp *SealPoller, db *harmonydb.DB, api SubmitPrecommitTaskApi, sender *message.Sender, as *multictladdr.MultiAddressSelector, maxFee types.FIL) *SubmitPrecommitTask {
	return &SubmitPrecommitTask{
		sp:     sp,
		db:     db,
		api:    api,
		sender: sender,
		as:     as,

		maxFee: maxFee,
	}
}

func (s *SubmitPrecommitTask) Do(taskID harmonytask.TaskID, stillOwned func() bool) (done bool, err error) {
	ctx := context.Background()

	// 1. Load sector info

	var sectorParamsArr []struct {
		SpID         int64                   `db:"sp_id"`
		SectorNumber int64                   `db:"sector_number"`
		RegSealProof abi.RegisteredSealProof `db:"reg_seal_proof"`
		TicketEpoch  abi.ChainEpoch          `db:"ticket_epoch"`
		SealedCID    string                  `db:"tree_r_cid"`
		UnsealedCID  string                  `db:"tree_d_cid"`
	}

	err = s.db.Select(ctx, &sectorParamsArr, `
		SELECT sp_id, sector_number, reg_seal_proof, ticket_epoch, tree_r_cid, tree_d_cid
		FROM sectors_sdr_pipeline
		WHERE task_id_precommit_msg = $1`, taskID)
	if err != nil {
		return false, xerrors.Errorf("getting sector params: %w", err)
	}

	if len(sectorParamsArr) != 1 {
		return false, xerrors.Errorf("expected 1 sector params, got %d", len(sectorParamsArr))
	}
	sectorParams := sectorParamsArr[0]

	maddr, err := address.NewIDAddress(uint64(sectorParams.SpID))
	if err != nil {
		return false, xerrors.Errorf("getting miner address: %w", err)
	}

	sealedCID, err := cid.Parse(sectorParams.SealedCID)
	if err != nil {
		return false, xerrors.Errorf("parsing sealed CID: %w", err)
	}

	unsealedCID, err := cid.Parse(sectorParams.UnsealedCID)
	if err != nil {
		return false, xerrors.Errorf("parsing unsealed CID: %w", err)
	}

	// 2. Prepare message params

	head, err := s.api.ChainHead(ctx)
	if err != nil {
		return false, xerrors.Errorf("getting chain head: %w", err)
	}

	params := miner.PreCommitSectorBatchParams2{}

	expiration := sectorParams.TicketEpoch + miner12.MaxSectorExpirationExtension

	params.Sectors = append(params.Sectors, miner.SectorPreCommitInfo{
		SealProof:     sectorParams.RegSealProof,
		SectorNumber:  abi.SectorNumber(sectorParams.SectorNumber),
		SealedCID:     sealedCID,
		SealRandEpoch: sectorParams.TicketEpoch,
		Expiration:    expiration,
	})

	{
		var pieces []struct {
			PieceIndex     int64  `db:"piece_index"`
			PieceCID       string `db:"piece_cid"`
			PieceSize      int64  `db:"piece_size"`
			DealStartEpoch int64  `db:"deal_start_epoch"`
			DealEndEpoch   int64  `db:"deal_end_epoch"`
		}

		err = s.db.Select(ctx, &pieces, `
               SELECT piece_index,
                      piece_cid,
                      piece_size,
                      COALESCE(f05_deal_end_epoch, direct_end_epoch, 0) AS deal_end_epoch,
                      COALESCE(f05_deal_start_epoch, direct_start_epoch, 0) AS deal_start_epoch
		FROM sectors_sdr_initial_pieces
		WHERE sp_id = $1 AND sector_number = $2 ORDER BY piece_index ASC`, sectorParams.SpID, sectorParams.SectorNumber)
		if err != nil {
			return false, xerrors.Errorf("getting pieces: %w", err)
		}

		if len(pieces) > 0 {
			params.Sectors[0].UnsealedCid = &unsealedCID
<<<<<<< HEAD
			for _, p := range pieces {
				if p.DealStartEpoch > 0 && abi.ChainEpoch(p.DealStartEpoch) < head.Height() {
					// deal start epoch is in the past, can't precommit this sector anymore
					_, perr := s.db.Exec(ctx, `UPDATE sectors_sdr_pipeline
					SET failed = TRUE, failed_at = NOW(), failed_reason = 'past-start-epoch', failed_reason_msg = 'precommit: start epoch is in the past'
=======
			params.Sectors[0].Expiration = abi.ChainEpoch(pieces[0].F05DealEndEpoch)

			if abi.ChainEpoch(pieces[0].F05DealStartEpoch) < head.Height() {
				// deal start epoch is in the past, can't precommit this sector anymore
				_, perr := s.db.Exec(ctx, `UPDATE sectors_sdr_pipeline
					SET failed = TRUE, failed_at = NOW(), failed_reason = 'past-start-epoch', failed_reason_msg = 'precommit: start epoch is in the past', task_id_precommit_msg = NULL
>>>>>>> e14a85bc
					WHERE task_id_precommit_msg = $1`, taskID)
					if perr != nil {
						return false, xerrors.Errorf("persisting precommit start epoch expiry: %w", perr)
					}
					return true, xerrors.Errorf("deal start epoch is in the past")
				}
				if p.DealEndEpoch > 0 && abi.ChainEpoch(p.DealEndEpoch) > params.Sectors[0].Expiration {
					params.Sectors[0].Expiration = abi.ChainEpoch(p.DealEndEpoch)
				}
			}
		}
	}

	nv, err := s.api.StateNetworkVersion(ctx, types.EmptyTSK)
	if err != nil {
		return false, xerrors.Errorf("getting network version: %w", err)
	}
	av, err := actorstypes.VersionForNetwork(nv)
	if err != nil {
		return false, xerrors.Errorf("failed to get actors version: %w", err)
	}
	msd, err := policy.GetMaxProveCommitDuration(av, sectorParams.RegSealProof)
	if err != nil {
		return false, xerrors.Errorf("failed to get max prove commit duration: %w", err)
	}

	if minExpiration := sectorParams.TicketEpoch + policy.MaxPreCommitRandomnessLookback + msd + miner.MinSectorExpiration; params.Sectors[0].Expiration < minExpiration {
		params.Sectors[0].Expiration = minExpiration
	}

	// 3. Check precommit

	{
		record, err := s.checkPrecommit(ctx, params)
		if err != nil {
			if record {
				_, perr := s.db.Exec(ctx, `UPDATE sectors_sdr_pipeline
					SET failed = TRUE, failed_at = NOW(), failed_reason = 'precommit-check', failed_reason_msg = $1, task_id_precommit_msg = NULL
					WHERE task_id_precommit_msg = $2`, err.Error(), taskID)
				if perr != nil {
					return false, xerrors.Errorf("persisting precommit check error: %w", perr)
				}
			}

			return record, xerrors.Errorf("checking precommit: %w", err)
		}
	}

	// 4. Prepare and send message

	var pbuf bytes.Buffer
	if err := params.MarshalCBOR(&pbuf); err != nil {
		return false, xerrors.Errorf("serializing params: %w", err)
	}

	collateral, err := s.api.StateMinerPreCommitDepositForPower(ctx, maddr, params.Sectors[0], types.EmptyTSK)
	if err != nil {
		return false, xerrors.Errorf("getting precommit deposit: %w", err)
	}

	mi, err := s.api.StateMinerInfo(ctx, maddr, types.EmptyTSK)
	if err != nil {
		return false, xerrors.Errorf("getting miner info: %w", err)
	}

	a, _, err := s.as.AddressFor(ctx, s.api, maddr, mi, api.PreCommitAddr, collateral, big.Zero())
	if err != nil {
		return false, xerrors.Errorf("getting address for precommit: %w", err)
	}

	msg := &types.Message{
		To:     maddr,
		From:   a,
		Method: builtin.MethodsMiner.PreCommitSectorBatch2,
		Params: pbuf.Bytes(),
		Value:  collateral, // todo config for pulling from miner balance!!
	}

	mss := &api.MessageSendSpec{
		MaxFee: abi.TokenAmount(s.maxFee),
	}

	mcid, err := s.sender.Send(ctx, msg, mss, "precommit")
	if err != nil {
		return false, xerrors.Errorf("sending message: %w", err)
	}

	// set precommit_msg_cid
	_, err = s.db.Exec(ctx, `UPDATE sectors_sdr_pipeline
		SET precommit_msg_cid = $1, after_precommit_msg = TRUE, task_id_precommit_msg = NULL
		WHERE task_id_precommit_msg = $2`, mcid, taskID)
	if err != nil {
		return false, xerrors.Errorf("updating precommit_msg_cid: %w", err)
	}

	_, err = s.db.Exec(ctx, `INSERT INTO message_waits (signed_message_cid) VALUES ($1)`, mcid)
	if err != nil {
		return false, xerrors.Errorf("inserting into message_waits: %w", err)
	}

	return true, nil
}

func (s *SubmitPrecommitTask) checkPrecommit(ctx context.Context, params miner.PreCommitSectorBatchParams2) (record bool, err error) {
	if len(params.Sectors) != 1 {
		return false, xerrors.Errorf("expected 1 sector")
	}

	preCommitInfo := params.Sectors[0]

	head, err := s.api.ChainHead(ctx)
	if err != nil {
		return false, xerrors.Errorf("getting chain head: %w", err)
	}
	height := head.Height()

	//never commit P2 message before, check ticket expiration
	ticketEarliest := height - policy.MaxPreCommitRandomnessLookback

	if preCommitInfo.SealRandEpoch < ticketEarliest {
		return true, xerrors.Errorf("ticket expired: seal height: %d, head: %d", preCommitInfo.SealRandEpoch+policy.SealRandomnessLookback, height)
	}

	return true, nil
}

func (s *SubmitPrecommitTask) CanAccept(ids []harmonytask.TaskID, engine *harmonytask.TaskEngine) (*harmonytask.TaskID, error) {
	id := ids[0]
	return &id, nil
}

func (s *SubmitPrecommitTask) TypeDetails() harmonytask.TaskTypeDetails {
	return harmonytask.TaskTypeDetails{
		Max:  1024,
		Name: "PreCommitSubmit",
		Cost: resources.Resources{
			Cpu: 0,
			Gpu: 0,
			Ram: 1 << 20,
		},
		MaxFailures: 16,
	}
}

func (s *SubmitPrecommitTask) Adder(taskFunc harmonytask.AddTaskFunc) {
	s.sp.pollers[pollerPrecommitMsg].Set(taskFunc)
}

var _ harmonytask.TaskInterface = &SubmitPrecommitTask{}<|MERGE_RESOLUTION|>--- conflicted
+++ resolved
@@ -141,20 +141,11 @@
 
 		if len(pieces) > 0 {
 			params.Sectors[0].UnsealedCid = &unsealedCID
-<<<<<<< HEAD
 			for _, p := range pieces {
 				if p.DealStartEpoch > 0 && abi.ChainEpoch(p.DealStartEpoch) < head.Height() {
 					// deal start epoch is in the past, can't precommit this sector anymore
 					_, perr := s.db.Exec(ctx, `UPDATE sectors_sdr_pipeline
-					SET failed = TRUE, failed_at = NOW(), failed_reason = 'past-start-epoch', failed_reason_msg = 'precommit: start epoch is in the past'
-=======
-			params.Sectors[0].Expiration = abi.ChainEpoch(pieces[0].F05DealEndEpoch)
-
-			if abi.ChainEpoch(pieces[0].F05DealStartEpoch) < head.Height() {
-				// deal start epoch is in the past, can't precommit this sector anymore
-				_, perr := s.db.Exec(ctx, `UPDATE sectors_sdr_pipeline
 					SET failed = TRUE, failed_at = NOW(), failed_reason = 'past-start-epoch', failed_reason_msg = 'precommit: start epoch is in the past', task_id_precommit_msg = NULL
->>>>>>> e14a85bc
 					WHERE task_id_precommit_msg = $1`, taskID)
 					if perr != nil {
 						return false, xerrors.Errorf("persisting precommit start epoch expiry: %w", perr)
