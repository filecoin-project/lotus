package lmrpc

import (
	"context"
	"errors"
	"fmt"
	"io"
	"net"
	"net/http"
	"net/url"
	"sort"
	"strconv"
	"strings"
	"sync"
	"time"

	"github.com/google/uuid"
	logging "github.com/ipfs/go-log/v2"
	manet "github.com/multiformats/go-multiaddr/net"
	"github.com/yugabyte/pgx/v5"
	"golang.org/x/xerrors"

	"github.com/filecoin-project/go-address"
	"github.com/filecoin-project/go-state-types/abi"

	"github.com/filecoin-project/lotus/api"
	"github.com/filecoin-project/lotus/build"
	"github.com/filecoin-project/lotus/chain/types"
	cumarket "github.com/filecoin-project/lotus/curiosrc/market"
	"github.com/filecoin-project/lotus/curiosrc/market/fakelm"
	"github.com/filecoin-project/lotus/lib/harmony/harmonydb"
	"github.com/filecoin-project/lotus/lib/nullreader"
	"github.com/filecoin-project/lotus/metrics/proxy"
	"github.com/filecoin-project/lotus/node"
	"github.com/filecoin-project/lotus/node/config"
	"github.com/filecoin-project/lotus/storage/paths"
	"github.com/filecoin-project/lotus/storage/pipeline/piece"
	"github.com/filecoin-project/lotus/storage/sealer/storiface"
)

var log = logging.Logger("lmrpc")

const backpressureWaitTime = 30 * time.Second

func ServeCurioMarketRPCFromConfig(db *harmonydb.DB, full api.FullNode, cfg *config.CurioConfig) error {
	return forEachMarketRPC(cfg, func(maddr string, listen string) error {
		addr, err := address.NewFromString(maddr)
		if err != nil {
			return xerrors.Errorf("parsing actor address: %w", err)
		}

		go func() {
			err := ServeCurioMarketRPC(db, full, addr, cfg, listen)
			if err != nil {
				log.Errorf("failed to serve market rpc: %s", err)
			}
		}()

		return nil
	})
}

func MakeTokens(cfg *config.CurioConfig) (map[address.Address]string, error) {
	out := map[address.Address]string{}

	err := forEachMarketRPC(cfg, func(smaddr string, listen string) error {
		ctx := context.Background()

		laddr, err := net.ResolveTCPAddr("tcp", listen)
		if err != nil {
			return xerrors.Errorf("net resolve: %w", err)
		}

		if len(laddr.IP) == 0 || laddr.IP.IsUnspecified() {
			return xerrors.Errorf("market rpc server listen address must be a specific address, not %s (probably missing bind IP)", listen)
		}

		// need minimal provider with just the config
		lp := fakelm.NewLMRPCProvider(nil, nil, address.Undef, 0, 0, nil, nil, cfg)

		tok, err := lp.AuthNew(ctx, api.AllPermissions)
		if err != nil {
			return err
		}

		// parse listen into multiaddr
		ma, err := manet.FromNetAddr(laddr)
		if err != nil {
			return xerrors.Errorf("net from addr (%v): %w", laddr, err)
		}

		maddr, err := address.NewFromString(smaddr)
		if err != nil {
			return xerrors.Errorf("parsing actor address: %w", err)
		}

		token := fmt.Sprintf("%s:%s", tok, ma)
		out[maddr] = token

		return nil
	})

	return out, err
}

func forEachMarketRPC(cfg *config.CurioConfig, cb func(string, string) error) error {
	for n, server := range cfg.Subsystems.BoostAdapters {
		n := n

		// server: [f0.. actor address]:[bind address]
		// bind address is either a numeric port or a full address

		// first split at first : to get the actor address and the bind address
		split := strings.SplitN(server, ":", 2)

		// if the split length is not 2, return an error
		if len(split) != 2 {
			return fmt.Errorf("bad market rpc server config %d %s, expected [f0.. actor address]:[bind address]", n, server)
		}

		// get the actor address and the bind address
		strMaddr, strListen := split[0], split[1]

		maddr, err := address.NewFromString(strMaddr)
		if err != nil {
			return xerrors.Errorf("parsing actor address: %w", err)
		}

		// check the listen address
		if strListen == "" {
			return fmt.Errorf("bad market rpc server config %d %s, expected [f0.. actor address]:[bind address]", n, server)
		}
		// if listen address is numeric, prepend the default host
		if _, err := strconv.Atoi(strListen); err == nil {
			strListen = "0.0.0.0:" + strListen
		}
		// check if the listen address is a valid address
		if _, _, err := net.SplitHostPort(strListen); err != nil {
			return fmt.Errorf("bad market rpc server config %d %s, expected [f0.. actor address]:[bind address]", n, server)
		}

		log.Infow("Starting market RPC server", "actor", maddr, "listen", strListen)

		if err := cb(strMaddr, strListen); err != nil {
			return err
		}
	}

	return nil
}

func ServeCurioMarketRPC(db *harmonydb.DB, full api.FullNode, maddr address.Address, conf *config.CurioConfig, listen string) error {
	ctx := context.Background()

	pin, err := cumarket.NewPieceIngester(ctx, db, full, maddr, false, time.Duration(conf.Ingest.MaxDealWaitTime))
	if err != nil {
		return xerrors.Errorf("starting piece ingestor")
	}

	si := paths.NewDBIndex(nil, db)

	mid, err := address.IDFromAddress(maddr)
	if err != nil {
		return xerrors.Errorf("getting miner id: %w", err)
	}

	mi, err := full.StateMinerInfo(ctx, maddr, types.EmptyTSK)
	if err != nil {
		return xerrors.Errorf("getting miner info: %w", err)
	}

	lp := fakelm.NewLMRPCProvider(si, full, maddr, abi.ActorID(mid), mi.SectorSize, pin, db, conf)

	laddr, err := net.ResolveTCPAddr("tcp", listen)
	if err != nil {
		return xerrors.Errorf("net resolve: %w", err)
	}

	if len(laddr.IP) == 0 || laddr.IP.IsUnspecified() {
		return xerrors.Errorf("market rpc server listen address must be a specific address, not %s (probably missing bind IP)", listen)
	}
	rootUrl := url.URL{
		Scheme: "http",
		Host:   laddr.String(),
	}

	ast := api.StorageMinerStruct{}

	ast.CommonStruct.Internal.Version = func(ctx context.Context) (api.APIVersion, error) {
		return api.APIVersion{
			Version:    "curio-proxy-v0",
			APIVersion: api.MinerAPIVersion0,
			BlockDelay: build.BlockDelaySecs,
		}, nil
	}

	pieceInfoLk := new(sync.Mutex)
	pieceInfos := map[uuid.UUID][]pieceInfo{}

	ast.CommonStruct.Internal.AuthNew = lp.AuthNew
	ast.Internal.ActorAddress = lp.ActorAddress
	ast.Internal.WorkerJobs = lp.WorkerJobs
	ast.Internal.SectorsStatus = lp.SectorsStatus
	ast.Internal.SectorsList = lp.SectorsList
	ast.Internal.SectorsSummary = lp.SectorsSummary
	ast.Internal.SectorsListInStates = lp.SectorsListInStates
	ast.Internal.StorageRedeclareLocal = lp.StorageRedeclareLocal
	ast.Internal.ComputeDataCid = lp.ComputeDataCid
<<<<<<< HEAD
	ast.Internal.SectorAddPieceToAny = sectorAddPieceToAnyOperation(maddr, rootUrl, conf, pieceInfoLk, pieceInfos, pin, db, mi.SectorSize)
=======

	type pieceInfo struct {
		data storiface.Data
		size abi.UnpaddedPieceSize

		done chan struct{}
	}

	pieceInfoLk := new(sync.Mutex)
	pieceInfos := map[uuid.UUID][]pieceInfo{}

	ast.Internal.SectorAddPieceToAny = func(ctx context.Context, pieceSize abi.UnpaddedPieceSize, pieceData storiface.Data, deal api.PieceDealInfo) (api.SectorOffset, error) {
		origPieceData := pieceData
		defer func() {
			closer, ok := origPieceData.(io.Closer)
			if !ok {
				log.Warnf("DataCid: cannot close pieceData reader %T because it is not an io.Closer", origPieceData)
				return
			}
			if err := closer.Close(); err != nil {
				log.Warnw("closing pieceData in DataCid", "error", err)
			}
		}()

		pi := pieceInfo{
			data: pieceData,
			size: pieceSize,

			done: make(chan struct{}),
		}

		pieceUUID := uuid.New()

		//color.Blue("%s %s piece assign request with id %s", deal.DealProposal.PieceCID, deal.DealProposal.Provider, pieceUUID)
		log.Infow("piece assign request", "piece_cid", deal.DealProposal.PieceCID, "provider", deal.DealProposal.Provider, "piece_uuid", pieceUUID)

		pieceInfoLk.Lock()
		pieceInfos[pieceUUID] = append(pieceInfos[pieceUUID], pi)
		pieceInfoLk.Unlock()

		// /piece?piece_cid=xxxx
		dataUrl := rootUrl
		dataUrl.Path = "/piece"
		dataUrl.RawQuery = "piece_id=" + pieceUUID.String()

		// add piece entry

		var refID int64
		var pieceWasCreated bool

		for {
			var backpressureWait bool

			comm, err := db.BeginTransaction(ctx, func(tx *harmonydb.Tx) (commit bool, err error) {
				// BACKPRESSURE
				wait, err := maybeApplyBackpressure(tx, conf.Ingest)
				if err != nil {
					return false, xerrors.Errorf("backpressure checks: %w", err)
				}
				if wait {
					backpressureWait = true
					return false, nil
				}

				var pieceID int64
				// Attempt to select the piece ID first
				err = tx.QueryRow(`SELECT id FROM parked_pieces WHERE piece_cid = $1`, deal.DealProposal.PieceCID.String()).Scan(&pieceID)

				if err != nil {
					if err == pgx.ErrNoRows {
						// Piece does not exist, attempt to insert
						err = tx.QueryRow(`
							INSERT INTO parked_pieces (piece_cid, piece_padded_size, piece_raw_size)
							VALUES ($1, $2, $3)
							ON CONFLICT (piece_cid) DO NOTHING
							RETURNING id`, deal.DealProposal.PieceCID.String(), int64(pieceSize.Padded()), int64(pieceSize)).Scan(&pieceID)
						if err != nil {
							return false, xerrors.Errorf("inserting new parked piece and getting id: %w", err)
						}
						pieceWasCreated = true // New piece was created
					} else {
						// Some other error occurred during select
						return false, xerrors.Errorf("checking existing parked piece: %w", err)
					}
				} else {
					pieceWasCreated = false // Piece already exists, no new piece was created
				}

				// Add parked_piece_ref
				err = tx.QueryRow(`INSERT INTO parked_piece_refs (piece_id, data_url)
        			VALUES ($1, $2) RETURNING ref_id`, pieceID, dataUrl.String()).Scan(&refID)
				if err != nil {
					return false, xerrors.Errorf("inserting parked piece ref: %w", err)
				}

				// If everything went well, commit the transaction
				return true, nil // This will commit the transaction
			}, harmonydb.OptionRetry())
			if err != nil {
				return api.SectorOffset{}, xerrors.Errorf("inserting parked piece: %w", err)
			}
			if !comm {
				if backpressureWait {
					// Backpressure was applied, wait and try again
					select {
					case <-time.After(backpressureWaitTime):
					case <-ctx.Done():
						return api.SectorOffset{}, xerrors.Errorf("context done while waiting for backpressure: %w", ctx.Err())
					}
					continue
				}

				return api.SectorOffset{}, xerrors.Errorf("piece tx didn't commit")
			}

			break
		}

		// wait for piece to be parked
		if pieceWasCreated {
			<-pi.done
		} else {
			// If the piece was not created, we need to close the done channel
			close(pi.done)

			go func() {
				// close the data reader (drain to eof if it's not a closer)
				if closer, ok := pieceData.(io.Closer); ok {
					if err := closer.Close(); err != nil {
						log.Warnw("closing pieceData in DataCid", "error", err)
					}
				} else {
					log.Warnw("pieceData is not an io.Closer", "type", fmt.Sprintf("%T", pieceData))

					_, err := io.Copy(io.Discard, pieceData)
					if err != nil {
						log.Warnw("draining pieceData in DataCid", "error", err)
					}
				}
			}()
		}

		{
			// piece park is either done or currently happening from another AP call
			// now we need to make sure that the piece is definitely parked successfully
			// - in case of errors we return, and boost should be able to retry the call

			// * If piece is completed, return
			// * If piece is not completed but has null taskID, wait
			// * If piece has a non-null taskID
			//   * If the task is in harmony_tasks, wait
			//   * Otherwise look for an error in harmony_task_history and return that

			for {
				var taskID *int64
				var complete bool
				err := db.QueryRow(ctx, `SELECT task_id, complete FROM parked_pieces WHERE id = $1`, refID).Scan(&taskID, &complete)
				if err != nil {
					return api.SectorOffset{}, xerrors.Errorf("getting piece park status: %w", err)
				}

				if complete {
					break
				}

				if taskID == nil {
					// piece is not parked yet
					time.Sleep(5 * time.Second)
					continue
				}

				// check if task is in harmony_tasks
				var taskName string
				err = db.QueryRow(ctx, `SELECT name FROM harmony_task WHERE id = $1`, *taskID).Scan(&taskName)
				if err == nil {
					// task is in harmony_tasks, wait
					time.Sleep(5 * time.Second)
					continue
				}
				if err != pgx.ErrNoRows {
					return api.SectorOffset{}, xerrors.Errorf("checking park-piece task in harmony_tasks: %w", err)
				}

				// task is not in harmony_tasks, check harmony_task_history (latest work_end)
				var taskError string
				var taskResult bool
				err = db.QueryRow(ctx, `SELECT result, err FROM harmony_task_history WHERE task_id = $1 ORDER BY work_end DESC LIMIT 1`, *taskID).Scan(&taskResult, &taskError)
				if err != nil {
					return api.SectorOffset{}, xerrors.Errorf("checking park-piece task history: %w", err)
				}
				if !taskResult {
					return api.SectorOffset{}, xerrors.Errorf("park-piece task failed: %s", taskError)
				} else {
					return api.SectorOffset{}, xerrors.Errorf("park task succeeded but piece is not marked as complete")
				}
			}
		}

		pieceIDUrl := url.URL{
			Scheme: "pieceref",
			Opaque: fmt.Sprintf("%d", refID),
		}

		// make a sector
		so, err := pin.AllocatePieceToSector(ctx, maddr, deal, int64(pieceSize), pieceIDUrl, nil)
		if err != nil {
			return api.SectorOffset{}, err
		}

		log.Infow("piece assigned to sector", "piece_cid", deal.DealProposal.PieceCID, "sector", so.Sector, "offset", so.Offset)

		return so, nil
	}

>>>>>>> 4f702043
	ast.Internal.StorageList = si.StorageList
	ast.Internal.StorageDetach = si.StorageDetach
	ast.Internal.StorageReportHealth = si.StorageReportHealth
	ast.Internal.StorageDeclareSector = si.StorageDeclareSector
	ast.Internal.StorageDropSector = si.StorageDropSector
	ast.Internal.StorageFindSector = si.StorageFindSector
	ast.Internal.StorageInfo = si.StorageInfo
	ast.Internal.StorageBestAlloc = si.StorageBestAlloc
	ast.Internal.StorageLock = si.StorageLock
	ast.Internal.StorageTryLock = si.StorageTryLock
	ast.Internal.StorageGetLocks = si.StorageGetLocks
	ast.Internal.SectorStartSealing = pin.SectorStartSealing

	var pieceHandler http.HandlerFunc = func(w http.ResponseWriter, r *http.Request) {
		// /piece?piece_id=xxxx
		pieceUUID := r.URL.Query().Get("piece_id")

		pu, err := uuid.Parse(pieceUUID)
		if err != nil {
			http.Error(w, "bad piece id", http.StatusBadRequest)
			return
		}

		if r.Method != http.MethodGet {
			http.Error(w, "bad method", http.StatusMethodNotAllowed)
			return
		}

		fmt.Printf("%s request for piece from %s\n", pieceUUID, r.RemoteAddr)

		pieceInfoLk.Lock()
		pis, ok := pieceInfos[pu]
		if !ok {
			http.Error(w, "piece not found", http.StatusNotFound)
			log.Warnw("piece not found", "piece_uuid", pu)
			pieceInfoLk.Unlock()
			return
		}

		// pop
		pi := pis[0]
		pis = pis[1:]

		pieceInfos[pu] = pis
		if len(pis) == 0 {
			delete(pieceInfos, pu)
		}

		pieceInfoLk.Unlock()

		start := time.Now()

		pieceData := io.LimitReader(io.MultiReader(
			pi.data,
			nullreader.Reader{},
		), int64(pi.size))

		n, err := io.Copy(w, pieceData)
		close(pi.done)

		took := time.Since(start)
		mbps := float64(n) / (1024 * 1024) / took.Seconds()

		if err != nil {
			log.Errorf("copying piece data: %s", err)
			return
		}

		log.Infow("piece served", "piece_uuid", pu, "size", float64(n)/(1024*1024), "duration", took, "speed", mbps)
	}

	finalApi := proxy.LoggingAPI[api.StorageMiner, api.StorageMinerStruct](&ast)

	mh, err := node.MinerHandler(finalApi, false) // todo permissioned
	if err != nil {
		return err
	}

	mux := http.NewServeMux()
	mux.Handle("/piece", pieceHandler)
	mux.Handle("/", mh) // todo: create a method for sealNow for sectors

	server := &http.Server{
		Addr:         listen,
		Handler:      mux,
		ReadTimeout:  48 * time.Hour,
		WriteTimeout: 48 * time.Hour, // really high because we block until pieces are saved in PiecePark
	}

	return server.ListenAndServe()
}

type pieceInfo struct {
	data storiface.Data
	size abi.UnpaddedPieceSize

	done chan struct{}
}

func sectorAddPieceToAnyOperation(maddr address.Address, rootUrl url.URL, conf *config.CurioConfig, pieceInfoLk *sync.Mutex, pieceInfos map[uuid.UUID][]pieceInfo, pin *cumarket.PieceIngester, db *harmonydb.DB, ssize abi.SectorSize) func(ctx context.Context, pieceSize abi.UnpaddedPieceSize, pieceData storiface.Data, deal api.PieceDealInfo) (api.SectorOffset, error) {
	return func(ctx context.Context, pieceSize abi.UnpaddedPieceSize, pieceData storiface.Data, deal piece.PieceDealInfo) (api.SectorOffset, error) {
		if (deal.PieceActivationManifest == nil && deal.DealProposal == nil) || (deal.PieceActivationManifest != nil && deal.DealProposal != nil) {
			return api.SectorOffset{}, xerrors.Errorf("deal info must have either deal proposal or piece manifest")
		}

		origPieceData := pieceData
		defer func() {
			closer, ok := origPieceData.(io.Closer)
			if !ok {
				log.Warnf("DataCid: cannot close pieceData reader %T because it is not an io.Closer", origPieceData)
				return
			}
			if err := closer.Close(); err != nil {
				log.Warnw("closing pieceData in DataCid", "error", err)
			}
		}()

		pi := pieceInfo{
			data: pieceData,
			size: pieceSize,

			done: make(chan struct{}),
		}

		pieceUUID := uuid.New()

		log.Infow("piece assign request", "piece_cid", deal.DealProposal.PieceCID, "provider", deal.DealProposal.Provider, "piece_uuid", pieceUUID)

		pieceInfoLk.Lock()
		pieceInfos[pieceUUID] = append(pieceInfos[pieceUUID], pi)
		pieceInfoLk.Unlock()

		// /piece?piece_cid=xxxx
		dataUrl := rootUrl
		dataUrl.Path = "/piece"
		dataUrl.RawQuery = "piece_id=" + pieceUUID.String()

		// add piece entry
		refID, pieceWasCreated, err := addPieceEntry(ctx, db, conf, deal, pieceSize, dataUrl, ssize)
		if err != nil {
			return api.SectorOffset{}, err
		}

		// wait for piece to be parked
		if pieceWasCreated {
			<-pi.done
		} else {
			// If the piece was not created, we need to close the done channel
			close(pi.done)

			closeDataReader(pieceData)
		}

		pieceIDUrl := url.URL{
			Scheme: "pieceref",
			Opaque: fmt.Sprintf("%d", refID),
		}

		// make a sector
		so, err := pin.AllocatePieceToSector(ctx, maddr, deal, int64(pieceSize), pieceIDUrl, nil)
		if err != nil {
			return api.SectorOffset{}, err
		}

		log.Infow("piece assigned to sector", "piece_cid", deal.DealProposal.PieceCID, "sector", so.Sector, "offset", so.Offset)

		return so, nil
	}
}

func addPieceEntry(ctx context.Context, db *harmonydb.DB, conf *config.CurioConfig, deal api.PieceDealInfo, pieceSize abi.UnpaddedPieceSize, dataUrl url.URL, ssize abi.SectorSize) (int64, bool, error) {
	var refID int64
	var pieceWasCreated bool

	for {
		var backpressureWait bool

		comm, err := db.BeginTransaction(ctx, func(tx *harmonydb.Tx) (commit bool, err error) {
			// BACKPRESSURE
			wait, err := maybeApplyBackpressure(tx, conf.Ingest, ssize)
			if err != nil {
				return false, xerrors.Errorf("backpressure checks: %w", err)
			}
			if wait {
				backpressureWait = true
				return false, nil
			}

			var pieceID int64
			// Attempt to select the piece ID first
			err = tx.QueryRow(`SELECT id FROM parked_pieces WHERE piece_cid = $1`, deal.DealProposal.PieceCID.String()).Scan(&pieceID)

			if err != nil {
				if errors.Is(err, pgx.ErrNoRows) {
					// Piece does not exist, attempt to insert
					err = tx.QueryRow(`
							INSERT INTO parked_pieces (piece_cid, piece_padded_size, piece_raw_size)
							VALUES ($1, $2, $3)
							ON CONFLICT (piece_cid) DO NOTHING
							RETURNING id`, deal.DealProposal.PieceCID.String(), int64(pieceSize.Padded()), int64(pieceSize)).Scan(&pieceID)
					if err != nil {
						return false, xerrors.Errorf("inserting new parked piece and getting id: %w", err)
					}
					pieceWasCreated = true // New piece was created
				} else {
					// Some other error occurred during select
					return false, xerrors.Errorf("checking existing parked piece: %w", err)
				}
			} else {
				pieceWasCreated = false // Piece already exists, no new piece was created
			}

			// Add parked_piece_ref
			err = tx.QueryRow(`INSERT INTO parked_piece_refs (piece_id, data_url)
        			VALUES ($1, $2) RETURNING ref_id`, pieceID, dataUrl.String()).Scan(&refID)
			if err != nil {
				return false, xerrors.Errorf("inserting parked piece ref: %w", err)
			}

			// If everything went well, commit the transaction
			return true, nil // This will commit the transaction
		}, harmonydb.OptionRetry())
		if err != nil {
			return refID, pieceWasCreated, xerrors.Errorf("inserting parked piece: %w", err)
		}
		if !comm {
			if backpressureWait {
				// Backpressure was applied, wait and try again
				select {
				case <-time.After(backpressureWaitTime):
				case <-ctx.Done():
					return refID, pieceWasCreated, xerrors.Errorf("context done while waiting for backpressure: %w", ctx.Err())
				}
				continue
			}

			return refID, pieceWasCreated, xerrors.Errorf("piece tx didn't commit")
		}

		break
	}
	return refID, pieceWasCreated, nil
}

func closeDataReader(pieceData storiface.Data) {
	go func() {
		// close the data reader (drain to eof if it's not a closer)
		if closer, ok := pieceData.(io.Closer); ok {
			if err := closer.Close(); err != nil {
				log.Warnw("closing pieceData in DataCid", "error", err)
			}
		} else {
			log.Warnw("pieceData is not an io.Closer", "type", fmt.Sprintf("%T", pieceData))

			_, err := io.Copy(io.Discard, pieceData)
			if err != nil {
				log.Warnw("draining pieceData in DataCid", "error", err)
			}
		}
	}()
}

func maybeApplyBackpressure(tx *harmonydb.Tx, cfg config.CurioIngestConfig, ssize abi.SectorSize) (wait bool, err error) {
	var bufferedSDR, bufferedTrees, bufferedPoRep, waitDealSectors int
	err = tx.QueryRow(`
	WITH BufferedSDR AS (
    SELECT COUNT(p.task_id_sdr) - COUNT(t.owner_id) AS buffered_sdr_count
    FROM sectors_sdr_pipeline p
    LEFT JOIN harmony_task t ON p.task_id_sdr = t.id
    WHERE p.after_sdr = false
	),
	BufferedTrees AS (
    SELECT COUNT(p.task_id_tree_r) - COUNT(t.owner_id) AS buffered_trees_count
    FROM sectors_sdr_pipeline p
    LEFT JOIN harmony_task t ON p.task_id_tree_r = t.id
    WHERE p.after_sdr = true AND p.after_tree_r = false
	),
	BufferedPoRep AS (
    SELECT COUNT(p.task_id_porep) - COUNT(t.owner_id) AS buffered_porep_count
    FROM sectors_sdr_pipeline p
    LEFT JOIN harmony_task t ON p.task_id_porep = t.id
    WHERE p.after_tree_r = true AND p.after_porep = false
	),
	WaitDealSectors AS (
    SELECT COUNT(DISTINCT sip.sector_number) AS wait_deal_sectors_count
    FROM sectors_sdr_initial_pieces sip
    LEFT JOIN sectors_sdr_pipeline sp ON sip.sp_id = sp.sp_id AND sip.sector_number = sp.sector_number
    WHERE sp.sector_number IS NULL
	)
	SELECT
    (SELECT buffered_sdr_count FROM BufferedSDR) AS total_buffered_sdr,
    (SELECT buffered_trees_count FROM BufferedTrees) AS buffered_trees_count,
    (SELECT buffered_porep_count FROM BufferedPoRep) AS buffered_porep_count,
    (SELECT wait_deal_sectors_count FROM WaitDealSectors) AS wait_deal_sectors_count
`).Scan(&bufferedSDR, &bufferedTrees, &bufferedPoRep, &waitDealSectors)
	if err != nil {
		return false, xerrors.Errorf("counting buffered sectors: %w", err)
	}

	var pieceSizes []abi.PaddedPieceSize

	err = tx.Select(&pieceSizes, `SELECT piece_padded_size FROM curio.parked_pieces WHERE complete = false;`)
	if err != nil {
		return false, xerrors.Errorf("getting in-process pieces")
	}

	sectors := sectorCount(pieceSizes, abi.PaddedPieceSize(ssize))
	if cfg.MaxQueueDealSector != 0 && waitDealSectors+sectors > cfg.MaxQueueDealSector {
		log.Debugw("backpressure", "reason", "too many wait deal sectors", "wait_deal_sectors", waitDealSectors, "max", cfg.MaxQueueDealSector)
		return true, nil
	}

	if cfg.MaxQueueSDR != 0 && bufferedSDR > cfg.MaxQueueSDR {
		log.Debugw("backpressure", "reason", "too many SDR tasks", "buffered", bufferedSDR, "max", cfg.MaxQueueSDR)
		return true, nil
	}
	if cfg.MaxQueueTrees != 0 && bufferedTrees > cfg.MaxQueueTrees {
		log.Debugw("backpressure", "reason", "too many tree tasks", "buffered", bufferedTrees, "max", cfg.MaxQueueTrees)
		return true, nil
	}
	if cfg.MaxQueuePoRep != 0 && bufferedPoRep > cfg.MaxQueuePoRep {
		log.Debugw("backpressure", "reason", "too many PoRep tasks", "buffered", bufferedPoRep, "max", cfg.MaxQueuePoRep)
		return true, nil
	}

	return false, nil
}

func sectorCount(sizes []abi.PaddedPieceSize, targetSize abi.PaddedPieceSize) int {
	sort.Slice(sizes, func(i, j int) bool {
		return sizes[i] > sizes[j]
	})

	sectors := make([]abi.PaddedPieceSize, 0)

	for _, size := range sizes {
		placed := false
		for i := range sectors {
			if sectors[i]+size <= targetSize {
				sectors[i] += size
				placed = true
				break
			}
		}
		if !placed {
			sectors = append(sectors, size)
		}
	}

	return len(sectors)
}<|MERGE_RESOLUTION|>--- conflicted
+++ resolved
@@ -206,224 +206,7 @@
 	ast.Internal.SectorsListInStates = lp.SectorsListInStates
 	ast.Internal.StorageRedeclareLocal = lp.StorageRedeclareLocal
 	ast.Internal.ComputeDataCid = lp.ComputeDataCid
-<<<<<<< HEAD
 	ast.Internal.SectorAddPieceToAny = sectorAddPieceToAnyOperation(maddr, rootUrl, conf, pieceInfoLk, pieceInfos, pin, db, mi.SectorSize)
-=======
-
-	type pieceInfo struct {
-		data storiface.Data
-		size abi.UnpaddedPieceSize
-
-		done chan struct{}
-	}
-
-	pieceInfoLk := new(sync.Mutex)
-	pieceInfos := map[uuid.UUID][]pieceInfo{}
-
-	ast.Internal.SectorAddPieceToAny = func(ctx context.Context, pieceSize abi.UnpaddedPieceSize, pieceData storiface.Data, deal api.PieceDealInfo) (api.SectorOffset, error) {
-		origPieceData := pieceData
-		defer func() {
-			closer, ok := origPieceData.(io.Closer)
-			if !ok {
-				log.Warnf("DataCid: cannot close pieceData reader %T because it is not an io.Closer", origPieceData)
-				return
-			}
-			if err := closer.Close(); err != nil {
-				log.Warnw("closing pieceData in DataCid", "error", err)
-			}
-		}()
-
-		pi := pieceInfo{
-			data: pieceData,
-			size: pieceSize,
-
-			done: make(chan struct{}),
-		}
-
-		pieceUUID := uuid.New()
-
-		//color.Blue("%s %s piece assign request with id %s", deal.DealProposal.PieceCID, deal.DealProposal.Provider, pieceUUID)
-		log.Infow("piece assign request", "piece_cid", deal.DealProposal.PieceCID, "provider", deal.DealProposal.Provider, "piece_uuid", pieceUUID)
-
-		pieceInfoLk.Lock()
-		pieceInfos[pieceUUID] = append(pieceInfos[pieceUUID], pi)
-		pieceInfoLk.Unlock()
-
-		// /piece?piece_cid=xxxx
-		dataUrl := rootUrl
-		dataUrl.Path = "/piece"
-		dataUrl.RawQuery = "piece_id=" + pieceUUID.String()
-
-		// add piece entry
-
-		var refID int64
-		var pieceWasCreated bool
-
-		for {
-			var backpressureWait bool
-
-			comm, err := db.BeginTransaction(ctx, func(tx *harmonydb.Tx) (commit bool, err error) {
-				// BACKPRESSURE
-				wait, err := maybeApplyBackpressure(tx, conf.Ingest)
-				if err != nil {
-					return false, xerrors.Errorf("backpressure checks: %w", err)
-				}
-				if wait {
-					backpressureWait = true
-					return false, nil
-				}
-
-				var pieceID int64
-				// Attempt to select the piece ID first
-				err = tx.QueryRow(`SELECT id FROM parked_pieces WHERE piece_cid = $1`, deal.DealProposal.PieceCID.String()).Scan(&pieceID)
-
-				if err != nil {
-					if err == pgx.ErrNoRows {
-						// Piece does not exist, attempt to insert
-						err = tx.QueryRow(`
-							INSERT INTO parked_pieces (piece_cid, piece_padded_size, piece_raw_size)
-							VALUES ($1, $2, $3)
-							ON CONFLICT (piece_cid) DO NOTHING
-							RETURNING id`, deal.DealProposal.PieceCID.String(), int64(pieceSize.Padded()), int64(pieceSize)).Scan(&pieceID)
-						if err != nil {
-							return false, xerrors.Errorf("inserting new parked piece and getting id: %w", err)
-						}
-						pieceWasCreated = true // New piece was created
-					} else {
-						// Some other error occurred during select
-						return false, xerrors.Errorf("checking existing parked piece: %w", err)
-					}
-				} else {
-					pieceWasCreated = false // Piece already exists, no new piece was created
-				}
-
-				// Add parked_piece_ref
-				err = tx.QueryRow(`INSERT INTO parked_piece_refs (piece_id, data_url)
-        			VALUES ($1, $2) RETURNING ref_id`, pieceID, dataUrl.String()).Scan(&refID)
-				if err != nil {
-					return false, xerrors.Errorf("inserting parked piece ref: %w", err)
-				}
-
-				// If everything went well, commit the transaction
-				return true, nil // This will commit the transaction
-			}, harmonydb.OptionRetry())
-			if err != nil {
-				return api.SectorOffset{}, xerrors.Errorf("inserting parked piece: %w", err)
-			}
-			if !comm {
-				if backpressureWait {
-					// Backpressure was applied, wait and try again
-					select {
-					case <-time.After(backpressureWaitTime):
-					case <-ctx.Done():
-						return api.SectorOffset{}, xerrors.Errorf("context done while waiting for backpressure: %w", ctx.Err())
-					}
-					continue
-				}
-
-				return api.SectorOffset{}, xerrors.Errorf("piece tx didn't commit")
-			}
-
-			break
-		}
-
-		// wait for piece to be parked
-		if pieceWasCreated {
-			<-pi.done
-		} else {
-			// If the piece was not created, we need to close the done channel
-			close(pi.done)
-
-			go func() {
-				// close the data reader (drain to eof if it's not a closer)
-				if closer, ok := pieceData.(io.Closer); ok {
-					if err := closer.Close(); err != nil {
-						log.Warnw("closing pieceData in DataCid", "error", err)
-					}
-				} else {
-					log.Warnw("pieceData is not an io.Closer", "type", fmt.Sprintf("%T", pieceData))
-
-					_, err := io.Copy(io.Discard, pieceData)
-					if err != nil {
-						log.Warnw("draining pieceData in DataCid", "error", err)
-					}
-				}
-			}()
-		}
-
-		{
-			// piece park is either done or currently happening from another AP call
-			// now we need to make sure that the piece is definitely parked successfully
-			// - in case of errors we return, and boost should be able to retry the call
-
-			// * If piece is completed, return
-			// * If piece is not completed but has null taskID, wait
-			// * If piece has a non-null taskID
-			//   * If the task is in harmony_tasks, wait
-			//   * Otherwise look for an error in harmony_task_history and return that
-
-			for {
-				var taskID *int64
-				var complete bool
-				err := db.QueryRow(ctx, `SELECT task_id, complete FROM parked_pieces WHERE id = $1`, refID).Scan(&taskID, &complete)
-				if err != nil {
-					return api.SectorOffset{}, xerrors.Errorf("getting piece park status: %w", err)
-				}
-
-				if complete {
-					break
-				}
-
-				if taskID == nil {
-					// piece is not parked yet
-					time.Sleep(5 * time.Second)
-					continue
-				}
-
-				// check if task is in harmony_tasks
-				var taskName string
-				err = db.QueryRow(ctx, `SELECT name FROM harmony_task WHERE id = $1`, *taskID).Scan(&taskName)
-				if err == nil {
-					// task is in harmony_tasks, wait
-					time.Sleep(5 * time.Second)
-					continue
-				}
-				if err != pgx.ErrNoRows {
-					return api.SectorOffset{}, xerrors.Errorf("checking park-piece task in harmony_tasks: %w", err)
-				}
-
-				// task is not in harmony_tasks, check harmony_task_history (latest work_end)
-				var taskError string
-				var taskResult bool
-				err = db.QueryRow(ctx, `SELECT result, err FROM harmony_task_history WHERE task_id = $1 ORDER BY work_end DESC LIMIT 1`, *taskID).Scan(&taskResult, &taskError)
-				if err != nil {
-					return api.SectorOffset{}, xerrors.Errorf("checking park-piece task history: %w", err)
-				}
-				if !taskResult {
-					return api.SectorOffset{}, xerrors.Errorf("park-piece task failed: %s", taskError)
-				} else {
-					return api.SectorOffset{}, xerrors.Errorf("park task succeeded but piece is not marked as complete")
-				}
-			}
-		}
-
-		pieceIDUrl := url.URL{
-			Scheme: "pieceref",
-			Opaque: fmt.Sprintf("%d", refID),
-		}
-
-		// make a sector
-		so, err := pin.AllocatePieceToSector(ctx, maddr, deal, int64(pieceSize), pieceIDUrl, nil)
-		if err != nil {
-			return api.SectorOffset{}, err
-		}
-
-		log.Infow("piece assigned to sector", "piece_cid", deal.DealProposal.PieceCID, "sector", so.Sector, "offset", so.Offset)
-
-		return so, nil
-	}
-
->>>>>>> 4f702043
 	ast.Internal.StorageList = si.StorageList
 	ast.Internal.StorageDetach = si.StorageDetach
 	ast.Internal.StorageReportHealth = si.StorageReportHealth
@@ -575,6 +358,62 @@
 			close(pi.done)
 
 			closeDataReader(pieceData)
+		}
+
+		{
+			// piece park is either done or currently happening from another AP call
+			// now we need to make sure that the piece is definitely parked successfully
+			// - in case of errors we return, and boost should be able to retry the call
+
+			// * If piece is completed, return
+			// * If piece is not completed but has null taskID, wait
+			// * If piece has a non-null taskID
+			//   * If the task is in harmony_tasks, wait
+			//   * Otherwise look for an error in harmony_task_history and return that
+
+			for {
+				var taskID *int64
+				var complete bool
+				err := db.QueryRow(ctx, `SELECT task_id, complete FROM parked_pieces WHERE id = $1`, refID).Scan(&taskID, &complete)
+				if err != nil {
+					return api.SectorOffset{}, xerrors.Errorf("getting piece park status: %w", err)
+				}
+
+				if complete {
+					break
+				}
+
+				if taskID == nil {
+					// piece is not parked yet
+					time.Sleep(5 * time.Second)
+					continue
+				}
+
+				// check if task is in harmony_tasks
+				var taskName string
+				err = db.QueryRow(ctx, `SELECT name FROM harmony_task WHERE id = $1`, *taskID).Scan(&taskName)
+				if err == nil {
+					// task is in harmony_tasks, wait
+					time.Sleep(5 * time.Second)
+					continue
+				}
+				if err != pgx.ErrNoRows {
+					return api.SectorOffset{}, xerrors.Errorf("checking park-piece task in harmony_tasks: %w", err)
+				}
+
+				// task is not in harmony_tasks, check harmony_task_history (latest work_end)
+				var taskError string
+				var taskResult bool
+				err = db.QueryRow(ctx, `SELECT result, err FROM harmony_task_history WHERE task_id = $1 ORDER BY work_end DESC LIMIT 1`, *taskID).Scan(&taskResult, &taskError)
+				if err != nil {
+					return api.SectorOffset{}, xerrors.Errorf("checking park-piece task history: %w", err)
+				}
+				if !taskResult {
+					return api.SectorOffset{}, xerrors.Errorf("park-piece task failed: %s", taskError)
+				} else {
+					return api.SectorOffset{}, xerrors.Errorf("park task succeeded but piece is not marked as complete")
+				}
+			}
 		}
 
 		pieceIDUrl := url.URL{
