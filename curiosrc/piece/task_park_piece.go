package piece

import (
	"context"
	"encoding/json"
	"strconv"
	"time"

	"github.com/hashicorp/go-multierror"
	logging "github.com/ipfs/go-log/v2"
	"golang.org/x/xerrors"

	"github.com/filecoin-project/lotus/curiosrc/ffi"
	"github.com/filecoin-project/lotus/curiosrc/seal"
	"github.com/filecoin-project/lotus/lib/harmony/harmonydb"
	"github.com/filecoin-project/lotus/lib/harmony/harmonytask"
	"github.com/filecoin-project/lotus/lib/harmony/resources"
	"github.com/filecoin-project/lotus/lib/promise"
	"github.com/filecoin-project/lotus/storage/paths"
	"github.com/filecoin-project/lotus/storage/sealer/storiface"
)

var log = logging.Logger("cu-piece")
var PieceParkPollInterval = time.Second * 15

// ParkPieceTask gets a piece from some origin, and parks it in storage
// Pieces are always f00, piece ID is mapped to pieceCID in the DB
type ParkPieceTask struct {
	db *harmonydb.DB
	sc *ffi.SealCalls

	TF promise.Promise[harmonytask.AddTaskFunc]

	max int
}

func NewParkPieceTask(db *harmonydb.DB, sc *ffi.SealCalls, max int) (*ParkPieceTask, error) {
	pt := &ParkPieceTask{
		db: db,
		sc: sc,

		max: max,
	}

	ctx := context.Background()

	// We should delete all incomplete pieces before we start
	// as we would have lost reader for these. The RPC caller will get an error
	// when Curio shuts down before parking a piece. They can always retry.
	// Leaving these pieces we utilise unnecessary resources in the form of ParkPieceTask

	_, err := db.Exec(ctx, `DELETE FROM parked_pieces WHERE complete = FALSE AND task_id IS NULL`)
	if err != nil {
		return nil, xerrors.Errorf("failed to delete incomplete parked pieces: %w", err)
	}

	go pt.pollPieceTasks(ctx)
	return pt, nil
}

func (p *ParkPieceTask) pollPieceTasks(ctx context.Context) {
	for {
		// select parked pieces with no task_id
		var pieceIDs []struct {
			ID storiface.PieceNumber `db:"id"`
		}

		err := p.db.Select(ctx, &pieceIDs, `SELECT id FROM parked_pieces WHERE complete = FALSE AND task_id IS NULL`)
		if err != nil {
			log.Errorf("failed to get parked pieces: %s", err)
			time.Sleep(PieceParkPollInterval)
			continue
		}

		if len(pieceIDs) == 0 {
			time.Sleep(PieceParkPollInterval)
			continue
		}

		for _, pieceID := range pieceIDs {
			pieceID := pieceID

			// create a task for each piece
			p.TF.Val(ctx)(func(id harmonytask.TaskID, tx *harmonydb.Tx) (shouldCommit bool, err error) {
				// update
				n, err := tx.Exec(`UPDATE parked_pieces SET task_id = $1 WHERE id = $2 AND complete = FALSE AND task_id IS NULL`, id, pieceID.ID)
				if err != nil {
					return false, xerrors.Errorf("updating parked piece: %w", err)
				}

				// commit only if we updated the piece
				return n > 0, nil
			})
		}
	}
}

func (p *ParkPieceTask) Do(taskID harmonytask.TaskID, stillOwned func() bool) (done bool, err error) {
	ctx := context.Background()

	// Define a struct to hold piece data.
	var piecesData []struct {
		PieceID         int64     `db:"id"`
		PieceCreatedAt  time.Time `db:"created_at"`
		PieceCID        string    `db:"piece_cid"`
		Complete        bool      `db:"complete"`
		PiecePaddedSize int64     `db:"piece_padded_size"`
		PieceRawSize    string    `db:"piece_raw_size"`
	}

	// Select the piece data using the task ID.
	err = p.db.Select(ctx, &piecesData, `
        SELECT id, created_at, piece_cid, complete, piece_padded_size, piece_raw_size
        FROM parked_pieces
        WHERE task_id = $1
    `, taskID)
	if err != nil {
		return false, xerrors.Errorf("fetching piece data: %w", err)
	}

	if len(piecesData) == 0 {
		return false, xerrors.Errorf("no piece data found for task_id: %d", taskID)
	}

	pieceData := piecesData[0]

	if pieceData.Complete {
		log.Warnw("park piece task already complete", "task_id", taskID, "piece_cid", pieceData.PieceCID)
		return true, nil
	}

	// Define a struct for reference data.
	var refData []struct {
		DataURL     string          `db:"data_url"`
		DataHeaders json.RawMessage `db:"data_headers"`
	}

	// Now, select the first reference data that has a URL.
	err = p.db.Select(ctx, &refData, `
        SELECT data_url, data_headers
        FROM parked_piece_refs
        WHERE piece_id = $1 AND data_url IS NOT NULL`, pieceData.PieceID)
	if err != nil {
		return false, xerrors.Errorf("fetching reference data: %w", err)
	}

	if len(refData) == 0 {
		return false, xerrors.Errorf("no refs found for piece_id: %d", pieceData.PieceID)
	}

	// Convert piece_raw_size from string to int64.
	pieceRawSize, err := strconv.ParseInt(pieceData.PieceRawSize, 10, 64)
	if err != nil {
		return false, xerrors.Errorf("parsing piece raw size: %w", err)
	}

	var merr error

	for i := range refData {
		if refData[i].DataURL != "" {
			upr := &seal.UrlPieceReader{
				Url:     refData[0].DataURL,
				RawSize: pieceRawSize,
			}
			defer func() {
				_ = upr.Close()
			}()

			pnum := storiface.PieceNumber(pieceData.PieceID)

<<<<<<< HEAD
			if err := p.sc.WritePiece(ctx, &taskID, pnum, pieceRawSize, upr); err != nil {
				merr = multierror.Append(merr, xerrors.Errorf("write piece: %w", err))
				continue
			}
=======
		// Update the piece as complete after a successful write.
		_, err = p.db.Exec(ctx, `UPDATE parked_pieces SET complete = TRUE, task_id = NULL WHERE id = $1`, pieceData.PieceID)
		if err != nil {
			return false, xerrors.Errorf("marking piece as complete: %w", err)
		}
>>>>>>> e14a85bc

			// Update the piece as complete after a successful write.
			_, err = p.db.Exec(ctx, `UPDATE parked_pieces SET complete = TRUE WHERE id = $1`, pieceData.PieceID)
			if err != nil {
				return false, xerrors.Errorf("marking piece as complete: %w", err)
			}

			return true, nil
		}
		return false, merr
	}

	// If no URL is found, this indicates an issue since at least one URL is expected.
	return false, xerrors.Errorf("no data URL found for piece_id: %d", pieceData.PieceID)
}

func (p *ParkPieceTask) CanAccept(ids []harmonytask.TaskID, engine *harmonytask.TaskEngine) (*harmonytask.TaskID, error) {
	id := ids[0]
	return &id, nil
}

func (p *ParkPieceTask) TypeDetails() harmonytask.TaskTypeDetails {
	const maxSizePiece = 64 << 30

	return harmonytask.TaskTypeDetails{
		Max:  p.max,
		Name: "ParkPiece",
		Cost: resources.Resources{
			Cpu:     1,
			Gpu:     0,
			Ram:     64 << 20,
			Storage: p.sc.Storage(p.taskToRef, storiface.FTPiece, storiface.FTNone, maxSizePiece, storiface.PathSealing, paths.MinFreeStoragePercentage),
		},
		MaxFailures: 10,
	}
}

func (p *ParkPieceTask) taskToRef(id harmonytask.TaskID) (ffi.SectorRef, error) {
	var pieceIDs []struct {
		ID storiface.PieceNumber `db:"id"`
	}

	err := p.db.Select(context.Background(), &pieceIDs, `SELECT id FROM parked_pieces WHERE task_id = $1`, id)
	if err != nil {
		return ffi.SectorRef{}, xerrors.Errorf("getting piece id: %w", err)
	}

	if len(pieceIDs) != 1 {
		return ffi.SectorRef{}, xerrors.Errorf("expected 1 piece id, got %d", len(pieceIDs))
	}

	pref := pieceIDs[0].ID.Ref()

	return ffi.SectorRef{
		SpID:         int64(pref.ID.Miner),
		SectorNumber: int64(pref.ID.Number),
		RegSealProof: pref.ProofType,
	}, nil
}

func (p *ParkPieceTask) Adder(taskFunc harmonytask.AddTaskFunc) {
	p.TF.Set(taskFunc)
}

var _ harmonytask.TaskInterface = &ParkPieceTask{}<|MERGE_RESOLUTION|>--- conflicted
+++ resolved
@@ -168,21 +168,13 @@
 
 			pnum := storiface.PieceNumber(pieceData.PieceID)
 
-<<<<<<< HEAD
 			if err := p.sc.WritePiece(ctx, &taskID, pnum, pieceRawSize, upr); err != nil {
 				merr = multierror.Append(merr, xerrors.Errorf("write piece: %w", err))
 				continue
 			}
-=======
-		// Update the piece as complete after a successful write.
-		_, err = p.db.Exec(ctx, `UPDATE parked_pieces SET complete = TRUE, task_id = NULL WHERE id = $1`, pieceData.PieceID)
-		if err != nil {
-			return false, xerrors.Errorf("marking piece as complete: %w", err)
-		}
->>>>>>> e14a85bc
 
 			// Update the piece as complete after a successful write.
-			_, err = p.db.Exec(ctx, `UPDATE parked_pieces SET complete = TRUE WHERE id = $1`, pieceData.PieceID)
+			_, err = p.db.Exec(ctx, `UPDATE parked_pieces SET complete = TRUE task_id = NULL WHERE id = $1`, pieceData.PieceID)
 			if err != nil {
 				return false, xerrors.Errorf("marking piece as complete: %w", err)
 			}
