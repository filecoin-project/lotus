package api

import (
	"context"
	"encoding/json"
	"fmt"
	"time"

	"github.com/ipfs/go-cid"
	"github.com/libp2p/go-libp2p-core/peer"

	"github.com/filecoin-project/go-address"
	"github.com/filecoin-project/go-bitfield"
	datatransfer "github.com/filecoin-project/go-data-transfer"
	"github.com/filecoin-project/go-fil-markets/retrievalmarket"
	"github.com/filecoin-project/go-fil-markets/storagemarket"
	"github.com/filecoin-project/go-multistore"
	"github.com/filecoin-project/go-state-types/abi"
	"github.com/filecoin-project/go-state-types/big"
	"github.com/filecoin-project/go-state-types/crypto"
	"github.com/filecoin-project/go-state-types/dline"

	apitypes "github.com/filecoin-project/lotus/api/types"
	"github.com/filecoin-project/lotus/chain/actors/builtin"
	"github.com/filecoin-project/lotus/chain/actors/builtin/market"
	"github.com/filecoin-project/lotus/chain/actors/builtin/miner"
	"github.com/filecoin-project/lotus/chain/actors/builtin/paych"
	"github.com/filecoin-project/lotus/chain/actors/builtin/power"
	"github.com/filecoin-project/lotus/chain/types"
	marketevents "github.com/filecoin-project/lotus/markets/loggers"
	"github.com/filecoin-project/lotus/node/modules/dtypes"
)

//go:generate go run github.com/golang/mock/mockgen -destination=mocks/mock_full.go -package=mocks . FullNode

// ChainIO abstracts operations for accessing raw IPLD objects.
type ChainIO interface {
	ChainReadObj(context.Context, cid.Cid) ([]byte, error)
	ChainHasObj(context.Context, cid.Cid) (bool, error)
}

// FullNode API is a low-level interface to the Filecoin network full node
type FullNode interface {
	Common

	// MethodGroup: Chain
	// The Chain method group contains methods for interacting with the
	// blockchain, but that do not require any form of state computation.

	// ChainNotify returns channel with chain head updates.
	// First message is guaranteed to be of len == 1, and type == 'current'.
	ChainNotify(context.Context) (<-chan []*HeadChange, error) //perm:read

	// ChainHead returns the current head of the chain.
	ChainHead(context.Context) (*types.TipSet, error) //perm:read

	// ChainGetRandomnessFromTickets is used to sample the chain for randomness.
	ChainGetRandomnessFromTickets(ctx context.Context, tsk types.TipSetKey, personalization crypto.DomainSeparationTag, randEpoch abi.ChainEpoch, entropy []byte) (abi.Randomness, error) //perm:read

	// ChainGetRandomnessFromBeacon is used to sample the beacon for randomness.
	ChainGetRandomnessFromBeacon(ctx context.Context, tsk types.TipSetKey, personalization crypto.DomainSeparationTag, randEpoch abi.ChainEpoch, entropy []byte) (abi.Randomness, error) //perm:read

	// ChainGetBlock returns the block specified by the given CID.
	ChainGetBlock(context.Context, cid.Cid) (*types.BlockHeader, error) //perm:read
	// ChainGetTipSet returns the tipset specified by the given TipSetKey.
	ChainGetTipSet(context.Context, types.TipSetKey) (*types.TipSet, error) //perm:read

	// ChainGetBlockMessages returns messages stored in the specified block.
<<<<<<< HEAD
	ChainGetBlockMessages(ctx context.Context, blockCid cid.Cid) (*BlockMessages, error) //perm:read
=======
	//
	// Note: If there are multiple blocks in a tipset, it's likely that some
	// messages will be duplicated. It's also possible for blocks in a tipset to have
	// different messages from the same sender at the same nonce. When that happens,
	// only the first message (in a block with lowest ticket) will be considered
	// for execution
	//
	// NOTE: THIS METHOD SHOULD ONLY BE USED FOR GETTING MESSAGES IN A SPECIFIC BLOCK
	//
	// DO NOT USE THIS METHOD TO GET MESSAGES INCLUDED IN A TIPSET
	// Use ChainGetParentMessages, which will perform correct message deduplication
	ChainGetBlockMessages(ctx context.Context, blockCid cid.Cid) (*BlockMessages, error)
>>>>>>> caa1d5bb

	// ChainGetParentReceipts returns receipts for messages in parent tipset of
	// the specified block. The receipts in the list returned is one-to-one with the
	// messages returned by a call to ChainGetParentMessages with the same blockCid.
	ChainGetParentReceipts(ctx context.Context, blockCid cid.Cid) ([]*types.MessageReceipt, error) //perm:read

	// ChainGetParentMessages returns messages stored in parent tipset of the
	// specified block.
	ChainGetParentMessages(ctx context.Context, blockCid cid.Cid) ([]Message, error) //perm:read

	// ChainGetTipSetByHeight looks back for a tipset at the specified epoch.
	// If there are no blocks at the specified epoch, a tipset at an earlier epoch
	// will be returned.
	ChainGetTipSetByHeight(context.Context, abi.ChainEpoch, types.TipSetKey) (*types.TipSet, error) //perm:read

	// ChainReadObj reads ipld nodes referenced by the specified CID from chain
	// blockstore and returns raw bytes.
	ChainReadObj(context.Context, cid.Cid) ([]byte, error) //perm:read

	// ChainDeleteObj deletes node referenced by the given CID
	ChainDeleteObj(context.Context, cid.Cid) error //perm:admin

	// ChainHasObj checks if a given CID exists in the chain blockstore.
	ChainHasObj(context.Context, cid.Cid) (bool, error) //perm:read

	// ChainStatObj returns statistics about the graph referenced by 'obj'.
	// If 'base' is also specified, then the returned stat will be a diff
	// between the two objects.
	ChainStatObj(ctx context.Context, obj cid.Cid, base cid.Cid) (ObjStat, error) //perm:read

	// ChainSetHead forcefully sets current chain head. Use with caution.
	ChainSetHead(context.Context, types.TipSetKey) error //perm:admin

	// ChainGetGenesis returns the genesis tipset.
	ChainGetGenesis(context.Context) (*types.TipSet, error) //perm:read

	// ChainTipSetWeight computes weight for the specified tipset.
	ChainTipSetWeight(context.Context, types.TipSetKey) (types.BigInt, error) //perm:read
	ChainGetNode(ctx context.Context, p string) (*IpldObject, error)          //perm:read

	// ChainGetMessage reads a message referenced by the specified CID from the
	// chain blockstore.
	ChainGetMessage(context.Context, cid.Cid) (*types.Message, error) //perm:read

	// ChainGetPath returns a set of revert/apply operations needed to get from
	// one tipset to another, for example:
	//```
	//        to
	//         ^
	// from   tAA
	//   ^     ^
	// tBA    tAB
	//  ^---*--^
	//      ^
	//     tRR
	//```
	// Would return `[revert(tBA), apply(tAB), apply(tAA)]`
	ChainGetPath(ctx context.Context, from types.TipSetKey, to types.TipSetKey) ([]*HeadChange, error) //perm:read

	// ChainExport returns a stream of bytes with CAR dump of chain data.
	// The exported chain data includes the header chain from the given tipset
	// back to genesis, the entire genesis state, and the most recent 'nroots'
	// state trees.
	// If oldmsgskip is set, messages from before the requested roots are also not included.
	ChainExport(ctx context.Context, nroots abi.ChainEpoch, oldmsgskip bool, tsk types.TipSetKey) (<-chan []byte, error) //perm:read

	// MethodGroup: Beacon
	// The Beacon method group contains methods for interacting with the random beacon (DRAND)

	// BeaconGetEntry returns the beacon entry for the given filecoin epoch. If
	// the entry has not yet been produced, the call will block until the entry
	// becomes available
	BeaconGetEntry(ctx context.Context, epoch abi.ChainEpoch) (*types.BeaconEntry, error) //perm:read

	// GasEstimateFeeCap estimates gas fee cap
	GasEstimateFeeCap(context.Context, *types.Message, int64, types.TipSetKey) (types.BigInt, error) //perm:read

	// GasEstimateGasLimit estimates gas used by the message and returns it.
	// It fails if message fails to execute.
	GasEstimateGasLimit(context.Context, *types.Message, types.TipSetKey) (int64, error) //perm:read

	// GasEstimateGasPremium estimates what gas price should be used for a
	// message to have high likelihood of inclusion in `nblocksincl` epochs.

	GasEstimateGasPremium(_ context.Context, nblocksincl uint64,
		sender address.Address, gaslimit int64, tsk types.TipSetKey) (types.BigInt, error) //perm:read

	// GasEstimateMessageGas estimates gas values for unset message gas fields
	GasEstimateMessageGas(context.Context, *types.Message, *MessageSendSpec, types.TipSetKey) (*types.Message, error) //perm:read

	// MethodGroup: Sync
	// The Sync method group contains methods for interacting with and
	// observing the lotus sync service.

	// SyncState returns the current status of the lotus sync system.
	SyncState(context.Context) (*SyncState, error) //perm:read

	// SyncSubmitBlock can be used to submit a newly created block to the.
	// network through this node
	SyncSubmitBlock(ctx context.Context, blk *types.BlockMsg) error //perm:write

	// SyncIncomingBlocks returns a channel streaming incoming, potentially not
	// yet synced block headers.
	SyncIncomingBlocks(ctx context.Context) (<-chan *types.BlockHeader, error) //perm:read

	// SyncCheckpoint marks a blocks as checkpointed, meaning that it won't ever fork away from it.
	SyncCheckpoint(ctx context.Context, tsk types.TipSetKey) error //perm:admin

	// SyncMarkBad marks a blocks as bad, meaning that it won't ever by synced.
	// Use with extreme caution.
	SyncMarkBad(ctx context.Context, bcid cid.Cid) error //perm:admin

	// SyncUnmarkBad unmarks a blocks as bad, making it possible to be validated and synced again.
	SyncUnmarkBad(ctx context.Context, bcid cid.Cid) error //perm:admin

	// SyncUnmarkAllBad purges bad block cache, making it possible to sync to chains previously marked as bad
	SyncUnmarkAllBad(ctx context.Context) error //perm:admin

	// SyncCheckBad checks if a block was marked as bad, and if it was, returns
	// the reason.
	SyncCheckBad(ctx context.Context, bcid cid.Cid) (string, error) //perm:read

	// SyncValidateTipset indicates whether the provided tipset is valid or not
	SyncValidateTipset(ctx context.Context, tsk types.TipSetKey) (bool, error) //perm:read

	// MethodGroup: Mpool
	// The Mpool methods are for interacting with the message pool. The message pool
	// manages all incoming and outgoing 'messages' going over the network.

	// MpoolPending returns pending mempool messages.
	MpoolPending(context.Context, types.TipSetKey) ([]*types.SignedMessage, error) //perm:read

	// MpoolSelect returns a list of pending messages for inclusion in the next block
	MpoolSelect(context.Context, types.TipSetKey, float64) ([]*types.SignedMessage, error) //perm:read

	// MpoolPush pushes a signed message to mempool.
	MpoolPush(context.Context, *types.SignedMessage) (cid.Cid, error) //perm:write

	// MpoolPushUntrusted pushes a signed message to mempool from untrusted sources.
	MpoolPushUntrusted(context.Context, *types.SignedMessage) (cid.Cid, error) //perm:write

	// MpoolPushMessage atomically assigns a nonce, signs, and pushes a message
	// to mempool.
	// maxFee is only used when GasFeeCap/GasPremium fields aren't specified
	//
	// When maxFee is set to 0, MpoolPushMessage will guess appropriate fee
	// based on current chain conditions
	MpoolPushMessage(ctx context.Context, msg *types.Message, spec *MessageSendSpec) (*types.SignedMessage, error) //perm:sign

	// MpoolBatchPush batch pushes a signed message to mempool.
	MpoolBatchPush(context.Context, []*types.SignedMessage) ([]cid.Cid, error) //perm:write

	// MpoolBatchPushUntrusted batch pushes a signed message to mempool from untrusted sources.
	MpoolBatchPushUntrusted(context.Context, []*types.SignedMessage) ([]cid.Cid, error) //perm:write

	// MpoolBatchPushMessage batch pushes a unsigned message to mempool.
	MpoolBatchPushMessage(context.Context, []*types.Message, *MessageSendSpec) ([]*types.SignedMessage, error) //perm:sign

	// MpoolGetNonce gets next nonce for the specified sender.
	// Note that this method may not be atomic. Use MpoolPushMessage instead.
	MpoolGetNonce(context.Context, address.Address) (uint64, error) //perm:read
	MpoolSub(context.Context) (<-chan MpoolUpdate, error)           //perm:read

	// MpoolClear clears pending messages from the mpool
	MpoolClear(context.Context, bool) error //perm:write

	// MpoolGetConfig returns (a copy of) the current mpool config
	MpoolGetConfig(context.Context) (*types.MpoolConfig, error) //perm:read
	// MpoolSetConfig sets the mpool config to (a copy of) the supplied config
	MpoolSetConfig(context.Context, *types.MpoolConfig) error //perm:admin

	// MethodGroup: Miner

	MinerGetBaseInfo(context.Context, address.Address, abi.ChainEpoch, types.TipSetKey) (*MiningBaseInfo, error) //perm:read
	MinerCreateBlock(context.Context, *BlockTemplate) (*types.BlockMsg, error)                                   //perm:write

	// // UX ?

	// MethodGroup: Wallet

	// WalletNew creates a new address in the wallet with the given sigType.
	// Available key types: bls, secp256k1, secp256k1-ledger
	// Support for numerical types: 1 - secp256k1, 2 - BLS is deprecated
	WalletNew(context.Context, types.KeyType) (address.Address, error) //perm:write
	// WalletHas indicates whether the given address is in the wallet.
	WalletHas(context.Context, address.Address) (bool, error) //perm:write
	// WalletList lists all the addresses in the wallet.
	WalletList(context.Context) ([]address.Address, error) //perm:write
	// WalletBalance returns the balance of the given address at the current head of the chain.
	WalletBalance(context.Context, address.Address) (types.BigInt, error) //perm:read
	// WalletSign signs the given bytes using the given address.
	WalletSign(context.Context, address.Address, []byte) (*crypto.Signature, error) //perm:sign
	// WalletSignMessage signs the given message using the given address.
	WalletSignMessage(context.Context, address.Address, *types.Message) (*types.SignedMessage, error) //perm:sign
	// WalletVerify takes an address, a signature, and some bytes, and indicates whether the signature is valid.
	// The address does not have to be in the wallet.
	WalletVerify(context.Context, address.Address, []byte, *crypto.Signature) (bool, error) //perm:read
	// WalletDefaultAddress returns the address marked as default in the wallet.
	WalletDefaultAddress(context.Context) (address.Address, error) //perm:write
	// WalletSetDefault marks the given address as as the default one.
	WalletSetDefault(context.Context, address.Address) error //perm:write
	// WalletExport returns the private key of an address in the wallet.
	WalletExport(context.Context, address.Address) (*types.KeyInfo, error) //perm:admin
	// WalletImport receives a KeyInfo, which includes a private key, and imports it into the wallet.
	WalletImport(context.Context, *types.KeyInfo) (address.Address, error) //perm:admin
	// WalletDelete deletes an address from the wallet.
	WalletDelete(context.Context, address.Address) error //perm:admin
	// WalletValidateAddress validates whether a given string can be decoded as a well-formed address
	WalletValidateAddress(context.Context, string) (address.Address, error) //perm:read

	// Other

	// MethodGroup: Client
	// The Client methods all have to do with interacting with the storage and
	// retrieval markets as a client

	// ClientImport imports file under the specified path into filestore.
	ClientImport(ctx context.Context, ref FileRef) (*ImportRes, error) //perm:admin
	// ClientRemoveImport removes file import
	ClientRemoveImport(ctx context.Context, importID multistore.StoreID) error //perm:admin
	// ClientStartDeal proposes a deal with a miner.
	ClientStartDeal(ctx context.Context, params *StartDealParams) (*cid.Cid, error) //perm:admin
	// ClientGetDealInfo returns the latest information about a given deal.
	ClientGetDealInfo(context.Context, cid.Cid) (*DealInfo, error) //perm:read
	// ClientListDeals returns information about the deals made by the local client.
	ClientListDeals(ctx context.Context) ([]DealInfo, error) //perm:write
	// ClientGetDealUpdates returns the status of updated deals
	ClientGetDealUpdates(ctx context.Context) (<-chan DealInfo, error) //perm:write
	// ClientGetDealStatus returns status given a code
	ClientGetDealStatus(ctx context.Context, statusCode uint64) (string, error) //perm:read
	// ClientHasLocal indicates whether a certain CID is locally stored.
	ClientHasLocal(ctx context.Context, root cid.Cid) (bool, error) //perm:write
	// ClientFindData identifies peers that have a certain file, and returns QueryOffers (one per peer).
	ClientFindData(ctx context.Context, root cid.Cid, piece *cid.Cid) ([]QueryOffer, error) //perm:read
	// ClientMinerQueryOffer returns a QueryOffer for the specific miner and file.
	ClientMinerQueryOffer(ctx context.Context, miner address.Address, root cid.Cid, piece *cid.Cid) (QueryOffer, error) //perm:read
	// ClientRetrieve initiates the retrieval of a file, as specified in the order.
	ClientRetrieve(ctx context.Context, order RetrievalOrder, ref *FileRef) error //perm:admin
	// ClientRetrieveWithEvents initiates the retrieval of a file, as specified in the order, and provides a channel
	// of status updates.
	ClientRetrieveWithEvents(ctx context.Context, order RetrievalOrder, ref *FileRef) (<-chan marketevents.RetrievalEvent, error) //perm:admin
	// ClientQueryAsk returns a signed StorageAsk from the specified miner.
	ClientQueryAsk(ctx context.Context, p peer.ID, miner address.Address) (*storagemarket.StorageAsk, error) //perm:read
	// ClientCalcCommP calculates the CommP and data size of the specified CID
	ClientDealPieceCID(ctx context.Context, root cid.Cid) (DataCIDSize, error) //perm:read
	// ClientCalcCommP calculates the CommP for a specified file
	ClientCalcCommP(ctx context.Context, inpath string) (*CommPRet, error) //perm:write
	// ClientGenCar generates a CAR file for the specified file.
	ClientGenCar(ctx context.Context, ref FileRef, outpath string) error //perm:write
	// ClientDealSize calculates real deal data size
	ClientDealSize(ctx context.Context, root cid.Cid) (DataSize, error) //perm:read
	// ClientListTransfers returns the status of all ongoing transfers of data
	ClientListDataTransfers(ctx context.Context) ([]DataTransferChannel, error)        //perm:write
	ClientDataTransferUpdates(ctx context.Context) (<-chan DataTransferChannel, error) //perm:write
	// ClientRestartDataTransfer attempts to restart a data transfer with the given transfer ID and other peer
	ClientRestartDataTransfer(ctx context.Context, transferID datatransfer.TransferID, otherPeer peer.ID, isInitiator bool) error //perm:write
	// ClientCancelDataTransfer cancels a data transfer with the given transfer ID and other peer
	ClientCancelDataTransfer(ctx context.Context, transferID datatransfer.TransferID, otherPeer peer.ID, isInitiator bool) error //perm:write
	// ClientRetrieveTryRestartInsufficientFunds attempts to restart stalled retrievals on a given payment channel
	// which are stuck due to insufficient funds
	ClientRetrieveTryRestartInsufficientFunds(ctx context.Context, paymentChannel address.Address) error //perm:write

	// ClientUnimport removes references to the specified file from filestore
	//ClientUnimport(path string)

	// ClientListImports lists imported files and their root CIDs
	ClientListImports(ctx context.Context) ([]Import, error) //perm:write

	//ClientListAsks() []Ask

	// MethodGroup: State
	// The State methods are used to query, inspect, and interact with chain state.
	// Most methods take a TipSetKey as a parameter. The state looked up is the parent state of the tipset.
	// A nil TipSetKey can be provided as a param, this will cause the heaviest tipset in the chain to be used.

	// StateCall runs the given message and returns its result without any persisted changes.
	//
	// StateCall applies the message to the tipset's parent state. The
	// message is not applied on-top-of the messages in the passed-in
	// tipset.
	StateCall(context.Context, *types.Message, types.TipSetKey) (*InvocResult, error) //perm:read
	// StateReplay replays a given message, assuming it was included in a block in the specified tipset.
<<<<<<< HEAD
	// If no tipset key is provided, the appropriate tipset is looked up.
	StateReplay(context.Context, types.TipSetKey, cid.Cid) (*InvocResult, error) //perm:read
=======
	//
	// If a tipset key is provided, and a replacing message is found on chain,
	// the method will return an error saying that the message wasn't found
	//
	// If no tipset key is provided, the appropriate tipset is looked up, and if
	// the message was gas-repriced, the on-chain message will be replayed - in
	// that case the returned InvocResult.MsgCid will not match the Cid param
	//
	// If the caller wants to ensure that exactly the requested message was executed,
	// they MUST check that InvocResult.MsgCid is equal to the provided Cid.
	// Without this check both the requested and original message may appear as
	// successfully executed on-chain, which may look like a double-spend.
	//
	// A replacing message is a message with a different CID, any of Gas values, and
	// different signature, but with all other parameters matching (source/destination,
	// nonce, params, etc.)
	StateReplay(context.Context, types.TipSetKey, cid.Cid) (*InvocResult, error)
>>>>>>> caa1d5bb
	// StateGetActor returns the indicated actor's nonce and balance.
	StateGetActor(ctx context.Context, actor address.Address, tsk types.TipSetKey) (*types.Actor, error) //perm:read
	// StateReadState returns the indicated actor's state.
	StateReadState(ctx context.Context, actor address.Address, tsk types.TipSetKey) (*ActorState, error) //perm:read
	// StateListMessages looks back and returns all messages with a matching to or from address, stopping at the given height.
	StateListMessages(ctx context.Context, match *MessageMatch, tsk types.TipSetKey, toht abi.ChainEpoch) ([]cid.Cid, error) //perm:read
	// StateDecodeParams attempts to decode the provided params, based on the recipient actor address and method number.
	StateDecodeParams(ctx context.Context, toAddr address.Address, method abi.MethodNum, params []byte, tsk types.TipSetKey) (interface{}, error) //perm:read

	// StateNetworkName returns the name of the network the node is synced to
	StateNetworkName(context.Context) (dtypes.NetworkName, error) //perm:read
	// StateMinerSectors returns info about the given miner's sectors. If the filter bitfield is nil, all sectors are included.
	StateMinerSectors(context.Context, address.Address, *bitfield.BitField, types.TipSetKey) ([]*miner.SectorOnChainInfo, error) //perm:read
	// StateMinerActiveSectors returns info about sectors that a given miner is actively proving.
	StateMinerActiveSectors(context.Context, address.Address, types.TipSetKey) ([]*miner.SectorOnChainInfo, error) //perm:read
	// StateMinerProvingDeadline calculates the deadline at some epoch for a proving period
	// and returns the deadline-related calculations.
	StateMinerProvingDeadline(context.Context, address.Address, types.TipSetKey) (*dline.Info, error) //perm:read
	// StateMinerPower returns the power of the indicated miner
	StateMinerPower(context.Context, address.Address, types.TipSetKey) (*MinerPower, error) //perm:read
	// StateMinerInfo returns info about the indicated miner
	StateMinerInfo(context.Context, address.Address, types.TipSetKey) (miner.MinerInfo, error) //perm:read
	// StateMinerDeadlines returns all the proving deadlines for the given miner
	StateMinerDeadlines(context.Context, address.Address, types.TipSetKey) ([]Deadline, error) //perm:read
	// StateMinerPartitions returns all partitions in the specified deadline
	StateMinerPartitions(ctx context.Context, m address.Address, dlIdx uint64, tsk types.TipSetKey) ([]Partition, error) //perm:read
	// StateMinerFaults returns a bitfield indicating the faulty sectors of the given miner
	StateMinerFaults(context.Context, address.Address, types.TipSetKey) (bitfield.BitField, error) //perm:read
	// StateAllMinerFaults returns all non-expired Faults that occur within lookback epochs of the given tipset
	StateAllMinerFaults(ctx context.Context, lookback abi.ChainEpoch, ts types.TipSetKey) ([]*Fault, error) //perm:read
	// StateMinerRecoveries returns a bitfield indicating the recovering sectors of the given miner
	StateMinerRecoveries(context.Context, address.Address, types.TipSetKey) (bitfield.BitField, error) //perm:read
	// StateMinerInitialPledgeCollateral returns the precommit deposit for the specified miner's sector
	StateMinerPreCommitDepositForPower(context.Context, address.Address, miner.SectorPreCommitInfo, types.TipSetKey) (types.BigInt, error) //perm:read
	// StateMinerInitialPledgeCollateral returns the initial pledge collateral for the specified miner's sector
	StateMinerInitialPledgeCollateral(context.Context, address.Address, miner.SectorPreCommitInfo, types.TipSetKey) (types.BigInt, error) //perm:read
	// StateMinerAvailableBalance returns the portion of a miner's balance that can be withdrawn or spent
	StateMinerAvailableBalance(context.Context, address.Address, types.TipSetKey) (types.BigInt, error) //perm:read
	// StateMinerSectorAllocated checks if a sector is allocated
	StateMinerSectorAllocated(context.Context, address.Address, abi.SectorNumber, types.TipSetKey) (bool, error) //perm:read
	// StateSectorPreCommitInfo returns the PreCommit info for the specified miner's sector
	StateSectorPreCommitInfo(context.Context, address.Address, abi.SectorNumber, types.TipSetKey) (miner.SectorPreCommitOnChainInfo, error) //perm:read
	// StateSectorGetInfo returns the on-chain info for the specified miner's sector. Returns null in case the sector info isn't found
	// NOTE: returned info.Expiration may not be accurate in some cases, use StateSectorExpiration to get accurate
	// expiration epoch
	StateSectorGetInfo(context.Context, address.Address, abi.SectorNumber, types.TipSetKey) (*miner.SectorOnChainInfo, error) //perm:read
	// StateSectorExpiration returns epoch at which given sector will expire
	StateSectorExpiration(context.Context, address.Address, abi.SectorNumber, types.TipSetKey) (*miner.SectorExpiration, error) //perm:read
	// StateSectorPartition finds deadline/partition with the specified sector
	StateSectorPartition(ctx context.Context, maddr address.Address, sectorNumber abi.SectorNumber, tok types.TipSetKey) (*miner.SectorLocation, error) //perm:read
	// StateSearchMsg searches for a message in the chain, and returns its receipt and the tipset where it was executed
	//
	// NOTE: If a replacing message is found on chain, this method will return
	// a MsgLookup for the replacing message - the MsgLookup.Message will be a different
	// CID than the one provided in the 'cid' param, MsgLookup.Receipt will contain the
	// result of the execution of the replacing message.
	//
	// If the caller wants to ensure that exactly the requested message was executed,
	// they MUST check that MsgLookup.Message is equal to the provided 'cid'.
	// Without this check both the requested and original message may appear as
	// successfully executed on-chain, which may look like a double-spend.
	//
	// A replacing message is a message with a different CID, any of Gas values, and
	// different signature, but with all other parameters matching (source/destination,
	// nonce, params, etc.)
	StateSearchMsg(context.Context, cid.Cid) (*MsgLookup, error) //perm:read
	// StateSearchMsgLimited looks back up to limit epochs in the chain for a message, and returns its receipt and the tipset where it was executed
	//
	// NOTE: If a replacing message is found on chain, this method will return
	// a MsgLookup for the replacing message - the MsgLookup.Message will be a different
	// CID than the one provided in the 'cid' param, MsgLookup.Receipt will contain the
	// result of the execution of the replacing message.
	//
	// If the caller wants to ensure that exactly the requested message was executed,
	// they MUST check that MsgLookup.Message is equal to the provided 'cid'.
	// Without this check both the requested and original message may appear as
	// successfully executed on-chain, which may look like a double-spend.
	//
	// A replacing message is a message with a different CID, any of Gas values, and
	// different signature, but with all other parameters matching (source/destination,
	// nonce, params, etc.)
	StateSearchMsgLimited(ctx context.Context, msg cid.Cid, limit abi.ChainEpoch) (*MsgLookup, error) //perm:read
	// StateWaitMsg looks back in the chain for a message. If not found, it blocks until the
	// message arrives on chain, and gets to the indicated confidence depth.
	//
	// NOTE: If a replacing message is found on chain, this method will return
	// a MsgLookup for the replacing message - the MsgLookup.Message will be a different
	// CID than the one provided in the 'cid' param, MsgLookup.Receipt will contain the
	// result of the execution of the replacing message.
	//
	// If the caller wants to ensure that exactly the requested message was executed,
	// they MUST check that MsgLookup.Message is equal to the provided 'cid'.
	// Without this check both the requested and original message may appear as
	// successfully executed on-chain, which may look like a double-spend.
	//
	// A replacing message is a message with a different CID, any of Gas values, and
	// different signature, but with all other parameters matching (source/destination,
	// nonce, params, etc.)
	StateWaitMsg(ctx context.Context, cid cid.Cid, confidence uint64) (*MsgLookup, error) //perm:read
	// StateWaitMsgLimited looks back up to limit epochs in the chain for a message.
	// If not found, it blocks until the message arrives on chain, and gets to the
	// indicated confidence depth.
	//
	// NOTE: If a replacing message is found on chain, this method will return
	// a MsgLookup for the replacing message - the MsgLookup.Message will be a different
	// CID than the one provided in the 'cid' param, MsgLookup.Receipt will contain the
	// result of the execution of the replacing message.
	//
	// If the caller wants to ensure that exactly the requested message was executed,
	// they MUST check that MsgLookup.Message is equal to the provided 'cid'.
	// Without this check both the requested and original message may appear as
	// successfully executed on-chain, which may look like a double-spend.
	//
	// A replacing message is a message with a different CID, any of Gas values, and
	// different signature, but with all other parameters matching (source/destination,
	// nonce, params, etc.)
	StateWaitMsgLimited(ctx context.Context, cid cid.Cid, confidence uint64, limit abi.ChainEpoch) (*MsgLookup, error) //perm:read
	// StateListMiners returns the addresses of every miner that has claimed power in the Power Actor
	StateListMiners(context.Context, types.TipSetKey) ([]address.Address, error) //perm:read
	// StateListActors returns the addresses of every actor in the state
	StateListActors(context.Context, types.TipSetKey) ([]address.Address, error) //perm:read
	// StateMarketBalance looks up the Escrow and Locked balances of the given address in the Storage Market
	StateMarketBalance(context.Context, address.Address, types.TipSetKey) (MarketBalance, error) //perm:read
	// StateMarketParticipants returns the Escrow and Locked balances of every participant in the Storage Market
	StateMarketParticipants(context.Context, types.TipSetKey) (map[string]MarketBalance, error) //perm:read
	// StateMarketDeals returns information about every deal in the Storage Market
	StateMarketDeals(context.Context, types.TipSetKey) (map[string]MarketDeal, error) //perm:read
	// StateMarketStorageDeal returns information about the indicated deal
	StateMarketStorageDeal(context.Context, abi.DealID, types.TipSetKey) (*MarketDeal, error) //perm:read
	// StateLookupID retrieves the ID address of the given address
	StateLookupID(context.Context, address.Address, types.TipSetKey) (address.Address, error) //perm:read
	// StateAccountKey returns the public key address of the given ID address
	StateAccountKey(context.Context, address.Address, types.TipSetKey) (address.Address, error) //perm:read
	// StateChangedActors returns all the actors whose states change between the two given state CIDs
	// TODO: Should this take tipset keys instead?
	StateChangedActors(context.Context, cid.Cid, cid.Cid) (map[string]types.Actor, error) //perm:read
	// StateGetReceipt returns the message receipt for the given message or for a
	// matching gas-repriced replacing message
	//
	// NOTE: If the requested message was replaced, this method will return the receipt
	// for the replacing message - if the caller needs the receipt for exactly the
	// requested message, use StateSearchMsg().Receipt, and check that MsgLookup.Message
	// is matching the requested CID
	//
	// DEPRECATED: Use StateSearchMsg, this method won't be supported in v1 API
	StateGetReceipt(context.Context, cid.Cid, types.TipSetKey) (*types.MessageReceipt, error) //perm:read
	// StateMinerSectorCount returns the number of sectors in a miner's sector set and proving set
	StateMinerSectorCount(context.Context, address.Address, types.TipSetKey) (MinerSectors, error) //perm:read
	// StateCompute is a flexible command that applies the given messages on the given tipset.
	// The messages are run as though the VM were at the provided height.
<<<<<<< HEAD
	StateCompute(context.Context, abi.ChainEpoch, []*types.Message, types.TipSetKey) (*ComputeStateOutput, error) //perm:read
=======
	//
	// When called, StateCompute will:
	// - Load the provided tipset, or use the current chain head if not provided
	// - Compute the tipset state of the provided tipset on top of the parent state
	//   - (note that this step runs before vmheight is applied to the execution)
	//   - Execute state upgrade if any were scheduled at the epoch, or in null
	//     blocks preceding the tipset
	//   - Call the cron actor on null blocks preceding the tipset
	//   - For each block in the tipset
	//     - Apply messages in blocks in the specified
	//     - Award block reward by calling the reward actor
	//   - Call the cron actor for the current epoch
	// - If the specified vmheight is higher than the current epoch, apply any
	//   needed state upgrades to the state
	// - Apply the specified messages to the state
	//
	// The vmheight parameter sets VM execution epoch, and can be used to simulate
	// message execution in different network versions. If the specified vmheight
	// epoch is higher than the epoch of the specified tipset, any state upgrades
	// until the vmheight will be executed on the state before applying messages
	// specified by the user.
	//
	// Note that the initial tipset state computation is not affected by the
	// vmheight parameter - only the messages in the `apply` set are
	//
	// If the caller wants to simply compute the state, vmheight should be set to
	// the epoch of the specified tipset.
	//
	// Messages in the `apply` parameter must have the correct nonces, and gas
	// values set.
	StateCompute(ctx context.Context, vmheight abi.ChainEpoch, apply []*types.Message, tsk types.TipSetKey) (*ComputeStateOutput, error)
>>>>>>> caa1d5bb
	// StateVerifierStatus returns the data cap for the given address.
	// Returns nil if there is no entry in the data cap table for the
	// address.
	StateVerifierStatus(ctx context.Context, addr address.Address, tsk types.TipSetKey) (*abi.StoragePower, error) //perm:read
	// StateVerifiedClientStatus returns the data cap for the given address.
	// Returns nil if there is no entry in the data cap table for the
	// address.
	StateVerifiedClientStatus(ctx context.Context, addr address.Address, tsk types.TipSetKey) (*abi.StoragePower, error) //perm:read
	// StateVerifiedClientStatus returns the address of the Verified Registry's root key
	StateVerifiedRegistryRootKey(ctx context.Context, tsk types.TipSetKey) (address.Address, error) //perm:read
	// StateDealProviderCollateralBounds returns the min and max collateral a storage provider
	// can issue. It takes the deal size and verified status as parameters.
	StateDealProviderCollateralBounds(context.Context, abi.PaddedPieceSize, bool, types.TipSetKey) (DealCollateralBounds, error) //perm:read

	// StateCirculatingSupply returns the exact circulating supply of Filecoin at the given tipset.
	// This is not used anywhere in the protocol itself, and is only for external consumption.
	StateCirculatingSupply(context.Context, types.TipSetKey) (abi.TokenAmount, error) //perm:read
	// StateVMCirculatingSupplyInternal returns an approximation of the circulating supply of Filecoin at the given tipset.
	// This is the value reported by the runtime interface to actors code.
	StateVMCirculatingSupplyInternal(context.Context, types.TipSetKey) (CirculatingSupply, error) //perm:read
	// StateNetworkVersion returns the network version at the given tipset
	StateNetworkVersion(context.Context, types.TipSetKey) (apitypes.NetworkVersion, error) //perm:read

	// MethodGroup: Msig
	// The Msig methods are used to interact with multisig wallets on the
	// filecoin network

	// MsigGetAvailableBalance returns the portion of a multisig's balance that can be withdrawn or spent
	MsigGetAvailableBalance(context.Context, address.Address, types.TipSetKey) (types.BigInt, error) //perm:read
	// MsigGetVestingSchedule returns the vesting details of a given multisig.
	MsigGetVestingSchedule(context.Context, address.Address, types.TipSetKey) (MsigVesting, error) //perm:read
	// MsigGetVested returns the amount of FIL that vested in a multisig in a certain period.
	// It takes the following params: <multisig address>, <start epoch>, <end epoch>
	MsigGetVested(context.Context, address.Address, types.TipSetKey, types.TipSetKey) (types.BigInt, error) //perm:read

	//MsigGetPending returns pending transactions for the given multisig
	//wallet. Once pending transactions are fully approved, they will no longer
	//appear here.
	MsigGetPending(context.Context, address.Address, types.TipSetKey) ([]*MsigTransaction, error) //perm:read

	// MsigCreate creates a multisig wallet
	// It takes the following params: <required number of senders>, <approving addresses>, <unlock duration>
	//<initial balance>, <sender address of the create msg>, <gas price>
	MsigCreate(context.Context, uint64, []address.Address, abi.ChainEpoch, types.BigInt, address.Address, types.BigInt) (cid.Cid, error) //perm:sign
	// MsigPropose proposes a multisig message
	// It takes the following params: <multisig address>, <recipient address>, <value to transfer>,
	// <sender address of the propose msg>, <method to call in the proposed message>, <params to include in the proposed message>
	MsigPropose(context.Context, address.Address, address.Address, types.BigInt, address.Address, uint64, []byte) (cid.Cid, error) //perm:sign

	// MsigApprove approves a previously-proposed multisig message by transaction ID
	// It takes the following params: <multisig address>, <proposed transaction ID> <signer address>
	MsigApprove(context.Context, address.Address, uint64, address.Address) (cid.Cid, error) //perm:sign

	// MsigApproveTxnHash approves a previously-proposed multisig message, specified
	// using both transaction ID and a hash of the parameters used in the
	// proposal. This method of approval can be used to ensure you only approve
	// exactly the transaction you think you are.
	// It takes the following params: <multisig address>, <proposed message ID>, <proposer address>, <recipient address>, <value to transfer>,
	// <sender address of the approve msg>, <method to call in the proposed message>, <params to include in the proposed message>
	MsigApproveTxnHash(context.Context, address.Address, uint64, address.Address, address.Address, types.BigInt, address.Address, uint64, []byte) (cid.Cid, error) //perm:sign

	// MsigCancel cancels a previously-proposed multisig message
	// It takes the following params: <multisig address>, <proposed transaction ID>, <recipient address>, <value to transfer>,
	// <sender address of the cancel msg>, <method to call in the proposed message>, <params to include in the proposed message>
	MsigCancel(context.Context, address.Address, uint64, address.Address, types.BigInt, address.Address, uint64, []byte) (cid.Cid, error) //perm:sign
	// MsigAddPropose proposes adding a signer in the multisig
	// It takes the following params: <multisig address>, <sender address of the propose msg>,
	// <new signer>, <whether the number of required signers should be increased>
	MsigAddPropose(context.Context, address.Address, address.Address, address.Address, bool) (cid.Cid, error) //perm:sign
	// MsigAddApprove approves a previously proposed AddSigner message
	// It takes the following params: <multisig address>, <sender address of the approve msg>, <proposed message ID>,
	// <proposer address>, <new signer>, <whether the number of required signers should be increased>
	MsigAddApprove(context.Context, address.Address, address.Address, uint64, address.Address, address.Address, bool) (cid.Cid, error) //perm:sign
	// MsigAddCancel cancels a previously proposed AddSigner message
	// It takes the following params: <multisig address>, <sender address of the cancel msg>, <proposed message ID>,
	// <new signer>, <whether the number of required signers should be increased>
	MsigAddCancel(context.Context, address.Address, address.Address, uint64, address.Address, bool) (cid.Cid, error) //perm:sign
	// MsigSwapPropose proposes swapping 2 signers in the multisig
	// It takes the following params: <multisig address>, <sender address of the propose msg>,
	// <old signer>, <new signer>
	MsigSwapPropose(context.Context, address.Address, address.Address, address.Address, address.Address) (cid.Cid, error) //perm:sign
	// MsigSwapApprove approves a previously proposed SwapSigner
	// It takes the following params: <multisig address>, <sender address of the approve msg>, <proposed message ID>,
	// <proposer address>, <old signer>, <new signer>
	MsigSwapApprove(context.Context, address.Address, address.Address, uint64, address.Address, address.Address, address.Address) (cid.Cid, error) //perm:sign
	// MsigSwapCancel cancels a previously proposed SwapSigner message
	// It takes the following params: <multisig address>, <sender address of the cancel msg>, <proposed message ID>,
	// <old signer>, <new signer>
	MsigSwapCancel(context.Context, address.Address, address.Address, uint64, address.Address, address.Address) (cid.Cid, error) //perm:sign

	// MsigRemoveSigner proposes the removal of a signer from the multisig.
	// It accepts the multisig to make the change on, the proposer address to
	// send the message from, the address to be removed, and a boolean
	// indicating whether or not the signing threshold should be lowered by one
	// along with the address removal.
	MsigRemoveSigner(ctx context.Context, msig address.Address, proposer address.Address, toRemove address.Address, decrease bool) (cid.Cid, error) //perm:sign

	// MarketAddBalance adds funds to the market actor
	MarketAddBalance(ctx context.Context, wallet, addr address.Address, amt types.BigInt) (cid.Cid, error) //perm:sign
	// MarketGetReserved gets the amount of funds that are currently reserved for the address
	MarketGetReserved(ctx context.Context, addr address.Address) (types.BigInt, error) //perm:sign
	// MarketReserveFunds reserves funds for a deal
	MarketReserveFunds(ctx context.Context, wallet address.Address, addr address.Address, amt types.BigInt) (cid.Cid, error) //perm:sign
	// MarketReleaseFunds releases funds reserved by MarketReserveFunds
	MarketReleaseFunds(ctx context.Context, addr address.Address, amt types.BigInt) error //perm:sign
	// MarketWithdraw withdraws unlocked funds from the market actor
	MarketWithdraw(ctx context.Context, wallet, addr address.Address, amt types.BigInt) (cid.Cid, error) //perm:sign

	// MethodGroup: Paych
	// The Paych methods are for interacting with and managing payment channels

	PaychGet(ctx context.Context, from, to address.Address, amt types.BigInt) (*ChannelInfo, error)                     //perm:sign
	PaychGetWaitReady(context.Context, cid.Cid) (address.Address, error)                                                //perm:sign
	PaychAvailableFunds(ctx context.Context, ch address.Address) (*ChannelAvailableFunds, error)                        //perm:sign
	PaychAvailableFundsByFromTo(ctx context.Context, from, to address.Address) (*ChannelAvailableFunds, error)          //perm:sign
	PaychList(context.Context) ([]address.Address, error)                                                               //perm:read
	PaychStatus(context.Context, address.Address) (*PaychStatus, error)                                                 //perm:read
	PaychSettle(context.Context, address.Address) (cid.Cid, error)                                                      //perm:sign
	PaychCollect(context.Context, address.Address) (cid.Cid, error)                                                     //perm:sign
	PaychAllocateLane(ctx context.Context, ch address.Address) (uint64, error)                                          //perm:sign
	PaychNewPayment(ctx context.Context, from, to address.Address, vouchers []VoucherSpec) (*PaymentInfo, error)        //perm:sign
	PaychVoucherCheckValid(context.Context, address.Address, *paych.SignedVoucher) error                                //perm:read
	PaychVoucherCheckSpendable(context.Context, address.Address, *paych.SignedVoucher, []byte, []byte) (bool, error)    //perm:read
	PaychVoucherCreate(context.Context, address.Address, types.BigInt, uint64) (*VoucherCreateResult, error)            //perm:sign
	PaychVoucherAdd(context.Context, address.Address, *paych.SignedVoucher, []byte, types.BigInt) (types.BigInt, error) //perm:write
	PaychVoucherList(context.Context, address.Address) ([]*paych.SignedVoucher, error)                                  //perm:write
	PaychVoucherSubmit(context.Context, address.Address, *paych.SignedVoucher, []byte, []byte) (cid.Cid, error)         //perm:sign

	// CreateBackup creates node backup onder the specified file name. The
	// method requires that the lotus daemon is running with the
	// LOTUS_BACKUP_BASE_PATH environment variable set to some path, and that
	// the path specified when calling CreateBackup is within the base path
	CreateBackup(ctx context.Context, fpath string) error //perm:admin
}

type FileRef struct {
	Path  string
	IsCAR bool
}

type MinerSectors struct {
	// Live sectors that should be proven.
	Live uint64
	// Sectors actively contributing to power.
	Active uint64
	// Sectors with failed proofs.
	Faulty uint64
}

type ImportRes struct {
	Root     cid.Cid
	ImportID multistore.StoreID
}

type Import struct {
	Key multistore.StoreID
	Err string

	Root     *cid.Cid
	Source   string
	FilePath string
}

type DealInfo struct {
	ProposalCid cid.Cid
	State       storagemarket.StorageDealStatus
	Message     string // more information about deal state, particularly errors
	Provider    address.Address

	DataRef  *storagemarket.DataRef
	PieceCID cid.Cid
	Size     uint64

	PricePerEpoch types.BigInt
	Duration      uint64

	DealID abi.DealID

	CreationTime time.Time
	Verified     bool

	TransferChannelID *datatransfer.ChannelID
	DataTransfer      *DataTransferChannel
}

type MsgLookup struct {
	Message   cid.Cid // Can be different than requested, in case it was replaced, but only gas values changed
	Receipt   types.MessageReceipt
	ReturnDec interface{}
	TipSet    types.TipSetKey
	Height    abi.ChainEpoch
}

type MsgGasCost struct {
	Message            cid.Cid // Can be different than requested, in case it was replaced, but only gas values changed
	GasUsed            abi.TokenAmount
	BaseFeeBurn        abi.TokenAmount
	OverEstimationBurn abi.TokenAmount
	MinerPenalty       abi.TokenAmount
	MinerTip           abi.TokenAmount
	Refund             abi.TokenAmount
	TotalCost          abi.TokenAmount
}

// BlsMessages[x].cid = Cids[x]
// SecpkMessages[y].cid = Cids[BlsMessages.length + y]
type BlockMessages struct {
	BlsMessages   []*types.Message
	SecpkMessages []*types.SignedMessage

	Cids []cid.Cid
}

type Message struct {
	Cid     cid.Cid
	Message *types.Message
}

type ActorState struct {
	Balance types.BigInt
	Code    cid.Cid
	State   interface{}
}

type PCHDir int

const (
	PCHUndef PCHDir = iota
	PCHInbound
	PCHOutbound
)

type PaychStatus struct {
	ControlAddr address.Address
	Direction   PCHDir
}

type ChannelInfo struct {
	Channel      address.Address
	WaitSentinel cid.Cid
}

type ChannelAvailableFunds struct {
	// Channel is the address of the channel
	Channel *address.Address
	// From is the from address of the channel (channel creator)
	From address.Address
	// To is the to address of the channel
	To address.Address
	// ConfirmedAmt is the amount of funds that have been confirmed on-chain
	// for the channel
	ConfirmedAmt types.BigInt
	// PendingAmt is the amount of funds that are pending confirmation on-chain
	PendingAmt types.BigInt
	// PendingWaitSentinel can be used with PaychGetWaitReady to wait for
	// confirmation of pending funds
	PendingWaitSentinel *cid.Cid
	// QueuedAmt is the amount that is queued up behind a pending request
	QueuedAmt types.BigInt
	// VoucherRedeemedAmt is the amount that is redeemed by vouchers on-chain
	// and in the local datastore
	VoucherReedeemedAmt types.BigInt
}

type PaymentInfo struct {
	Channel      address.Address
	WaitSentinel cid.Cid
	Vouchers     []*paych.SignedVoucher
}

type VoucherSpec struct {
	Amount      types.BigInt
	TimeLockMin abi.ChainEpoch
	TimeLockMax abi.ChainEpoch
	MinSettle   abi.ChainEpoch

	Extra *paych.ModVerifyParams
}

// VoucherCreateResult is the response to calling PaychVoucherCreate
type VoucherCreateResult struct {
	// Voucher that was created, or nil if there was an error or if there
	// were insufficient funds in the channel
	Voucher *paych.SignedVoucher
	// Shortfall is the additional amount that would be needed in the channel
	// in order to be able to create the voucher
	Shortfall types.BigInt
}

type MinerPower struct {
	MinerPower  power.Claim
	TotalPower  power.Claim
	HasMinPower bool
}

type QueryOffer struct {
	Err string

	Root  cid.Cid
	Piece *cid.Cid

	Size                    uint64
	MinPrice                types.BigInt
	UnsealPrice             types.BigInt
	PaymentInterval         uint64
	PaymentIntervalIncrease uint64
	Miner                   address.Address
	MinerPeer               retrievalmarket.RetrievalPeer
}

func (o *QueryOffer) Order(client address.Address) RetrievalOrder {
	return RetrievalOrder{
		Root:                    o.Root,
		Piece:                   o.Piece,
		Size:                    o.Size,
		Total:                   o.MinPrice,
		UnsealPrice:             o.UnsealPrice,
		PaymentInterval:         o.PaymentInterval,
		PaymentIntervalIncrease: o.PaymentIntervalIncrease,
		Client:                  client,

		Miner:     o.Miner,
		MinerPeer: o.MinerPeer,
	}
}

type MarketBalance struct {
	Escrow big.Int
	Locked big.Int
}

type MarketDeal struct {
	Proposal market.DealProposal
	State    market.DealState
}

type RetrievalOrder struct {
	// TODO: make this less unixfs specific
	Root  cid.Cid
	Piece *cid.Cid
	Size  uint64
	// TODO: support offset
	Total                   types.BigInt
	UnsealPrice             types.BigInt
	PaymentInterval         uint64
	PaymentIntervalIncrease uint64
	Client                  address.Address
	Miner                   address.Address
	MinerPeer               retrievalmarket.RetrievalPeer
}

type InvocResult struct {
	MsgCid         cid.Cid
	Msg            *types.Message
	MsgRct         *types.MessageReceipt
	GasCost        MsgGasCost
	ExecutionTrace types.ExecutionTrace
	Error          string
	Duration       time.Duration
}

type MethodCall struct {
	types.MessageReceipt
	Error string
}

type StartDealParams struct {
	Data               *storagemarket.DataRef
	Wallet             address.Address
	Miner              address.Address
	EpochPrice         types.BigInt
	MinBlocksDuration  uint64
	ProviderCollateral big.Int
	DealStartEpoch     abi.ChainEpoch
	FastRetrieval      bool
	VerifiedDeal       bool
}

func (s *StartDealParams) UnmarshalJSON(raw []byte) (err error) {
	type sdpAlias StartDealParams

	sdp := sdpAlias{
		FastRetrieval: true,
	}

	if err := json.Unmarshal(raw, &sdp); err != nil {
		return err
	}

	*s = StartDealParams(sdp)

	return nil
}

type IpldObject struct {
	Cid cid.Cid
	Obj interface{}
}

type ActiveSync struct {
	WorkerID uint64
	Base     *types.TipSet
	Target   *types.TipSet

	Stage  SyncStateStage
	Height abi.ChainEpoch

	Start   time.Time
	End     time.Time
	Message string
}

type SyncState struct {
	ActiveSyncs []ActiveSync

	VMApplied uint64
}

type SyncStateStage int

const (
	StageIdle = SyncStateStage(iota)
	StageHeaders
	StagePersistHeaders
	StageMessages
	StageSyncComplete
	StageSyncErrored
	StageFetchingMessages
)

func (v SyncStateStage) String() string {
	switch v {
	case StageIdle:
		return "idle"
	case StageHeaders:
		return "header sync"
	case StagePersistHeaders:
		return "persisting headers"
	case StageMessages:
		return "message sync"
	case StageSyncComplete:
		return "complete"
	case StageSyncErrored:
		return "error"
	case StageFetchingMessages:
		return "fetching messages"
	default:
		return fmt.Sprintf("<unknown: %d>", v)
	}
}

type MpoolChange int

const (
	MpoolAdd MpoolChange = iota
	MpoolRemove
)

type MpoolUpdate struct {
	Type    MpoolChange
	Message *types.SignedMessage
}

type ComputeStateOutput struct {
	Root  cid.Cid
	Trace []*InvocResult
}

type DealCollateralBounds struct {
	Min abi.TokenAmount
	Max abi.TokenAmount
}

type CirculatingSupply struct {
	FilVested      abi.TokenAmount
	FilMined       abi.TokenAmount
	FilBurnt       abi.TokenAmount
	FilLocked      abi.TokenAmount
	FilCirculating abi.TokenAmount
}

type MiningBaseInfo struct {
	MinerPower        types.BigInt
	NetworkPower      types.BigInt
	Sectors           []builtin.SectorInfo
	WorkerKey         address.Address
	SectorSize        abi.SectorSize
	PrevBeaconEntry   types.BeaconEntry
	BeaconEntries     []types.BeaconEntry
	EligibleForMining bool
}

type BlockTemplate struct {
	Miner            address.Address
	Parents          types.TipSetKey
	Ticket           *types.Ticket
	Eproof           *types.ElectionProof
	BeaconValues     []types.BeaconEntry
	Messages         []*types.SignedMessage
	Epoch            abi.ChainEpoch
	Timestamp        uint64
	WinningPoStProof []builtin.PoStProof
}

type DataSize struct {
	PayloadSize int64
	PieceSize   abi.PaddedPieceSize
}

type DataCIDSize struct {
	PayloadSize int64
	PieceSize   abi.PaddedPieceSize
	PieceCID    cid.Cid
}

type CommPRet struct {
	Root cid.Cid
	Size abi.UnpaddedPieceSize
}
type HeadChange struct {
	Type string
	Val  *types.TipSet
}

type MsigProposeResponse int

const (
	MsigApprove MsigProposeResponse = iota
	MsigCancel
)

type Deadline struct {
	PostSubmissions      bitfield.BitField
	DisputableProofCount uint64
}

type Partition struct {
	AllSectors        bitfield.BitField
	FaultySectors     bitfield.BitField
	RecoveringSectors bitfield.BitField
	LiveSectors       bitfield.BitField
	ActiveSectors     bitfield.BitField
}

type Fault struct {
	Miner address.Address
	Epoch abi.ChainEpoch
}

var EmptyVesting = MsigVesting{
	InitialBalance: types.EmptyInt,
	StartEpoch:     -1,
	UnlockDuration: -1,
}

type MsigVesting struct {
	InitialBalance abi.TokenAmount
	StartEpoch     abi.ChainEpoch
	UnlockDuration abi.ChainEpoch
}

type MessageMatch struct {
	To   address.Address
	From address.Address
}

type MsigTransaction struct {
	ID     int64
	To     address.Address
	Value  abi.TokenAmount
	Method abi.MethodNum
	Params []byte

	Approved []address.Address
}<|MERGE_RESOLUTION|>--- conflicted
+++ resolved
@@ -66,9 +66,6 @@
 	ChainGetTipSet(context.Context, types.TipSetKey) (*types.TipSet, error) //perm:read
 
 	// ChainGetBlockMessages returns messages stored in the specified block.
-<<<<<<< HEAD
-	ChainGetBlockMessages(ctx context.Context, blockCid cid.Cid) (*BlockMessages, error) //perm:read
-=======
 	//
 	// Note: If there are multiple blocks in a tipset, it's likely that some
 	// messages will be duplicated. It's also possible for blocks in a tipset to have
@@ -80,8 +77,7 @@
 	//
 	// DO NOT USE THIS METHOD TO GET MESSAGES INCLUDED IN A TIPSET
 	// Use ChainGetParentMessages, which will perform correct message deduplication
-	ChainGetBlockMessages(ctx context.Context, blockCid cid.Cid) (*BlockMessages, error)
->>>>>>> caa1d5bb
+	ChainGetBlockMessages(ctx context.Context, blockCid cid.Cid) (*BlockMessages, error) //perm:read
 
 	// ChainGetParentReceipts returns receipts for messages in parent tipset of
 	// the specified block. The receipts in the list returned is one-to-one with the
@@ -364,10 +360,6 @@
 	// tipset.
 	StateCall(context.Context, *types.Message, types.TipSetKey) (*InvocResult, error) //perm:read
 	// StateReplay replays a given message, assuming it was included in a block in the specified tipset.
-<<<<<<< HEAD
-	// If no tipset key is provided, the appropriate tipset is looked up.
-	StateReplay(context.Context, types.TipSetKey, cid.Cid) (*InvocResult, error) //perm:read
-=======
 	//
 	// If a tipset key is provided, and a replacing message is found on chain,
 	// the method will return an error saying that the message wasn't found
@@ -384,8 +376,7 @@
 	// A replacing message is a message with a different CID, any of Gas values, and
 	// different signature, but with all other parameters matching (source/destination,
 	// nonce, params, etc.)
-	StateReplay(context.Context, types.TipSetKey, cid.Cid) (*InvocResult, error)
->>>>>>> caa1d5bb
+	StateReplay(context.Context, types.TipSetKey, cid.Cid) (*InvocResult, error) //perm:read
 	// StateGetActor returns the indicated actor's nonce and balance.
 	StateGetActor(ctx context.Context, actor address.Address, tsk types.TipSetKey) (*types.Actor, error) //perm:read
 	// StateReadState returns the indicated actor's state.
@@ -536,9 +527,6 @@
 	StateMinerSectorCount(context.Context, address.Address, types.TipSetKey) (MinerSectors, error) //perm:read
 	// StateCompute is a flexible command that applies the given messages on the given tipset.
 	// The messages are run as though the VM were at the provided height.
-<<<<<<< HEAD
-	StateCompute(context.Context, abi.ChainEpoch, []*types.Message, types.TipSetKey) (*ComputeStateOutput, error) //perm:read
-=======
 	//
 	// When called, StateCompute will:
 	// - Load the provided tipset, or use the current chain head if not provided
@@ -569,8 +557,7 @@
 	//
 	// Messages in the `apply` parameter must have the correct nonces, and gas
 	// values set.
-	StateCompute(ctx context.Context, vmheight abi.ChainEpoch, apply []*types.Message, tsk types.TipSetKey) (*ComputeStateOutput, error)
->>>>>>> caa1d5bb
+	StateCompute(context.Context, abi.ChainEpoch, []*types.Message, types.TipSetKey) (*ComputeStateOutput, error) //perm:read
 	// StateVerifierStatus returns the data cap for the given address.
 	// Returns nil if there is no entry in the data cap table for the
 	// address.
