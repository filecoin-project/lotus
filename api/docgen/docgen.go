--- conflicted
+++ resolved
@@ -1,22 +1,18 @@
-package docgen
+package main
 
 import (
+	"encoding/json"
 	"fmt"
 	"go/ast"
 	"go/parser"
 	"go/token"
 	"os"
 	"reflect"
+	"sort"
 	"strings"
 	"time"
 	"unicode"
 
-<<<<<<< HEAD
-	"github.com/filecoin-project/go-address"
-	"github.com/filecoin-project/go-bitfield"
-	datatransfer "github.com/filecoin-project/go-data-transfer"
-	filecoin_filestore "github.com/filecoin-project/go-fil-markets/filestore"
-=======
 	"github.com/google/uuid"
 	"github.com/ipfs/go-cid"
 	"github.com/ipfs/go-filestore"
@@ -31,36 +27,23 @@
 	"github.com/filecoin-project/go-bitfield"
 	datatransfer "github.com/filecoin-project/go-data-transfer"
 	filestore2 "github.com/filecoin-project/go-fil-markets/filestore"
->>>>>>> 375b7a1c
 	"github.com/filecoin-project/go-fil-markets/retrievalmarket"
 	"github.com/filecoin-project/go-jsonrpc/auth"
 	"github.com/filecoin-project/go-multistore"
+
 	"github.com/filecoin-project/go-state-types/abi"
 	"github.com/filecoin-project/go-state-types/crypto"
 	"github.com/filecoin-project/go-state-types/exitcode"
+
 	"github.com/filecoin-project/lotus/api"
+	"github.com/filecoin-project/lotus/api/apistruct"
 	"github.com/filecoin-project/lotus/build"
 	"github.com/filecoin-project/lotus/chain/types"
-<<<<<<< HEAD
-	"github.com/filecoin-project/lotus/extern/sector-storage/fsutil"
-	sector_stores "github.com/filecoin-project/lotus/extern/sector-storage/stores"
-	"github.com/filecoin-project/lotus/extern/sector-storage/storiface"
-=======
 	"github.com/filecoin-project/lotus/extern/sector-storage/sealtasks"
 	"github.com/filecoin-project/lotus/extern/sector-storage/stores"
 	"github.com/filecoin-project/lotus/extern/sector-storage/storiface"
 	sealing "github.com/filecoin-project/lotus/extern/storage-sealing"
->>>>>>> 375b7a1c
 	"github.com/filecoin-project/lotus/node/modules/dtypes"
-	"github.com/google/uuid"
-	"github.com/ipfs/go-cid"
-	"github.com/ipfs/go-filestore"
-	"github.com/libp2p/go-libp2p-core/metrics"
-	"github.com/libp2p/go-libp2p-core/network"
-	"github.com/libp2p/go-libp2p-core/peer"
-	"github.com/libp2p/go-libp2p-core/protocol"
-	pubsub "github.com/libp2p/go-libp2p-pubsub"
-	"github.com/multiformats/go-multiaddr"
 )
 
 var ExampleValues = map[reflect.Type]interface{}{
@@ -144,19 +127,6 @@
 	addExample(network.ReachabilityPublic)
 	addExample(build.NewestNetworkVersion)
 	addExample(&types.ExecutionTrace{
-<<<<<<< HEAD
-		Msg:    ExampleValue(reflect.TypeOf(&types.Message{}), nil).(*types.Message),
-		MsgRct: ExampleValue(reflect.TypeOf(&types.MessageReceipt{}), nil).(*types.MessageReceipt),
-	})
-	addExample(map[string]types.Actor{
-		"t01236": ExampleValue(reflect.TypeOf(types.Actor{}), nil).(types.Actor),
-	})
-	addExample(map[string]api.MarketDeal{
-		"t026363": ExampleValue(reflect.TypeOf(api.MarketDeal{}), nil).(api.MarketDeal),
-	})
-	addExample(map[string]api.MarketBalance{
-		"t026363": ExampleValue(reflect.TypeOf(api.MarketBalance{}), nil).(api.MarketBalance),
-=======
 		Msg:    exampleValue("init", reflect.TypeOf(&types.Message{}), nil).(*types.Message),
 		MsgRct: exampleValue("init", reflect.TypeOf(&types.MessageReceipt{}), nil).(*types.MessageReceipt),
 	})
@@ -168,7 +138,6 @@
 	})
 	addExample(map[string]api.MarketBalance{
 		"t026363": exampleValue("init", reflect.TypeOf(api.MarketBalance{}), nil).(api.MarketBalance),
->>>>>>> 375b7a1c
 	})
 	addExample(map[string]*pubsub.TopicScoreSnapshot{
 		"/blocks": {
@@ -192,67 +161,6 @@
 			RateOut:  50,
 			TotalIn:  174000,
 			TotalOut: 12500,
-		},
-	})
-
-	addExample(filecoin_filestore.Path("/path/to/file"))
-	addExample(retrievalmarket.DealID(6))
-	addExample(abi.ActorID(42))
-	addExample(map[string][]api.SealedRef{
-		"t026363": {
-			{
-				SectorID: abi.SectorNumber(42),
-				Offset:   abi.PaddedPieceSize(42),
-				Size:     abi.UnpaddedPieceSize(42),
-			},
-			{
-				SectorID: abi.SectorNumber(43),
-				Offset:   abi.PaddedPieceSize(43),
-				Size:     abi.UnpaddedPieceSize(43),
-			},
-		},
-	})
-	addExample(api.SectorState(1))
-	addExample(sector_stores.ID("abc123"))
-	addExample(storiface.FTUnsealed)
-	addExample(storiface.PathStorage)
-	addExample(map[sector_stores.ID][]sector_stores.Decl{
-		"12D3KooWSXmXLJmBR1M7i9RW9GQPNUhZSzXKzxDHWtAgNuJAbyFF": {
-			{
-				SectorID: abi.SectorID{
-					Miner:  42,
-					Number: 13,
-				},
-				SectorFileType: storiface.FTSealed,
-			},
-		},
-	})
-	addExample(map[sector_stores.ID]string{
-		"12D3KooWSXmXLJmBR1M7i9RW9GQPNUhZSzXKzxDHWtAgNuJAbyFF": "12D3KooWSXmXLJmBR1M7i9RW9GQPNUhZSzXKzxDHWtAgNuJAbyAA",
-	})
-	addExample(sector_stores.HealthReport{
-		Stat: fsutil.FsStat{},
-		Err:  nil,
-	})
-	addExample(map[uuid.UUID][]storiface.WorkerJob{
-		uuid.MustParse("f47ac10b-58cc-c372-8567-0e02b2c3d479"): {
-			storiface.WorkerJob{
-				ID:      storiface.CallID{},
-				Sector:  abi.SectorID{},
-				Task:    "",
-				RunWait: 0,
-				Start:   time.Time{},
-			},
-		},
-	})
-	addExample(map[uuid.UUID]storiface.WorkerStats{
-		uuid.MustParse("f47ac10b-58cc-c372-8567-0e02b2c3d479"): storiface.WorkerStats{
-			Info:       storiface.WorkerInfo{},
-			Enabled:    false,
-			MemUsedMin: 0,
-			MemUsedMax: 0,
-			GpuUsed:    false,
-			CpuUse:     0,
 		},
 	})
 
@@ -338,11 +246,7 @@
 	})
 }
 
-<<<<<<< HEAD
-func ExampleValue(t, parent reflect.Type) interface{} {
-=======
 func exampleValue(method string, t, parent reflect.Type) interface{} {
->>>>>>> 375b7a1c
 	v, ok := ExampleValues[t]
 	if ok {
 		return v
@@ -351,17 +255,10 @@
 	switch t.Kind() {
 	case reflect.Slice:
 		out := reflect.New(t).Elem()
-<<<<<<< HEAD
-		reflect.Append(out, reflect.ValueOf(ExampleValue(t.Elem(), t)))
-		return out.Interface()
-	case reflect.Chan:
-		return ExampleValue(t.Elem(), nil)
-=======
 		reflect.Append(out, reflect.ValueOf(exampleValue(method, t.Elem(), t)))
 		return out.Interface()
 	case reflect.Chan:
 		return exampleValue(method, t.Elem(), nil)
->>>>>>> 375b7a1c
 	case reflect.Struct:
 		es := exampleStruct(method, t, parent)
 		v := reflect.ValueOf(es).Elem().Interface()
@@ -370,34 +267,21 @@
 	case reflect.Array:
 		out := reflect.New(t).Elem()
 		for i := 0; i < t.Len(); i++ {
-<<<<<<< HEAD
-			out.Index(i).Set(reflect.ValueOf(ExampleValue(t.Elem(), t)))
-=======
 			out.Index(i).Set(reflect.ValueOf(exampleValue(method, t.Elem(), t)))
->>>>>>> 375b7a1c
 		}
 		return out.Interface()
 
 	case reflect.Ptr:
 		if t.Elem().Kind() == reflect.Struct {
-<<<<<<< HEAD
-			es := exampleStruct(t.Elem(), t)
-			// ExampleValues[t] = es
-=======
 			es := exampleStruct(method, t.Elem(), t)
 			//ExampleValues[t] = es
->>>>>>> 375b7a1c
 			return es
 		}
 	case reflect.Interface:
 		return struct{}{}
 	}
 
-<<<<<<< HEAD
-	panic(fmt.Sprintf("No example value for type: %s %v %s %s", t, t, t.Kind().String(), t.PkgPath()))
-=======
 	panic(fmt.Sprintf("No example value for type: %s (method '%s')", t, method))
->>>>>>> 375b7a1c
 }
 
 func exampleStruct(method string, t, parent reflect.Type) interface{} {
@@ -408,11 +292,7 @@
 			continue
 		}
 		if strings.Title(f.Name) == f.Name {
-<<<<<<< HEAD
-			ns.Elem().Field(i).Set(reflect.ValueOf(ExampleValue(f.Type, t)))
-=======
 			ns.Elem().Field(i).Set(reflect.ValueOf(exampleValue(method, f.Type, t)))
->>>>>>> 375b7a1c
 		}
 	}
 
@@ -446,11 +326,7 @@
 
 const NoComment = "There are not yet any comments for this method."
 
-<<<<<<< HEAD
 func ParseApiASTInfo() (map[string]string, map[string]string) { //nolint:golint
-=======
-func parseApiASTInfo(apiFile, iface string) (map[string]string, map[string]string) { //nolint:golint
->>>>>>> 375b7a1c
 	fset := token.NewFileSet()
 	pkgs, err := parser.ParseDir(fset, "./api", nil, parser.AllErrors|parser.ParseComments)
 	if err != nil {
@@ -516,8 +392,6 @@
 		return ""
 	}
 	return mn[:i+1]
-<<<<<<< HEAD
-=======
 }
 
 func main() {
@@ -641,5 +515,4 @@
 			}
 		}
 	}
->>>>>>> 375b7a1c
 }