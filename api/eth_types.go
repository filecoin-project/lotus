package api

import (
	"bytes"
	"encoding/binary"
	"encoding/hex"
	"encoding/json"
	"fmt"
	mathbig "math/big"
	"strconv"
	"strings"

	"github.com/ipfs/go-cid"
	"github.com/multiformats/go-multihash"
	"golang.org/x/xerrors"

	"github.com/filecoin-project/go-address"
	"github.com/filecoin-project/go-state-types/big"
	init8 "github.com/filecoin-project/go-state-types/builtin/v8/init"

	"github.com/filecoin-project/lotus/build"
)

type EthInt int64

func (e EthInt) MarshalJSON() ([]byte, error) {
	return json.Marshal(fmt.Sprintf("0x%x", e))
}

func (e *EthInt) UnmarshalJSON(b []byte) error {
	var s string
	if err := json.Unmarshal(b, &s); err != nil {
		return err
	}
	parsedInt, err := strconv.ParseInt(strings.Replace(s, "0x", "", -1), 16, 64)
	if err != nil {
		return err
	}
	eint := EthInt(parsedInt)
	*e = eint
	return nil
}

type EthBigInt big.Int

var (
	EthBigIntZero = EthBigInt{Int: big.Zero().Int}
)

func (e EthBigInt) MarshalJSON() ([]byte, error) {
	if e.Int == nil {
		return json.Marshal("0x0")
	}
	return json.Marshal(fmt.Sprintf("0x%x", e.Int))
}

func (e *EthBigInt) UnmarshalJSON(b []byte) error {
	var s string
	if err := json.Unmarshal(b, &s); err != nil {
		return err
	}

	replaced := strings.Replace(s, "0x", "", -1)
	if len(replaced)%2 == 1 {
		replaced = "0" + replaced
	}

	i := new(mathbig.Int)
	i.SetString(replaced, 16)

	*e = EthBigInt(big.NewFromGo(i))
	return nil
}

type EthBytes []byte

func (e EthBytes) MarshalJSON() ([]byte, error) {
	encoded := "0x" + hex.EncodeToString(e)
	return json.Marshal(encoded)
}

func (e *EthBytes) UnmarshalJSON(b []byte) error {
	var s string
	if err := json.Unmarshal(b, &s); err != nil {
		return err
	}

	s = strings.Replace(s, "0x", "", -1)
	if len(s)%2 == 1 {
		s = "0" + s
	}

	decoded, err := hex.DecodeString(s)
	if err != nil {
		return err
	}

	*e = decoded
	return nil
}

type EthBlock struct {
	ParentHash       EthHash    `json:"parentHash"`
	Sha3Uncles       EthHash    `json:"sha3Uncles"`
	Miner            EthAddress `json:"miner"`
	StateRoot        EthHash    `json:"stateRoot"`
	TransactionsRoot EthHash    `json:"transactionsRoot"`
	ReceiptsRoot     EthHash    `json:"receiptsRoot"`
	// TODO: include LogsBloom
	Difficulty    EthInt    `json:"difficulty"`
	Number        EthInt    `json:"number"`
	GasLimit      EthInt    `json:"gasLimit"`
	GasUsed       EthInt    `json:"gasUsed"`
	Timestamp     EthInt    `json:"timestamp"`
	Extradata     []byte    `json:"extraData"`
	MixHash       EthHash   `json:"mixHash"`
	Nonce         EthNonce  `json:"nonce"`
	BaseFeePerGas EthBigInt `json:"baseFeePerGas"`
	Size          EthInt    `json:"size"`
	// can be []EthTx or []string depending on query params
	Transactions []interface{} `json:"transactions"`
	Uncles       []EthHash     `json:"uncles"`
}

var (
	EmptyEthHash  = EthHash{}
	EmptyEthInt   = EthInt(0)
	EmptyEthNonce = [8]byte{0, 0, 0, 0, 0, 0, 0, 0}
)

func NewEthBlock() EthBlock {
	return EthBlock{
		Sha3Uncles:       EmptyEthHash,
		StateRoot:        EmptyEthHash,
		TransactionsRoot: EmptyEthHash,
		ReceiptsRoot:     EmptyEthHash,
		Difficulty:       EmptyEthInt,
		Extradata:        []byte{},
		MixHash:          EmptyEthHash,
		Nonce:            EmptyEthNonce,
		GasLimit:         EthInt(build.BlockGasLimit), // TODO we map Ethereum blocks to Filecoin tipsets; this is inconsistent.
		Uncles:           []EthHash{},
		Transactions:     []interface{}{},
	}
}

<<<<<<< HEAD
=======
type EthTx struct {
	ChainID              EthInt      `json:"chainId"`
	Nonce                uint64      `json:"nonce"`
	Hash                 EthHash     `json:"hash"`
	BlockHash            EthHash     `json:"blockHash"`
	BlockNumber          EthInt      `json:"blockNumber"`
	TransactionIndex     EthInt      `json:"transacionIndex"`
	From                 EthAddress  `json:"from"`
	To                   *EthAddress `json:"to"`
	Value                EthBigInt   `json:"value"`
	Type                 EthInt      `json:"type"`
	Input                EthBytes    `json:"input"`
	Gas                  EthInt      `json:"gas"`
	MaxFeePerGas         EthBigInt   `json:"maxFeePerGas"`
	MaxPriorityFeePerGas EthBigInt   `json:"maxPriorityFeePerGas"`
	V                    EthBigInt   `json:"v"`
	R                    EthBigInt   `json:"r"`
	S                    EthBigInt   `json:"s"`
}

>>>>>>> 709eb186
type EthCall struct {
	From     EthAddress `json:"from"`
	To       EthAddress `json:"to"`
	Gas      EthInt     `json:"gas"`
	GasPrice EthBigInt  `json:"gasPrice"`
	Value    EthBigInt  `json:"value"`
	Data     EthBytes   `json:"data"`
}

func (c *EthCall) UnmarshalJSON(b []byte) error {
	type TempEthCall EthCall
	var params TempEthCall

	if err := json.Unmarshal(b, &params); err != nil {
		return err
	}
	*c = EthCall(params)
	return nil
}

type EthTxReceipt struct {
	TransactionHash  EthHash     `json:"transactionHash"`
	TransactionIndex EthInt      `json:"transacionIndex"`
	BlockHash        EthHash     `json:"blockHash"`
	BlockNumber      EthInt      `json:"blockNumber"`
	From             EthAddress  `json:"from"`
	To               *EthAddress `json:"to"`
	// Logs
	// LogsBloom
	StateRoot         EthHash     `json:"root"`
	Status            EthInt      `json:"status"`
	ContractAddress   *EthAddress `json:"contractAddress"`
	CumulativeGasUsed EthInt      `json:"cumulativeGasUsed"`
	GasUsed           EthInt      `json:"gasUsed"`
	EffectiveGasPrice EthBigInt   `json:"effectiveGasPrice"`
}

<<<<<<< HEAD
func NewEthTxReceipt(tx EthTx) EthTxReceipt {
	return EthTxReceipt{
=======
func NewEthTxReceipt(tx EthTx, lookup *MsgLookup, replay *InvocResult) (EthTxReceipt, error) {
	receipt := EthTxReceipt{
>>>>>>> 709eb186
		TransactionHash:  tx.Hash,
		TransactionIndex: tx.TransactionIndex,
		BlockHash:        tx.BlockHash,
		BlockNumber:      tx.BlockNumber,
		From:             tx.From,
		To:               tx.To,
		StateRoot:        EmptyEthHash,
	}
<<<<<<< HEAD
}

func CheckContractCreation(lookup *MsgLookup) (*EthAddress, error) {
	var result init8.ExecReturn
	ret := bytes.NewReader(lookup.Receipt.Return)
	if err := result.UnmarshalCBOR(ret); lookup.Receipt.ExitCode.IsSuccess() && err == nil {
		contractAddr, err := EthAddressFromFilecoinIDAddress(result.IDAddress)
		if err == nil {
			return &contractAddr, nil
		}
	}
	return nil, xerrors.Errorf("not a contract creation tx")
}

func (r *EthTxReceipt) PopulateReceipt(lookup *MsgLookup, replay *InvocResult) error {
	// check if this is a contract creation
	contractAddr, err := CheckContractCreation(lookup)
	if err == nil {
		r.To = nil
		r.ContractAddress = contractAddr
	}

	if lookup.Receipt.ExitCode.IsSuccess() {
		r.Status = 1
	}
	if lookup.Receipt.ExitCode.IsError() {
		r.Status = 0
	}

	r.GasUsed = EthInt(lookup.Receipt.GasUsed)

	// TODO: handle CumulativeGasUsed
	r.CumulativeGasUsed = EmptyEthInt

	effectiveGasPrice := big.Div(replay.GasCost.TotalCost, big.NewInt(lookup.Receipt.GasUsed))
	r.EffectiveGasPrice = EthBigInt(effectiveGasPrice)
	return nil
=======

	contractAddr, err := CheckContractCreation(lookup)
	if err == nil {
		receipt.To = nil
		receipt.ContractAddress = contractAddr
	}

	if lookup.Receipt.ExitCode.IsSuccess() {
		receipt.Status = 1
	}
	if lookup.Receipt.ExitCode.IsError() {
		receipt.Status = 0
	}

	receipt.GasUsed = EthInt(lookup.Receipt.GasUsed)

	// TODO: handle CumulativeGasUsed
	receipt.CumulativeGasUsed = EmptyEthInt

	effectiveGasPrice := big.Div(replay.GasCost.TotalCost, big.NewInt(lookup.Receipt.GasUsed))
	receipt.EffectiveGasPrice = EthBigInt(effectiveGasPrice)
	return receipt, nil
}

func CheckContractCreation(lookup *MsgLookup) (*EthAddress, error) {
	if lookup.Receipt.ExitCode.IsError() {
		return nil, xerrors.Errorf("message execution was not successful")
	}
	var result init8.ExecReturn
	ret := bytes.NewReader(lookup.Receipt.Return)
	if err := result.UnmarshalCBOR(ret); err == nil {
		contractAddr, err := EthAddressFromFilecoinIDAddress(result.IDAddress)
		if err == nil {
			return &contractAddr, nil
		}
	}
	return nil, xerrors.Errorf("not a contract creation tx")
>>>>>>> 709eb186
}

const (
	ETH_ADDRESS_LENGTH = 20
	ETH_HASH_LENGTH    = 32
)

type EthNonce [8]byte

func (n EthNonce) String() string {
	return "0x" + hex.EncodeToString(n[:])
}

func (n EthNonce) MarshalJSON() ([]byte, error) {
	return json.Marshal((n.String()))
}

type EthAddress [ETH_ADDRESS_LENGTH]byte

func (a EthAddress) String() string {
	return "0x" + hex.EncodeToString(a[:])
}

func (a EthAddress) MarshalJSON() ([]byte, error) {
	return json.Marshal((a.String()))
}

func (a *EthAddress) UnmarshalJSON(b []byte) error {
	var s string
	if err := json.Unmarshal(b, &s); err != nil {
		return err
	}
	addr, err := EthAddressFromHex(s)
	if err != nil {
		return err
	}
	copy(a[:], addr[:])
	return nil
}

func (a EthAddress) ToFilecoinAddress() (address.Address, error) {
	id := binary.BigEndian.Uint64(a[12:])
	return address.NewIDAddress(id)
}

func EthAddressFromFilecoinIDAddress(addr address.Address) (EthAddress, error) {
	id, err := address.IDFromAddress(addr)
	if err != nil {
		return EthAddress{}, err
	}
	buf := make([]byte, ETH_ADDRESS_LENGTH)
	buf[0] = 0xff
	binary.BigEndian.PutUint64(buf[12:], id)

	var ethaddr EthAddress
	copy(ethaddr[:], buf)
	return ethaddr, nil
}

func EthAddressFromHex(s string) (EthAddress, error) {
	handlePrefix(&s)
	b, err := decodeHexString(s, ETH_ADDRESS_LENGTH)
	if err != nil {
		return EthAddress{}, err
	}
	var h EthAddress
	copy(h[ETH_ADDRESS_LENGTH-len(b):], b)
	return h, nil
}

func EthAddressFromBytes(b []byte) (EthAddress, error) {
	var a EthAddress
	if len(b) != ETH_ADDRESS_LENGTH {
		return EthAddress{}, xerrors.Errorf("cannot initiate a new EthAddress: incorrect input length")
	}
	copy(a[:], b[:])
	return a, nil
}

type EthHash [ETH_HASH_LENGTH]byte

func (h EthHash) MarshalJSON() ([]byte, error) {
	return json.Marshal(h.String())
}

func (h *EthHash) UnmarshalJSON(b []byte) error {
	var s string
	if err := json.Unmarshal(b, &s); err != nil {
		return err
	}
	hash, err := EthHashFromHex(s)
	if err != nil {
		return err
	}
	copy(h[:], hash[:])
	return nil
}

func handlePrefix(s *string) {
	if strings.HasPrefix(*s, "0x") || strings.HasPrefix(*s, "0X") {
		*s = (*s)[2:]
	}
	if len(*s)%2 == 1 {
		*s = "0" + *s
	}
}

func decodeHexString(s string, length int) ([]byte, error) {
	b, err := hex.DecodeString(s)

	if err != nil {
		return []byte{}, xerrors.Errorf("cannot parse hash: %w", err)
	}

	if len(b) > length {
		return []byte{}, xerrors.Errorf("length of decoded bytes is longer than %d", length)
	}

	return b, nil
}

func EthHashFromCid(c cid.Cid) (EthHash, error) {
	return EthHashFromHex(c.Hash().HexString()[8:])
}

func EthHashFromHex(s string) (EthHash, error) {
	handlePrefix(&s)
	b, err := decodeHexString(s, ETH_HASH_LENGTH)
	if err != nil {
		return EthHash{}, err
	}
	var h EthHash
	copy(h[ETH_HASH_LENGTH-len(b):], b)
	return h, nil
}

func (h EthHash) String() string {
	return "0x" + hex.EncodeToString(h[:])
}

func (h EthHash) ToCid() cid.Cid {
	// err is always nil
	mh, _ := multihash.EncodeName(h[:], "blake2b-256")

	return cid.NewCidV1(cid.DagCBOR, mh)
}<|MERGE_RESOLUTION|>--- conflicted
+++ resolved
@@ -144,29 +144,6 @@
 	}
 }
 
-<<<<<<< HEAD
-=======
-type EthTx struct {
-	ChainID              EthInt      `json:"chainId"`
-	Nonce                uint64      `json:"nonce"`
-	Hash                 EthHash     `json:"hash"`
-	BlockHash            EthHash     `json:"blockHash"`
-	BlockNumber          EthInt      `json:"blockNumber"`
-	TransactionIndex     EthInt      `json:"transacionIndex"`
-	From                 EthAddress  `json:"from"`
-	To                   *EthAddress `json:"to"`
-	Value                EthBigInt   `json:"value"`
-	Type                 EthInt      `json:"type"`
-	Input                EthBytes    `json:"input"`
-	Gas                  EthInt      `json:"gas"`
-	MaxFeePerGas         EthBigInt   `json:"maxFeePerGas"`
-	MaxPriorityFeePerGas EthBigInt   `json:"maxPriorityFeePerGas"`
-	V                    EthBigInt   `json:"v"`
-	R                    EthBigInt   `json:"r"`
-	S                    EthBigInt   `json:"s"`
-}
-
->>>>>>> 709eb186
 type EthCall struct {
 	From     EthAddress `json:"from"`
 	To       EthAddress `json:"to"`
@@ -204,13 +181,8 @@
 	EffectiveGasPrice EthBigInt   `json:"effectiveGasPrice"`
 }
 
-<<<<<<< HEAD
-func NewEthTxReceipt(tx EthTx) EthTxReceipt {
-	return EthTxReceipt{
-=======
 func NewEthTxReceipt(tx EthTx, lookup *MsgLookup, replay *InvocResult) (EthTxReceipt, error) {
 	receipt := EthTxReceipt{
->>>>>>> 709eb186
 		TransactionHash:  tx.Hash,
 		TransactionIndex: tx.TransactionIndex,
 		BlockHash:        tx.BlockHash,
@@ -219,45 +191,6 @@
 		To:               tx.To,
 		StateRoot:        EmptyEthHash,
 	}
-<<<<<<< HEAD
-}
-
-func CheckContractCreation(lookup *MsgLookup) (*EthAddress, error) {
-	var result init8.ExecReturn
-	ret := bytes.NewReader(lookup.Receipt.Return)
-	if err := result.UnmarshalCBOR(ret); lookup.Receipt.ExitCode.IsSuccess() && err == nil {
-		contractAddr, err := EthAddressFromFilecoinIDAddress(result.IDAddress)
-		if err == nil {
-			return &contractAddr, nil
-		}
-	}
-	return nil, xerrors.Errorf("not a contract creation tx")
-}
-
-func (r *EthTxReceipt) PopulateReceipt(lookup *MsgLookup, replay *InvocResult) error {
-	// check if this is a contract creation
-	contractAddr, err := CheckContractCreation(lookup)
-	if err == nil {
-		r.To = nil
-		r.ContractAddress = contractAddr
-	}
-
-	if lookup.Receipt.ExitCode.IsSuccess() {
-		r.Status = 1
-	}
-	if lookup.Receipt.ExitCode.IsError() {
-		r.Status = 0
-	}
-
-	r.GasUsed = EthInt(lookup.Receipt.GasUsed)
-
-	// TODO: handle CumulativeGasUsed
-	r.CumulativeGasUsed = EmptyEthInt
-
-	effectiveGasPrice := big.Div(replay.GasCost.TotalCost, big.NewInt(lookup.Receipt.GasUsed))
-	r.EffectiveGasPrice = EthBigInt(effectiveGasPrice)
-	return nil
-=======
 
 	contractAddr, err := CheckContractCreation(lookup)
 	if err == nil {
@@ -295,7 +228,6 @@
 		}
 	}
 	return nil, xerrors.Errorf("not a contract creation tx")
->>>>>>> 709eb186
 }
 
 const (
